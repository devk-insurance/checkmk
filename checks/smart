--- conflicted
+++ resolved
@@ -149,6 +149,7 @@
         if "Temperature_Celsius" in disk:
             yield (disk_name, {})
 
+
 def check_smart_temp(item, params, info):
     disks = parse_smart(info)
 
@@ -157,12 +158,8 @@
     except KeyError:
         return
 
-<<<<<<< HEAD
-    disk = disks[item]
-    return check_temperature(disk["Temperature_Celsius"], params, "smart_%s" % item)
-=======
     return check_temperature(temperature, params)
->>>>>>> 4c92f6df
+
 
 check_info["smart.temp"] = {
     'check_function'          : check_smart_temp,
