--- conflicted
+++ resolved
@@ -7,11 +7,8 @@
     * 2545 FIX: akcp_daisy_temp: sensorProbe8-X20 not trying to discover services on these devices
     * 2564 FIX: logins: missing manpage
     * 2575 FIX: cpu.loads: Fix exception in displaying parameters for CPU load check...
-<<<<<<< HEAD
     * 2576 FIX: symantec_av_updates: fix crash due to missing datetime module, also handle DD.MM.YYYY date format
-=======
     * 2567 FIX: jolokia_metrics: fixed crash if agent output is missing memory metrics
->>>>>>> f4bf1575
 
     Multisite:
     * 2509 FIX: Logwatch: Fixed exception when deleting a specific logfile on multiple hosts
