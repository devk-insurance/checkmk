1.2.5i3:
    Core & Setup:
    * 0884 New options --oid and --extraoid for cmk --snmpwalk...
    * 0785 FIX: Availability: fixed memory leak in table statehist...
    * 0903 FIX: availability: fixed bug causing the availability feature not considering timeperiod transitions

    Checks & Agents:
    * 0149 cisco_secure: New check for Port Security on Cisco swichtes
    * 0751 New localcheck for Linux that makes sure that filesystems in /etc/fstab are mounted...
    * 0783 enterasys_lsnat: new check monitoring the current LSNAT bindings
    * 0601 printer_alerts: check can now display a textual representation of the alert code...
            NOTE: Please refer to the migration notes!
    * 0799 ibm_svc_systemstats.cpu_util: New check for CPU Utilization of an IBM SVC / V7000 device in total
    * 0800 ibm_svc_nodestats.cache, ibm_svc_systemstats.cache: New checks for Cache Usage of IBM SVC / V7000 devices
    * 0150 printer_suply: New option to upturn toner levels...
    * 0801 ibm_svc_eventlog: New Check for Messages in Event log of IBM SVC / V7000 devices
    * 0151 enterasys_cpu_util: Changed check to not longer summarize all modules...
            NOTE: Please refer to the migration notes!
    * 0802 ibm_svc_nodestats.iops, ibm_svc_systemstats.iops: new checks for IO operations/sec on IBM SVC / V7000 devices
    * 0602 cmciii.humidity: new check for Rittals CMC III humidity sensors
    * 0829 oracle_tablespaces: improved formatting of levels text in check output...
    * 0757 Linux multipath check can now use the alias instead of the UUID as item...
    * 0879 windows_tasks: output last and next run time
    * 0881 rmon_stats: now needs to be activated via a rule in order to be inventorized...
            NOTE: Please refer to the migration notes!
    * 0804 ibm_svc_portfc: New check for status of FC Ports in IBM SVC / Storwize V3700 / V7000 devices
    * 0805 ibm_svc_enclosure: New Check for Enclosures, Canisters and PSUs in IBM SVC / Storwize V3700 / V7000 devices
    * 0806 ibm_svc_enclosurestats.temp: New Check for temperature in enclosures of IBM SVC / Storwize V3700 / V7000 devices
    * 0807 ibm_svc_enclosurestats.power: New check for power consumption of enclosures of IBM SVC / Storwize V3700 / V7000 devices
    * 0808 brocade_mlx*: Checks now also work correctly with Brocade ADX / FGS / ICX devices
    * 0892 wagner_titanus_topsense: new info check and overall status check for Wagner Titanus Top Sens devices
    * 0893 wagner_titanus_topsense.alarm: New check for Alarms Triggered on Wagner Titanus Top Sens devices
    * 0894 wagner_titanus_topsense.smoke: New check for Smoke Detectors in Wagner Titanus Top Sens devices
<<<<<<< HEAD
    * 0895 wagner_titanus_topsense.chamber_deviation: New Check for Chamber Deviation from Calibration Point in Wagner Titanus Top Sens devices
    * 0896 wagner_titanus_topsense.airflow_deviation: New Check for Airflow Deviation in Wagner Titanus Top Sens devices
=======
    * 0152 fsc_fans: Added support for Wato configuration and upper limits
>>>>>>> d10db8b3
    * 0777 FIX: special agent emcvnx: did not work with security file authentication...
    * 0786 FIX: zfsget: fixed compatibility with older Solaris agents...
    * 0809 FIX: brocade_fcport: Fixed recently introduced problem with port speed detection
    * 0787 FIX: df: fixed problems on some filesystem checks when legacy check parameters where used...
    * 0803 FIX: agent_ibmsvc: raw data for System Info Check and License Check now in correct format...
    * 0788 FIX: oracle_tablespaces: now able to bear None values as warn/crit levels...
    * 0789 FIX: oracle_tablespaces: fixed bug when using dynamic filesystem levels...
    * 0603 FIX: cmciii checks: more general scan function plus perf-o-meters for humidity and temperature checks
    * 0604 FIX: windows_updates: now handles situations with forced reboot and no limits correctly
    * 0605 FIX: enterasys_cpu_util enterasys_lsnat: syntax fixes
    * 0889 FIX: logwatch: fix case where rule wouldn't be applied...
    * 0882 FIX: check_bi_local.py: fix crash in case of non-ascii characters...
    * 0606 FIX: apache_status: now also sends an accept header to make it work with mod_security enables servers
    * 0832 FIX: solaris_mem: fixed invalid calculation of total swap...
    * 0810 FIX: fritz.link: Not inventorizing "unconfigured" interfaces anymore

    Multisite:
    * 0779 Hostgroups (Summary): Empty hostgroups are no longer shown (can be re-enabled by filter)
    * 0887 Add new column painter "Host Notifications Enabled"...

    WATO:
    * 0784 Improved security of WATO bulk inventory by using transaction ids
    * 0880 Added support for 389 Directory Server to LDAP connector
    * 0781 FIX: host diag page: fixed problem with update of diagnose subwindows...

    Notifications:
    * 0754 Allow users to disable their notifications completely...
    * 0755 Added variables LASTHOSTUP_REL and LASTSERVICEOK_REL to notification context...
    * 0883 Added Date / Time to HTML notification email
    * 0752 FIX: FIX: compute correct state transitions for notifications...
    * 0753 FIX: FIX: correctly show original state in HTML notification mails...

    Reporting & Availability:
    * 0756 Allow availability of multisite BI aggregates at once...

    Event Console:
    * 0885 New option for writing all messages into a syslog-like logfile...
    * 0902 FIX: event console view: fixed exception on rendering host tags for unknown hosts...

    Livestatus:
    * 0747 FIX: livestatus table hostsbygroup: fixed bug with group_authorization strict...
    * 0831 FIX: table statehist: no longer crashes on TIMEPERIOD TRANSITION entries with an invalid syntax...

    HW/SW-Inventory:
    * 0886 FIX: Fix exception on non-UTF-8 encoded characters in software list


1.2.5i2:
    Checks & Agents:
    * 0147 enterasys_fans: New Check to monitor fans of enterasys swichtes
    * 0773 ibm_svc_system: new check for System Info of IBM SVC / V7000 devices
    * 0774 ibm_svc_nodestats.diskio: new check for disk troughput per node on IBM SVC / V7000 devices
    * 0775 ibm_svc_systemstats.diskio: new check for disk throughput in IBM SVC / V7000 devices in total
    * 0764 lnx_quota: Added new check to monitor Linux File System Quota...
    * 0776 ibm_svc_nodestats.cpu_util: new check for CPU Utilization per Node on IBM SVC / V7000 devices
    * 0600 nfsexports.solaris: new agent plugin for monitoring nfs exports on solaris systems...
    * 0743 mem, fortigate_memory, solaris_mem: display total SWAP info in check output
    * 0745 drbd: Roles and diskstates are now configurable via WATO...
    * 0740 FIX: winperf_if: now able to handle bandwidth > 4GBit...

    Multisite:
    * 0765 NagVis-Maps-Snapin: Now visualizes downtime / acknowledgment states of maps...
    * 0766 FIX: Changed transid implemtation to work as CSRF protection (Fixes CVE-2014-2330)...

    WATO:
    * 0767 FIX: Signing and verification of WATO snapshot (addresses CVE-2014-2330)...

    BI:
    * 0741 FIX: BI editor: fixed display bug in "Create nodes based on a service search"...

    Livestatus:
    * 0742 FIX: table statehist: now able to cancel a running query if limit is reached...


1.2.5i1:
    Core & Setup:
    * 0386 Added all active checks to check_mk -L output...
    * 0452 Speedup generation of configuration...
    * 0124 Support multiline plugin output for Check_MK Checks...
    * 0675 Activate inline SNMP per default (if available)...
    * 0695 Remove obsolete option -u, --cleanup-autochecks...
            NOTE: Please refer to the migration notes!
    * 0087 FIX: Fixed possible locking issue when using datasource program with long output...
    * 0313 FIX: Avoid duplicate reading of configuration file on --create-rrd...
    * 0379 FIX: check_mk -c: Now also rewrites the location of conf.d directory
    * 0354 FIX: Catch exception when check plugins do not return a state...
    * 0398 FIX: Tolerate debug output in check plugins when using CMC...
    * 0314 FIX: Fix CMC not executing any Check_MK checks after config reload...
    * 0401 FIX: Fix rule precedence in WATO-configured manual checks...
    * 0402 FIX: Fix exception in case of missing agent sections of cluster-aware checks...
    * 0426 FIX: Fixed processing of cached agent plugins / local scripts...
    * 0451 FIX: Ignore missing check types when creating configuration for Nagios
    * 0259 FIX: Fixed htpasswd permission problem in check_mk standalone installation...
    * 0453 FIX: Fix ugly Python exception in host diagnosis page in case of SNMP error...
    * 0696 FIX: Remove garbled output of cmk -v in state of CMC
    * 0682 FIX: Allow overriding of active and custom checks by more specific rule...
    * 0267 FIX: Fixed auth.serials permission problem in check_mk standalone installation...
    * 0282 FIX: TIMEPERIOD TRANSITION messages no longer cut at 64 bytes...
    * 0730 FIX: cmc: fixed bug displaying logentries after a logfile rotation...
    * 0140 FIX: Fixed unwanted handling of hostname as regex...
    * 0739 FIX: Availablity: Prevent crash if the notification period is missing...

    Checks & Agents:
    * 0306 esx_vsphere_counters: added missing ramdisk levels sfcbtickets
    * 0073 moxa_iologik_register: new check to monitor moxa e2000 series registers
    * 0105 apc_humidity: New Check for humidity levels on APC Devices
    * 0106 3ware_units: The verifying state is now handled as ok...
    * 0086 timemachine: new check checking the age of latest backup by timemachine on MAC OS
    * 0074 raritan_pdu_plugs: new check for Raritan PX-2000 family PDUs...
    * 0107 stulz_alerts, stulz_powerstate, stulz_temp, stulz_humidity: New Checks for Stulz clima devices
    * 0075 raritan_pdu_inlet: new check to monitor inlet sensors of the Raritan PX-2000 PDUs
    * 0315 hitachi_hnas_quorumdevice, hitachi_hnas_pnode, hitachi_hnas_vnode: New checks for Hitachi HNAS devices
    * 0316 hitachi_hnas_cpu: New check for CPU utilization of Hitachi HNAS devices
    * 0373 wut_webtherm: Supporting several other devices now
    * 0377 check_http: Certificate Age mode now supports SNI...
    * 0317 emc_isilon: New checks for EMC Isilon Storage System
    * 0395 cmctc.temp: also detect older CMC devices
    * 0396 cmciii_access cmciii_io cmciii_psm_current cmciii_psm_plugs: Support other firmeware versions as well...
    * 0111 kemp_loadmaster_ha, kemp_loadmaster_realserver, kemp_loadmaster_services: New Checks for Kemp Loadbalancer
    * 0318 hitachi_hnas_fan: New check for fans in Hitachi HNAS systems
    * 0319 hitachi_hnas_psu, hitachi_hnas_psu: New checks for Hitachi HNAS storage systems
    * 0320 hitachi_hnas_fpga: new check for Hitachi HNAS storage systems
    * 0321 brocade_mlx: enhancing checks (BR-MLX modules, more OK states)...
    * 0323 emcvnx_hwstatus, emcvnx_hba, emcvnx_disks: new checks for EMC VNX storage systems
    * 0254 agent_vsphere: Make handling of spaces in hostnames of ESX configurable...
    * 0077 cmciii.psm_current, cmciii_psm_plugs, cmciii_io, cmciii.access, cmciii.temp, cmciii.can_current, cmciii.sensor, cmciii.state: new sub checks included in one new check cmcmiii superseding and improving several previous checks of the Rittal CMCIII device...
            NOTE: Please refer to the migration notes!
    * 0078 job: check now monitors the time since last start of the job, limits can be configured in WATO
    * 0079 f5_bigip_conns: new check to monitor number of current connections
    * 0324 hitachi_hnas_cifs: new check for the number of users using a CIFS share
    * 0455 hitachi_hnas_span: new check for Spans (Storage Pools) in Hitachi HNAS storage systems
    * 0445 mem.win: Allow time-averaging of values before applying levels...
    * 0446 mem.used, solaris_mem: Introduce optional averaging of used memory...
    * 0566 services.summary: new check to monitor stopped services of mode autostart in windows
    * 0568 f5_big_ip_conns: check now supports predictive monitoring and both connections types are merged in one check
    * 0257 windows_agent: now reports extended process information (obsoletes psperf.bat plugin)...
    * 0457 hitachi_hnas_volume: New check for Usage and Status of Volumes in Hitachi HNAS storage systems
    * 0450 mem.used: Add information about shared memory (on Linux hosts)
    * 0458 hitachi_hnas_fc_if: New check for FibreChannel Interfaces in Hitachi HNAS storage systems
    * 0459 emcvnx_info: New info check providing Model, Revision and Serial Number of EMC VNX storage systems
    * 0461 emcvnx_raidgroups.list_luns: New check for EMC VNX storage system...
    * 0462 emcvnx_raidgroups.list_disks: New check for EMC VNX storage system...
    * 0463 emcvnx_raidgroups.capacity, emcvnx_raidgroups.capacity_contiguous: New Checks for EMC VNX Storage systems...
    * 0570 fileinfo.groups: file groups now allow exclude patterns as well
    * 0464 stulz_pump: new check for the status of pumps of Stulz clima units
    * 0125 unitrends_backup:Unitrends Backup...
    * 0126 mikrotik_signal: Check for mikrotik wifi bridges
    * 0127 hp_proliant_raid: Check for proliant RAID status.
    * 0571 cmciii_lcp_fans: now monitors the lower limit for the rpm
    * 0572 cmciii_lcp_waterflow: lower and upper limits to the flow are now monitored
    * 0573 cmciii_lcp_airin, cmciii_lcp_airout, cmciii_lcp_waterin, cmciii_lcp_waterout: checks now observe limits to the temperatures
    * 0128 unitrends_replication: Check for monitoring  Replicaion staus on Unitrend systems
    * 0265 mpre_include: run additional mrpe configs within user context...
    * 0266 windows_agent: now supports mrpe include files...
    * 0574 if64: check now supports clustering...
    * 0576 fileinfo.groups: new feature to include current date in file pattern
    * 0130 Support of new Firmware version of various Fujitsu Sotarge Systems
    * 0698 emc_isilon.nodehealth: new check for EMC Isilon Storage systems: NodeHealth
    * 0699 emc_isilon_iops: New check for Disk Operations per Second (IOPS) in EMC Isilon Storage
    * 0132 New checks fjdarye101_disks fjdarye101_rluns: Fujitsu Storage Systems with 2013 Firmware
    * 0697 check_dns: allow to specify multiple expected answers
    * 0700 arcserve_backup: new check for status of backups in an Arcserve Backup Server
    * 0580 emc_datadomain_fans, emc_datadomain_nvbat, emc_datadomain_power, emc_datadomain_temps: new hardware checks for EMC Datadomain
    * 0691 Solaris agent: include lofs in list of monitored filesystem types
    * 0694 wut_webtherm: Support new versions of WUT-Thermometer...
    * 0135 apc_inputs: New Check for APC Input Contacts
    * 0701 emc_isilon_diskstatus: new check for Status of Disks in EMC Isilon Storage Systems
    * 0581 emc_datadomain_disks emc_datadomain_fs:  new checks to monitor disks and filesystems of EMC Datadomain
    * 0718 logwatch.ec: Optionally monitor the list of forwarded logfiles...
    * 0556 esx_vsphere_counters.diskio: now also shows disk latency
    * 0583 stulz_pump: now monitors the pumps rpm in precent of maximum and gathers performance data
    * 0560 check_mk_agent.solaris: report statgrab_mem section if solaris_mem section is missing...
    * 0702 Rule for checking agents for wanted version...
    * 0586 rmon_stats: new snmp check to gather network traffic statistics on RMON enabled network interfaces
    * 0704 windows_os_bonding: new check for bonding interfaces on windows...
    * 0562 esx_vsphere_vm.guest_tools: new check to monitor guest tools status...
    * 0674 brocade_fcport: Now supporting interface speed of 16 Gbit (just discovered in the wild)
    * 0138 Removed caching function in Windows Update agent plugin...
            NOTE: Please refer to the migration notes!
    * 0564 esx_vsphere_vm.datastores: displays the datastores of the VM...
    * 0731 mk_postgres: improved support for versions postgres < 9.2...
    * 0588 dell_poweredge_amperage.current, dell_poweredge_amperage.power, dell_poweredge_cpu, dell_poweredge_status, dell_poweredge_temp: new checks for the Dell PowerEdge Blade Server
    * 0589 brocade_tm: new check monitoring traffic manager statistics for interfaces of brocade devices
    * 0591 dell_poweredge_mem: new check to monitor memory modules of Dell PowerEdge Servers
    * 0592 dell_poweredge_pci: new check for pci devices on dell PowerEdge Servers
    * 0141 ups_socomec_capacity: Battery Capacity Check for Socomec UPS Devices.
    * 0705 arcserve_backup: improved documentation (check manpage and comments in the agent plugin)
    * 0143 ups_socomec_in_voltage, ups_socomec_out_voltage: Socomec UPS Devices, Input and Output Voltages...
    * 0732 df: now able to monitor inodes...
    * 0716 Add Linux caching agent also to normal agent RPM...
    * 0594 dell_poweredge_netdev: new check to monitor the status of network devices on Dells Poweredge Servers
    * 0733 mem, solaris_mem: now able to configure amount of free memory...
    * 0706 EMC VNX: special agent can alternatively authenticate via security files...
    * 0734 esx_vsphere_vm.running_on: shows the esx host of the VM
    * 0144 enterasys_cpu_util enterasys_powersupply: New Checks for CPU Utilization and Power Supplies on enterasys switches
    * 0595 dell_chassis_power, dell_chassis_powersupplies: new checks for Dell Poweredge Chassis Ppower consumption...
    * 0596 dell_chassis_status, dell_chassis_temp, dell_chassis_kvm, dell_chassis_io, dell_chassis_fans: new checks to monitor the overall status of various sections of the Dell Poweredge Chassis via CMC
    * 0597 dell_chassis_slots: new check to monitor the status of the blade slots of the Dell Poweredge Blade Servers
    * 0145 apc_symmetra: Changed naming of Batterie Temperature to System Temerature...
            NOTE: Please refer to the migration notes!
    * 0146 innovaphone_priports_l1, innovaphone_priports_l2: New Checks for Innovaphone PRI Ports
    * 0707 ibm_svc_host: New check: Status of hosts an IBM SVC / V7000 presents volumes to
    * 0598 kentix_temp, kentix_humidity: new checks for Kentix MultiSensor-Rack
    * 0768 ibm_svc_license: New check for Licensing Status on IBM SVC / V7000 devices
    * 0778 New Special Agent for innovaphone gateways...
    * 0769 juniper_trpz_cpu_util, juniper_trpz_flash, juniper_trpz_info, juniper_trpz_power: new Checks for juniper trapeze switches
    * 0770 innovaphone_licenses: New check to monitor licenses on innovaphone devices"
    * 0771 juniper_trpz_aps: Show the number of connected access points on juniper wlan controllers
    * 0772 added special agent for IBM SVC / V7000 storage systems...
    * 0147 enterasys_fans: New Check to monitor fans of enterasys swichtes
    * 0759 check_notify_count: New active check to monitor the number of notifications sent to contacts...
    * 0760 The windows agent contains meta information about version, manufacturer etc....
    * 0103 FIX: services: Fixed bug with service inventory defined in main.mk...
    * 0299 FIX: borcade_mlx_fan: Prettified output, handling "other" state now
    * 0300 FIX: cisco_fru_power: Trying not to inventorize not plugged in FRUs...
    * 0305 FIX: apache_status: Fixed exception when agent reports HTML code as apache-status data...
    * 0104 FIX: mssql: Server instances with underline in name are now supported....
    * 0240 FIX: Virtualmachine names with space no longer have missing piggyback data...
    * 0310 FIX: apache_status: Improved handling of unexpeted data sent by agents...
    * 0088 FIX: esx_vsphere_datastores: fixed error with reported capacity of 0 bytes...
    * 0243 FIX: cisco_qos: no longer crashes when the qos policy name is not set...
    * 0326 FIX: hr_fs printer_supply: Improved translation of wrong encoded chars...
    * 0059 FIX: agent_vpshere: new option for supporting ESX 4.1...
    * 0334 FIX: cisco_fantray: Fixed error on Cisco devices which do not support this check...
    * 0355 FIX: heartbeat_crm: Now handling "Failed actions:" output in agent...
    * 0357 FIX: megaraid_bbu: Fixed expected state checking...
    * 0358 FIX: df: now ignores filesystems with a reported size of '-'...
    * 0360 FIX: multipath: Inventory handles non loaded kernel module now...
    * 0339 FIX: blade_bays blade_blades blade_blowers blade_health blade_mediatray blade_powerfan blade_powermod: fix scan function...
    * 0340 FIX: blade_health: fix check, it was totally broken...
    * 0363 FIX: mysql_capacity: Did use wrong calculated warn / crit thresholds...
    * 0364 FIX: brocade_mlx*: Several cleanups, fixed bug in brocade_mlx_fan where only the first worst state was shown in output
    * 0365 FIX: RPMs: Cleaning up xinetd checkmk.rpmnew file after updating package...
    * 0366 FIX: heartbeat_crm: Agent code is now compatible to pacemaker 1.1.9...
    * 0367 FIX: Now using /dev/null instead of closing stdin in linux agent...
    * 0342 FIX: postgres_stat_database: make agent compatible with PostgreSQL 8.4.x...
    * 0343 FIX: postgres_sessions: make agent plugin compatible with PostgreSQL 9.2...
    * 0369 FIX: cups_queues: Fixed bug checking the last queue reported by agent...
    * 0370 FIX: brocade_mlx_module*: Improved output of checks
    * 0372 FIX: megaraid_ldisks: Ignoring adapters without configured logical disks...
    * 0345 FIX: Linux agent: fix detaching of background plugins...
    * 0378 FIX: agent_vsphere.pysphere: Trying to deal with permissions only on some guests/hosts
    * 0245 FIX: Inline SNMP no longer throws an exception when using SNMPv3 credentials...
    * 0380 FIX: jolokia_metrics.mem: PNP-Template now handles non existant max values...
    * 0381 FIX: win_printers: Fixed creation of duplicate services...
    * 0347 FIX: smart.stats: Remove duplicate disks...
    * 0349 FIX: winperf.cpuusage: update man page: this check is deprecated
    * 0383 FIX: solaris_mem: Is now compatible to more systems...
    * 0109 FIX: cisco_fantray: Prevent inventory for not available fans
    * 0110 FIX: cisco_fru_power:  Prevent inventory for not available FRUs
    * 0350 FIX: nfsmounts: correctly handle mount points with spaces...
    * 0387 FIX: df*: Negative filesystem space levels get a more clear text in check output...
    * 0351 FIX: local: Catch invalid state codes and map to 3 (UNKNOWN)...
    * 0397 FIX: mrpe: tolerate performance variable names with spaces...
    * 0399 FIX: check_ftp: cleanup configuration via WATO, remove Hostname field...
    * 0435 FIX: esx_vsphere_sensors: Fix garbled output in case of placeholder VMs...
    * 0251 FIX: agent_vsphere / check_mk agent: fixed outdated systemtime of check_mk agent...
    * 0439 FIX: postfix_mailq: Linux agent better detects Postfix installation...
    * 0440 FIX: heartbeat_crm: Inventory more gracefully handles case where agent output is invalid...
    * 0113 FIX: blade_blades: Now only make inventory for blades that are powered on...
    * 0441 FIX: megaraid_bbu: Fix several false alarms and cases where inventory failed
    * 0442 FIX: dell_om_disks: Treat global hot spare disks as OK, instead of WARN...
    * 0443 FIX: brocade_fcport: cope with firmware that does not provide speed information...
    * 0322 FIX: timemachine: Check now also works if there are spaces in the name of the backup volume or the hostname
    * 0253 FIX: windows agent: fixed crash on processing eventlog records...
    * 0403 FIX: mem.used: Prefer statgrab on FreeBSD for supporting more than 4GB...
    * 0404 FIX: cups_queues: fix exception in case of alternative time format...
    * 0444 FIX: timemachine: do not inventorize check when timemachine is not used
    * 0116 FIX: cisco_vpn_tunnel: Fixed typo that lead to an exception
    * 0118 FIX: stulz_humidity: Fixed coloring in pnp template...
    * 0119 FIX: stulz_humidity: Fixed lower thresholds...
    * 0565 FIX: windows_updates: fix for some cases when forced_reboot is not set
    * 0255 FIX: windows_agent: now able to handle the removal of local/plugin scripts during runtime...
    * 0447 FIX: fortigate_memory: Fix inventory, do not add check if no info available...
    * 0567 FIX: apc_symmetra: transformation from old tuple to new dict format fixed and improved
    * 0432 FIX: stulz_humidity: Fixed syntax error...
    * 0120 FIX: stulz_humidity, apc_humidity: Fixed bug while processing check params...
    * 0460 FIX: endless waiting for printer queues fixed...
    * 0260 FIX: Fixed incorrect formatting of checks with long output...
    * 0261 FIX: df_netapp32 / df_netapp: Fixed bug with negative size in check output...
    * 0262 FIX: ps: Now able to skip disabled "Process Inventory" rules...
    * 0264 FIX: printer_supply_ricoh: now reports correct filling levels...
    * 0575 FIX: cmciii_lcp_airin, cmciii_lcp_airout, cmciii_lcp_waterin, cmciii_lcp_waterout: improved handling of warning state...
    * 0272 FIX: if checks: port type 56 (fibrechannel) is no longer inventorized per default...
    * 0577 FIX: fileinfo.groups: new date pattern is now available for inventory check as well
    * 0688 FIX: winperf_msx_queues: Support output of Exchange 2013...
    * 0578 FIX: zypper: check is always registered as soon as mk_zypper plugin detects zypper tool...
    * 0689 FIX: postgres_sessions: fix empty agent section in case of 0 sessions...
    * 0579 FIX: veeam_client: fix for case when no StopTime section in agent output
    * 0692 FIX: fileinfo: Avoid duplicate entries in Solaris agent...
    * 0693 FIX: hpux_lvm: avoid problem when alternative vgdisplay is installed...
    * 0708 FIX: ntp.time, ntp: avoid DNS lookups in NTP queries and avoid timeouts...
    * 0277 FIX: solaris agent: ntp now able to work with ntpd and xntpd...
    * 0279 FIX: check_mk_agent.solaris: removed proc section from statgrab...
    * 0281 FIX: statgrab_net.ctr: only inventorize interfaces with actual traffic...
    * 0582 FIX: cisco_sys_mem: check now has a man page and a new WATO integration
    * 0667 FIX: oracle_asm_diskgroup: Now really uses the generic filesystem levels...
    * 0555 FIX: snmp_uptime: no longer fails if uptime is < 1 seconds
    * 0136 FIX: cisco_fru_power: Prevent inventory of not exsisting devices
    * 0557 FIX: check_mk_agent.solaris: removed section statgrab mem...
    * 0673 FIX: zfsget: Fixed broken check - was not compatible to current agent output of "df"
    * 0719 FIX: postfix_mailq: fix Linux agent in case of ssmtp being installed
    * 0584 FIX: agent_vsphere: special agent now handles non-standard https port correctly...
    * 0585 FIX: check_mk_agent.linux: more efficient handling of cups printer queues...
    * 0703 FIX: brocade_mlx: omit inventory of cpu and memory on more states...
    * 0137 FIX: Fixed printer_pages...
    * 0587 FIX: if64: problems resolved when running as a clustered service...
    * 0563 FIX: windows agent: now able to process perl scripts...
    * 0729 FIX: esx_vsphere_hostsystem: fixed incorrect status label (not state)...
    * 0142 FIX: winperf_if: treat unknown packets no longer as error packets
    * 0593 FIX: zypper: agent plugin and check now lead to UNKNOWN result in case of repo problems
    * 0758 FIX: check_sql: Fixed monitoring of stored procedures with oracle
    * 0599 FIX: esx_vsphere_datastores: provisioning levels in WATO are no longer limited to 101%
    * 0737 FIX: megaraid_ldisks: now able to handle "No Virtual Drive Configured" states...
    * 0763 FIX: hpux_if: Fixed exception during parsing of provided data on some systems...

    Multisite:
    * 0371 Added log class filter to hostsvcevents view
    * 0352 Avoid Livestatus connections on pages that do not need them...
    * 0390 Added an icon selector to the view editor...
    * 0391 Added sorter / filter for host/service service levels...
    * 0247 New mkp package for web applications: iNag / nagstatus / nagios status.dat...
    * 0429 Implemented role permissions for dashboards...
    * 0430 It is now possible to define custom time ranges in PNP graph search...
    * 0449 Show all custom variables of hosts and services in the detail views...
    * 0665 Added mail notificaton method to custom user notification dialog...
    * 0123 New time range filter for Downtimes and Comments...
    * 0683 New column painter for the last time a service was OK...
    * 0561 quicksearch: now able to search with multiple filters...
    * 0748 Also custom views now have permissions...
    * 0302 FIX: Fixed highlight of choosen elements in foldertee/views snapin in Chrome/IE
    * 0239 FIX: Fixed incorrect html formatting when displaying host or service comments...
    * 0307 FIX: Increased performance of multisite GUI with a large userbase...
    * 0312 FIX: Hiding views related to not existing datasources, like the EC now...
    * 0325 FIX: Removed CSV export icon from availability views...
    * 0327 FIX: Most forms did now work with "Profile Requests" enabled...
    * 0333 FIX: Fixed too long page title during performing several actions...
    * 0356 FIX: Fixed exception caused by utf8 chars in tooltip text...
    * 0368 FIX: Generating selection id is hopefully now compatible to more systems...
    * 0374 FIX: Fixed syntax error in exception handler of LDAP search code...
    * 0375 FIX: LDAP: Now handling user-ids with umlauts...
    * 0246 FIX: brocade_fcport: fixed error in pnp-template...
    * 0393 FIX: LDAP: Enabled paged LDAP search by default now with a page size of 1000...
    * 0394 FIX: LDAP: Auth expiration plugin now checks users for being disabled (in AD)...
    * 0436 FIX: Fix broken Site status switching via sidebar snapin...
    * 0420 FIX: LDAP: Roles/Groups are now synced even if case of DNs do not match...
    * 0421 FIX: UserDB: Fixed lost passwords when changing users in large user databases...
    * 0423 FIX: Users are not logged out anymore during changing their own passwords...
    * 0424 FIX: Improved error handling in case of incorrect auth config in distributed WATO environments
    * 0425 FIX: Fix login loop bug in distributed environments with different auth secrets
    * 0117 FIX: Availability button is now visible for users without the right to edit views
    * 0431 FIX: LDAP: Fixed group syncrhonisation when nested group sync is enabled
    * 0122 FIX: Multisite view editor not longer throwing a exception when loading views from other users
    * 0569 FIX: recurring updates of serial numbers of disabled ldap users fixed...
    * 0676 FIX: Move view "Stale services" to Problems folder
    * 0270 FIX: Multisite host tag filter: Now uses exact match...
    * 0273 FIX: Fixed exceptions when modifying / cloning views...
    * 0274 FIX: Fixed exception when view title or description was missing
    * 0278 FIX: Fixed bookmark icon images for non-english user languages...
    * 0670 FIX: LDAP: Fixed sync when non lower case attributes are configured...
    * 0671 FIX: LDAP: Disable logging of password changes received from LDAP
    * 0558 FIX: availability: fixed exception on specific filter settings...
    * 0712 FIX: Fix multiple groups with same tag when grouping hosts after a tag...
    * 0738 FIX: csv_export: now able to handle umlauts in download filenames...
    * 0762 FIX: Fixed availability filters not opening in IE7

    WATO:
    * 0308 Multisite can now set rotation view permissions for NagVis...
    * 0329 Removed Distributed WATO peer mode...
            NOTE: Please refer to the migration notes!
    * 0244 New features for WATO page Backup & Restore...
    * 0382 Active HTTP check now supports multiline regexp matching...
    * 0112 Explicit mapping of clustered services can now be done with WATO...
    * 0437 Convert WATO rule for debug_log into simple Checkbox...
    * 0428 Changed user profiles (e.g. pw changes) are now replicated in distributed setups...
    * 0114 User Custom Attributes can now be exported to the core...
    * 0448 New button in WATO service list for displaying check parameters...
    * 0454 Add output of traceroute to host diagnostic page
    * 0677 Make title of tags and tag groups localizable...
    * 0685 Distributed WATO now disabled WATO on slave sites per default...
    * 0687 New summary pages with all settings of a host or service...
    * 0275 WATO "Notify Users" feature: Improved confirmation info...
    * 0134 New option to use expect string in response heads for check_http in wato...
    * 0717 Sort permissions of views, dashboards, commands and snapins alphabetically
    * 0761 New bulk host import mode in WATO...
    * 0057 FIX: Fix exception in WATO host editor on custom tag without topic...
    * 0241 FIX: Improved sorting of WATO folders in dropdown menu...
    * 0019 FIX: Fixed wording in WATO rule for MSSQL check
    * 0242 FIX: Parameters for clustered services can now be configured on the cluster host...
    * 0309 FIX: Trying to prevent read/write conflicts with a large user base...
    * 0311 FIX: Fixed "Inventory failed" message when trying an inventory on clusters via WATO...
    * 0330 FIX: Improved performance of WATO slave push with a large user base...
    * 0331 FIX: LDAP diagnostic LOG can now have the $OMD_SITE$ macro configured via WATO...
    * 0332 FIX: Own host tag groups without topics resulted in two groups "Host tags" in the rule editor
    * 0361 FIX: The page linked by "new rule" can now be bookmarked again
    * 0341 FIX: Avoid rare exception in WATO when deleting a host...
    * 0376 FIX: LDAP: Default configuration of attributes is reflected within WATO now
    * 0346 FIX: Fix folder visibility in WATO for unpriviledged users...
    * 0385 FIX: Better error handling for invalid service regex in rule conditions...
    * 0389 FIX: Showing LDAP settings on site specific global settings page now...
    * 0400 FIX: WATO BI editor now supports percentages for count_ok...
    * 0392 FIX: LDAP: Improved error messages of LDAP configuration test...
    * 0415 FIX: LDAP: The LDAP Settings dialog is now disabled when the LDAP Connector is disabled
    * 0416 FIX: When doing user sync on user page rendering, contact group memberships are shown correctly now...
    * 0417 FIX: LDAP: Fixed "Sync-Plugin: Roles" test with OpenLDAP
    * 0248 FIX: Backup & Restore: Snapshot comments now support unicode character...
    * 0418 FIX: LDAP: Fixed broken role sync plugin with OpenLDAP...
    * 0419 FIX: LDAP: The default user profile roles are only assigned to users without roles...
    * 0249 FIX: Backup & Restore: fixed bug when uploading legacy snapshots...
    * 0250 FIX: Fixed error on creating very large WATO snapshots...
    * 0422 FIX: Fixed numbers shown in log entries of bulk inventory...
    * 0252 FIX: ESX vSphere configuration: Fixed non-working configuration parameters...
    * 0456 FIX: Column was too short...
    * 0256 FIX: wato snapshots: snapshot restore no longer fails with older python versions...
    * 0433 FIX: Creating WATO lock during automations (like e.g. master to slave syncs)...
    * 0434 FIX: Fixed wrong count of failed hosts in bulk inventory mode...
    * 0678 FIX: Move two last global settings of Event Console to proper places
    * 0268 FIX: wato inventory: fixed missing services...
    * 0686 FIX: Fix replication with WATO if EC is enabled on master and disabled on slave
    * 0129 FIX: Fixed permission bug in "Edit user profile" dialog....
    * 0269 FIX: brocade_fcport: fixed problem on displaying check_parameters in WATO...
    * 0271 FIX: Fixed sorting in duallist element (two lists with interchangable elements)...
    * 0131 FIX: Error rates for network interfaces can now be set smaller then 0.1 when using Wato....
    * 0690 FIX: Fix language jumping to German when saving user profiles
    * 0666 FIX: Minimum port for the mknotifyd is now 1024 (never use well known ports)...
    * 0559 FIX: WATO snapshots: improved validation of (uploaded) snapshots...
    * 0709 FIX: Fix NoneType has not attribute userdb_automatic_sync bug in D-WATO
    * 0728 FIX: mem.win: fixed bug in WATO configuration rule...
    * 0139 FIX: ldap sync: syncing if rules against ldap is not longer case sensitiv
    * 0736 FIX: WATO backup and restore: improved error handling...

    Notifications:
    * 0362 sms: now searching PATH for sendsms and smssend commands...
    * 0684 New notification variables NOTIFY_LASTSERVICEOK and NOTIFY_LASTHOSTUP...
    * 0711 New rules based notifications...
    * 0713 New bulk notifications...
    * 0108 FIX: Prevent service notification on host alerts...
    * 0058 FIX: Fix email notifications containing non-ASCII characters in some situtations...
    * 0133 FIX: Fixed mkeventd notification plugin...
    * 0720 FIX: Fix timeperiod computation with CMC and flexible notifications...

    BI:
    * 0721 Use hard states in BI aggregates...
    * 0714 BI aggregations now also honor scheduled downtimes...
    * 0715 BI aggregates now acknowledgement information...
    * 0669 FIX: Fixed regex matching in BI when using character groups [...]...

    Reporting & Availability:
    * 0018 New option for displaying a legend for the colors used in the timeline...
    * 0405 Add CSV export to availability views...
    * 0338 FIX: Introduce time limit on availability queries...
    * 0681 FIX: Display correct year for availability range for last month in january
    * 0750 FIX: Availability: fix exception when summary is on and some elements have never been OK

    Event Console:
    * 0301 Handling messages of special syslog format correctly...
    * 0388 Moved Event Console related settings to own settings page...
    * 0710 Create a history entry for events that failed their target count...
    * 0749 Allow to restrict visibility of events by their host contacts...
    * 0303 FIX: Old log entries were shown in event history first...
    * 0304 FIX: Escaping several unwanted chars from incoming log messages...
    * 0089 FIX: CSV export of event console was broken...
    * 0359 FIX: Fixed exception in event simulator when one match group did not match
    * 0384 FIX: Trying to prevent problem when restarting mkeventd...
    * 0427 FIX: Fixed exception when handling connections from event unix socket...
    * 0679 FIX: Allow non-Ascii characters in generated events
    * 0680 FIX: Do not allow spaces in host names in event simulator...
    * 0672 FIX: Service item of "Check event state in event console" checks can now be configured...
    * 0590 FIX: mkeventd: fixed encoding of unicode characters in the snmptrap receiver...

    Livestatus:
    * 0337 New header for limiting the execution time of a query...
    * 0276 nagios4 livestatus support...
    * 0335 FIX: Parse state of downtime notification log entries correctly...
    * 0336 FIX: Limit the number of lines read from a single logfile...
    * 0344 FIX: Fix semantics of columns num_services_hard_*...

    Livestatus-Proxy:
    * 0263 FIX: livestatus log table: fixed missing logentries of archived logfiles...


1.2.3i7:
    Core & Setup:
    * 0011 Introduce optional lower limit for predicted levels...
    * 0217 FIX: More verbose error output for SNMP errors on the command line...
    * 0288 FIX: Error messages of datasource programs (e.g. VSphere Agent) are now visible within WATO...
    * 0010 FIX: Fix computation of hour-of-the-day and day-of-month prediction...
    * 0292 FIX: Inline SNMP: Check_MK check helpers are closing UDP sockets now...

    Checks & Agents:
    * 0060 cisco_fantray: new check for monitoring fan trays of Cisco Nexus switches
    * 0061 cisco_cpu: check now recognizes new object cpmCPUTotal5minRev...
    * 0063 veeam_client: new check to monitor status of veeam clients with special agent plugin...
    * 0064 veeam_jobs: new check to monitor the backup jobs of the veeam backup tool...
    * 0047 fritz.conn fritz.config fritz.uptime fritz.wan_if fritz.link: New checks for monitoring Fritz!Box devices...
    * 0027 esx_vsphere_sensors: it is now possible override the state of sensors...
    * 0090 apc_ats_status: New Check for monitoring APC Automatic Transfer Switches
    * 0080 Added new checks for Brocade NetIron MLX switching / routing devices...
    * 0091 apc_ats_output: new check for output measurements on APC ATS devices
    * 0068 check_sql: support for mssql databases included
    * 0208 fileinfo.groups: Added minimum/maximum file size parameters...
    * 0093 check_http: Default service description prefix can be avoided...
    * 0004 df: dynamic filesystem levels now reorder levels automatically...
    * 0069 veeam_client: limits for time since last backup introduced
    * 0214 Logwatch: context lines can now be disabled using nocontext=1...
    * 0038 casa_cpu_mem casa_cpu_temp casa_cpu_util casa_fan casa_power: New checks for casa Cable Modem Termination Systems...
    * 0097 arc_raid_status: New check for Areca RAID controllers
    * 0070 cmciii_lcp_airin cmciii_lcp_airout cmciii_lcp_fans cmciii_lcp_waterflow cmciii_lcp_waterin cmciii_lcp_waterout: new checks for the Rittal CMC-III LCP device
    * 0098 apc_inrow_airflow, apc_inrow_fanspeed, apc_inrow_temp: New checks for APC inrow devices
    * 0099 apc_mod_pdu_modules: New check for APC Modular Power Distribution Unit
    * 0072 cmciii_pu_access cmciii_pu_canbus cmciii_pu_io cmciii_pu_temp: New checks for the Rittal CMC-III PU Unit
    * 0100 juniper_cpu: New check for CPU utilization on Juniper switches
    * 0236 windows_agent: each script can now be configured to run sync / async...
    * 0101 liebert_chiller_status: New check for Liebert Chiller devices
    * 0083 brocade_mlx: Temperature sensors of one module now in one common check...
    * 0008 df: Solaris agent now also supports samfs
    * 0084 brocade_mlx: single checks now instead of sub checks...
    * 0291 winperf_ts_sessions: New check to monitor Microsoft Terminal Server sessions...
    * 0102 modbus_value: New check and Agent to modbus devices...
    * 0013 Solaris Agent: implement cached async plugins and local checks...
    * 0238 vsphere monitoring: new option to skip placeholder vms in agent output...
    * 0016 Linux+Windows agent: allow spooling plugin outputs via files...
    * 0017 local: New state type P for state computation based on perfdata...
    * 0085 brocade_mlx: now handles more different module states...
    * 0024 FIX: cisco_wlc: removed check configuration parameter ap_model...
    * 0003 FIX: ps: Remove exceeding [ and ] in service description when using process inventory...
    * 0037 FIX: checkman browser (cmk -m) was not working properly in network subtree...
    * 0283 FIX: Interface Checks: ignore invalid error counts while interface is down...
    * 0081 FIX: Fixed corruption in SNMP walks created with cmk --snmpwalk...
    * 0286 FIX: esx_vsphrere_counters.ramdisk: Better handling for non existant ramdisks...
    * 0290 FIX: winperf_processor mem.win: Handling no/empty agent responses correctly now...
    * 0293 FIX: esx_vsphere_counters_ramdisk_sizes: Handles ram disk "ibmscratch" by default now
    * 0012 FIX: Solaris Agent: fixed broken fileinfo section...
    * 0297 FIX: mk-job is now also usable on CentOS 5+...
    * 0298 FIX: win_dhcp_pools: Fixed wrong percentage calculation
    * 0237 FIX: tsm_sessions: fixed invalid check output during backups...

    Multisite:
    * 0001 New filters for selecting several host/service-groups at once...
    * 0050 New concept of favorite hosts and services plus matching filters and views...
    * 0211 GUI Notify: Added notify method "popup" to really create popup windows...
    * 0215 Added option to make HTML escape in plugin outputs configurable...
    * 0071 livedump: new option to include contact_groups instead of contacts when dumping configuration
    * 0043 FIX: LDAP: Improved error reporting during synchronisation...
    * 0044 FIX: LDAP: Fixed error with empty groups during non nested group sync...
    * 0045 FIX: LDAP: Fixed error when synchronizing non nested groups to roles...
    * 0046 FIX: Fixed editing contactgroup assignments of hosts or folders with "-" in names...
    * 0049 FIX: Fixed useless I/O during page processing...
    * 0203 FIX: Changed sidebar reload interval to be more random...
    * 0204 FIX: Reduced I/O on logins with access time recording or failed login counts...
    * 0206 FIX: Fixed logwatch permission check when using liveproxy for normal users...
    * 0210 FIX: LDAP: Fixed problem syncing contactgroups of a user with umlauts in CN
    * 0035 FIX: Convert HTTP(S) links in plugin output into clickable icon...
    * 0006 FIX: Checkboxes for hosts/services were missing on modified views...
    * 0284 FIX: Context help toggled on/off randomly...
    * 0285 FIX: Fixed bookmarking of absolute URLs or PNP/NagVis URLs in sidebar snapin...
    * 0296 FIX: Fixed moving of snapins while in scrolled sidebar...

    WATO:
    * 0053 New rule for configuring the display_name of a service...
    * 0216 Supporting float values as SNMP timeout value now...
    * 0082 Improved online help for LDAP connections...
    * 0009 Automatically schedule inventory check after service config change...
    * 0294 Added "services" button to host diagnose page
    * 0048 FIX: Tests on host diagnose page are executed parallel now...
    * 0033 FIX: Fixed problem when saving settings in WATOs host diagnostic page...
    * 0205 FIX: NagVis related permissions of roles can be edited again...
    * 0207 FIX: Explicit communities were not saved in all cases...
    * 0094 FIX: Hide SNMPv3 credentials in WATO...
    * 0212 FIX: Fixed broken site edit page in case a TCP socket has been configured...
    * 0095 FIX: Fixed problem with portnumber in Wato Distributed Monitoring dialog
    * 0213 FIX: LDAP: Various small improvements for handling the LDAP user connector...
    * 0039 FIX: Fixed exception on displaying WATO helptexts in the global settings...
    * 0219 FIX: Fixed display problems in WATO folders with long contact group names
    * 0220 FIX: Added HTML escaping to several global settings attributes...
    * 0234 FIX: Improved handling of interface inventory states / types...
    * 0289 FIX: Renamed "Hosts & Folders" page to "Hosts"
    * 0295 FIX: Fixed problem with new created tag groups with "/" in title...

    Notifications:
    * 0005 Added notification script for sending SMS via mobilant.com...
    * 0032 FIX: Fixed problem when forwarding notification mails in windows...
    * 0218 FIX: Fixed rendering of HTML mails for Outlook (at least 2013)...

    BI:
    * 0287 FIX: Fixed assuming states of services with backslashes in descriptions...

    Reporting & Availability:
    * 0051 Option for showing timeline directly in availability table...
    * 0052 Visual colorization of availability according to levels...
    * 0054 New labelling options for availability table...
    * 0055 Allow grouping by host, host group or service group...
    * 0056 New concept of service periods in availability reporting...
    * 0002 You can now annotate events in the availability reporting...
    * 0014 FIX: Fix styling of tables: always use complete width...
    * 0015 FIX: Fixed summary computation in availability when grouping is used...

    Event Console:
    * 0026 FIX: snmptd_mkevent.py: fixed crash on startup
    * 0036 FIX: Fixed bug where multsite commands did not work properly...

    Livestatus:
    * 0067 livedump: new option to mark the mode at the beginning of the dump and documentation fixes...
    * 0023 FIX: Fixed incorrect starttime of table statehist entries...
    * 0034 FIX: Availability no longer showes incorrect entries when only one logfile exists...
    * 0233 FIX: Fixed missing entries in log file and availability view...


1.2.3i6:
    Core & Setup:
    * 0041 FIX: setup.py now handles non existing wwwuser gracefully...

    Checks & Agents:
    * 0040 Add agent plugin to test local hostname resolving...
    * 0020 FIX: Inventory problem with inventory_processes parameter...

    Multisite:
    * 0000 Improved performance of LDAP sync by refactoring the group sync code

    WATO:
    * 0042 FIX: Removed debug outputs from service inventory...


1.2.3i5:
    Core:
    * Automatically remove duplicate checks when monitoring with Agent+SNMP
       at the same time. TCP based ones have precedence.
    * inventory check of SNMP devices now does scan per default (configurable)
    * FIX: inventory check now honors settings for exit code
    * FIX: avoid exception nodes of cluster have different agent type
    * FIX: continue inventory, if one check does not support it
    * FIX: fix configuration of explicit SNMP community, allow unicode
    * FIX: avoid invalid cache of 2nd and up hosts in bulk inventory
    * FIX: fixed error handling in SNMP scan, inventory check fails now
           if SNMP agent is not responding
    * FIX: Ignore snmp_check_interval cache in interactive situations (e.g.  -nv)
    * FIX: check_mk config generation: on computing the checks parameters
           there is no longer a small chance that existing rules get modified

    Event Console:
    * check_mkevents now available as C binary: check_mkevents_c
    * FIX: use default values for unset variables in actions

    Multisite:
    * Speed-O-Meter: now measure only service checks. Host checks
      are omitted, since they do not really matter and make the
      results less useful when using CMC.
    * Added host aliases filter to some views (host/service search)
    * It is now possible to enforce checkboxes in views upon view loading
      (needs to be confgured per view via the view editor)
    * Wiki Sidebar Snapin: showing navigation and quicksearch. OMD only.
    * Sidebar can now be folded. Simply click somewhere at the left 10 pixels.
    * Foldable sections now have an animated triangle icon that shows the folding state
    * Added new snapin "Folders", which interacts with the views snapin when
      both are enabled. You can use it to open views in a specific folder context
    * LDAP: Added option to make group and role sync plugin handle nested
            groups (only in Active Directory at the moment). Enabling this
	    feature might increase the sync time a lot - use only when really needed.
    * FIX: Fixed encoding problem in webservice column output
    * FIX: Fix output format python for several numeric columns
    * FIX: Fixed searching hosts by aliases/adresses
    * FIX: Remove duplicate entries from Quicksearch
    * FIX: Avoid timed browser reload after execution of exections
    * FIX: Hosttag filter now works in service related views
    * FIX: Added code to prevent injection of bogus varnames
           (This might break code which uses some uncommon chars for varnames)
    * FIX: Fixed computation of perfometer values, which did not care about
           the snmp_check_interval. Simplyfied computation of perfometer values
    * FIX: LDAP: Custom user attributes can now be synced again

    BI:
    * FIX: Fix exception when showing BI tree in reporting time warp
    * FIX: Fixed blue triangle link: would show more aggregations,
       if one name was the prefix of another

    Notifications:
    * Blacklisting for services in the felixble notification system
    * FIX: mail with graph plugin: set explicit session.save_path for php
           Fixes instances where the php command couldn't fetch any graphs

    Checks & Agents:
    * diskstat: removed (ever incorrect) latency computation for Linux
    * statgrab_load: support predictive levels, add perf-o-meter
    * ucd_cpu_load: support predictive levels
    * hpux_cpu, blade_bx_load: support predictive levels, add perf-o-meter,
       make WATO-configable
    * check_sql: Database port can now be explicitly set
    * steelhead_perrs: New check for Rivergate Gateways
    * alcatel_power: Check for power supplies on Alcatel switches
    * qnap_disks: New check for Hardisks in Qnap devices
    * Dell Open Manage: SNNP Checks for Physical Disks, CPU and Memory
    * check_tcp: Now able to set custom service description
    * Apache ActiveMQ: New Special Agent and Check to query ActiveMQ Queues
    * check_ftp: can now be configured via Wato
    * windows_tasks: New check to  monitor the Windows Task Scheduler
    * sensatronics_temp: New check for Sensatronic E4 Temperatur Sensor
    * akcp_sensor_drycontact: New Check for AKCP drycontact Sensors
    * esx_vsphere_vm.heartbeat: Heartbeat status alert level now configurable
    * ps:  new configuration option: handle_count (windows only)
    * FIX: Windows agent: gracefully handle garbled logstate.txt
    * FIX: esx_vsphere_counters: added missing ramdisk type upgradescratch
    * FIX: esx_vsphere_hostsystem: fixed bug in handling of params
    * FIX: local: tolerate invalid output lines
    * FIX: hp_proliant: Correct handling of missing snmp data
    * FIX: logwatch.ec: No longer forwards "I" lines to event console
    * FIX: check_dns: default to querying the DNS server on the localhost itself
    * FIX: ps: do not output perfdata of CPU averaging (use ps.perf for that)
    * FIX: nfsexports: also support systems with rpcbind instead of portmap
    * FIX: ups_in_freq: corrected spelling of service description
    * FIX: ups_bat_temp: renamed service description to "Temperature Battery",
           in order to make it consistent with the other temperature checks
    * FIX: hp_blade_blades: Fixed crash on inventory when receiving
           unexpected snmp data
    * FIX: apache_status: If ReqPerSec and BytesPerSec are not reported by
           the agent, no PNP graphs for them are drawn.
           (This is the case if ExtendedStatus set to Off in Apache config)
    * FIX: oracle_jobs: fixed issues with incorrect column count in check output
    * FIX: if/if64/...: layout fix in PNP template for packets


    WATO:
    * You can now have site-specific global settings when using
      distributed WATO (available in the "Distributed Monitoring")
    * bulk inventory: display percentage in progress bar
    * New option for full SNMP scan in bulk inventory
    * bulk operations now also available when checkboxes are off
    * LDAP: Added test to validate the configured role sync groups
    * LDAP: The sync hooks during activate changes can now be enabled/disabled
      by configuration (Global Settings)
    * Disabled replication type "peer" in site editor.
    * Added "permanently ignore" button to inventory services dialog which 
      links directly to the disabled services view
    * Added diagnose page linked from host edit dialog. This can be used to test
      connection capabilities of hosts
    * The rule "Process inventory" now offers the same configuration options 
      as its manual check equivalent "State and count of processes"
    * New configuration option handle_count (windows only) in the rules
      "Process inventory" and "State and count of processes"
    * FIX: correct display of number of hosts in bulk inventory
    * FIX: nailed down ".siteid" exception when added new site
    * FIX: fixed setting for locking mode from 'ait' to 'wait'
    * FIX: avoid removal of tags from rules when not yet acknowledged
    * FIX: avoid need for apache restart when adding new service levels
    * FIX: fix encoding problem on GIT integration

    Livestatus:
    * Removed "livecheck". It never was really stable. Nagios4 has something
      similar built in. And also the Check_MK Micro Core.
    * table statehist: no longer computes an unmonitored state for hosts and
                       services on certain instances.
                       (showed up as no hosts/services in the multisite gui)
    * table statehist: fixed SIGSEGV chance on larger queries

1.2.3i4:
    Core:
    * Create inventory check also for hosts without services, if they
          have *no* ping tag.

    WATO:
    * Bulk inventory: speed up by use of cache files and doing stuff in
          groups of e.g. 10 hosts at once
    * Multisite connection: new button for cloning a connection

    Checks & Agents:
    * Linux agent RPM: remove dependency to package "time". That package
         is just needed for the binary mk-job, which is useful but not
         neccessary.

    Multisite:
    * FIX: fix broken single-site setups due to new caching

1.2.3i3:
    Core:
    * FIX: fixed typo in core startup message "logging initial states"
    * FIX: livestatus table statehist: fixed rubbish entries whenever
           logfile instances got unloaded

    Livestatus:
    * FIX: check_mk snmp checks with a custom check interval no longer
           have an incorrect staleness value

    Notifications:
    * mkeventd: new notification plugin for forwarding notifications
       to the Event Console. See inline docu in share/check_mk/notification/mkeventd
       for documentation.
    * FIX: cleanup environment from notifications (needed for CMC)

    Checks & Agents:
    * Windows agent: increased maximum plugin output buffer size to 2MB
    * check_icmp: New WATO rule for custom PING checks
    * agent_vsphere: now able to handle < > & ' " in login credentials
    * if/if64 and friends: add 95% percentiles to graphs
    * services: inventory now also matches against display names of services
    * esx_vsphere_hostsystem.multipath: now able to set warn/crit levels
    * cpu_netapp: added Perf-O-Meter and PNP template
    * cisco_cpu: added Perf-O-Meter and PNP template
    * apc_symmetra: add input voltage to informational output
    * agent_vsphere: new debug option --tracefile
    * FIX: windows_agent: fixed bug in cleanup of open thread handles
    * FIX: cups default printer is now monitored again in linux agent
    * FIX: host notification email in html format: fixed formating error
           (typo in tag)
    * FIX: netapp_volumes: better output when volume is missing
    * FIX: winperf_phydisk: handle case where not performance counters are available
    * FIX: check_mk_agent.linux: limit Livestatus check to 3 seconds
    * FIX: esx_vsphere_vm: fixed exception when memory info for vm is missing
    * FIX: esx_vsphere_hostsystem: Fixed typo in check output
    * FIX: psperf.bat/ps: Plugin output processing no longer crashes when
           the ps service is clustered

    Multisite:
    * Filtering in views by Hostalias is possible now too
       (however the filter is not displayed in any standard view - user needs
       to enable it by customizing the needed views himself)
    * FIX: add missing service icons to view "All Services with this descr..."
    * FIX: ldap attribute plugins: fixed crash when parameters are None
    * FIX: avoid duplicate output of log message in log tables
    * FIX: fixed problem with ldap userid encoding
    * FIX: removed state-based colors from all Perf-O-Meters
    * FIX: brocade_fcport pnp-template: fixed incorrect display of average values
    * FIX: all log views are now correctly sorted from new to old

    Livestatus-Proxy:
    * Implement caching of non-status requests (together with Multisite)
    * FIX: fix exception when printing error message
    * FIX: honor wait time (now called cooling period) after failed TCP connection
    * FIX: fix hanging if client cannot accept large chunks (seen on RH6.4)

    WATO:
    * Rule "State and count of processes": New configuration options:
           virtual and resident memory levels
    * Added title of tests to LDAP diagnose table
    * Bulk inventory: new checkbox to only include hosts that have a failed
        inventory check.
    * Bulk inventory: yet another checkbox for skipping hosts where the
        Check_MK service is currently critical
    * New rule: Multipath Count (used by esx_vsphere_hostsystem.multipath)
    * FIX: The rule "State and count of processes" is no longer available
           in "Parameters for inventorized check". This rule was solely
           intented for "Manual checks" configuration
    * FIX: Trying to prevent auth.php errors while file is being updated

1.2.3i2:
    Core:
    * New option -B for just generating the configuration
    * Introduced persistent host address lookup cache to prevent issues
      loading an unchanged configuration after a single address is not resolvable anymore
    * Assigning a service to a cluster host no longer requires a reinventory
    * Setting a check_type or service to ignore no longer requires a reinventory
      Note: If the ignore rule is removed the services will reappear
    * Config creation: The ignore services rule now also applies to custom, active
                       and legacy checks
    * Predictive monitoring: correctly handle spaces in variable names (thanks
       to Karl Golland)
    * New man page browser for console (cmk -m)
    * New option explicit_snmp_communities to override rule based SNMP settings
    * Preparations for significant SNMP monitoring performance improvement
      (It's named Inline SNMP, which is available as special feature via subscriptions)
    * Allow to specify custom host check via WATO (arbitrary command line)
    * Implement DNS caching. This can be disabled with use_dns_cache = False

    Livestatus:
    * new service column staleness: indicator for outdated service checks
    * new host    column staleness: indicator for outdated host checks

    Checks & Agents:
    * esx_hostystem multipath: criticize standby paths only if not equal to active paths
    * mk_logwatch: fixed bug when rewriting logwatch messages
    * check_mk: Re-inventory is no longer required when a service is ignored via rule
    * check_mk: Now possible to assign services to clusters without the need to
                reinventorize
    * lnx_if: Fixed crash on missing "Address" field
    * viprinet_router: Now able to set required target state via rule
    * windows_agent: Now available as 64 bit version
    * agent_vsphere: fix problem where sensors were missing when
      you queried multiple host systems via vCenter
    * cached checks: no longer output cached data if the age of the
                     cache file is twice the maximum cache age
    * windows agent: no longer tries to execute directories
    * fileinfo: no longer inventorize missing files(reported by windows agent)
    * New checks for Brocade fans, temperature and power supplies
    * cluster hosts: removed agent version output from Check_MK service (this
      was misleading for different agent versions on multiple nodes)
    * job check: better handling of unexpected agent output
    * lnx_thermal: Added check for linux thermal sensors (e.g. acpi)
    * hwg_temp: Make WATO-Rule "Room Temperature" match, add man page, graph
                and Perf-O-Meter
    * ps.perf: Support Windows with new plugin "psperf.bat". wmicchecks.bat
               is obsolete now.
    * Special Agent vSphere: support ESX 4.1 (thanks to Mirko Witt)
    * esx_vsphere_object: make check state configurable
    * mk_logwatch: support continuation lines with 'A'. Please refer to docu.
    * mk_oracle: Added plugin for solaris
    * win_netstat: New check for Windows for checking the existance of a UDP/TCP
        connection or listener
    * ps/ps.perf: allow to set levels on CPU util, optional averaging of CPU
    * diskstat: Agent is now also processing data of mmcblk devices
    * qmail: Added check for mailqueue 
    * cisco_locif: removed obsolete and already disabled check completely
    * fc_brocade_port: removed obsolete check
    * fc_brocade_port_detailed: removed obsolete check
    * tsm_stgpool: removed orphaned check
    * vmware_state: removed ancient, now orphaned check. Use vsphere_agent instead.
    * vms_{df,md,netif,sys}: remove orphaned checks that are not needed by the current agent
    * tsm: Added new TSM checks with a simple windows agent plugin
    * windows_agent: now starts local/plugin scripts in separate threads/processes
                     new script parameters cache_age, retry_count, timeout
                     new script caching options "off", "async", "sync"
    * windows_agent: increased maximum local/plugin script output length to 512kB
                     (output buffer now grows dynamically)
    * jolokia_metrics: fixed incorrect plugin output for high warn/crit levels
    * jolokia_metrics.uptime: Added pnp template
    * hyperv: Added a check for checking state changes.
    * df / esx_vsphere_datastore: now able to set absolute levels and levels depending
                                  on total disk space of used and free space
    * cisco_wlc: New check for monitoring cisco wireless lan access points 
    * cisco_wlc_clients: New check for the nummber of clients in a wlc wifi
    * df: Negative integer levels for MB left on a device
    * win_printers: Monitoring of printer queue on a windows printserver
    * cisco_qos: Updated to be able to mintor IOS XR 4.2.1 (on a ASR9K device)
    * New active check, check_form_submit, to submit HTML forms and check the resulting page
    * mk-job: /var/lib/check_mk_agent/job directory is now created with mode 1777 so 
              mk-job can be used by unprivileged users too
    * ADD: etherbox: new check for etherbox (messpc) sensors.
           currently supported: temperature, humidity, switch contact and smoke sensors
    * cisco_wlc_client: now supports low/high warn and crit levels
    * cisco_wlc: now supports configuration options for missing AP
    * agent_vsphere: completely rewritten, now considerably faster
                     vCenter is still queried by old version
    * windows_agent: windows eventlog informational/audit logs now reported with O prefix
    * mk_logwatch: ignored loglines now reported with an "." prefix (if required)
    * apache_status: Nopw also supports multithreaded mpm
    * windows_agent: now able to suppress context messages in windows eventlogs
    * agent_vsphere: completely rewritten, now considerably faster
                     vCenter is still queried by old version
    * windows_agent: windows eventlog informational/audit logs now reported with O prefix
    * mk_logwatch: ignored loglines now reported with an "." prefix (if required)
    * check_mk-if.pnp: fixed bug with pnp template on esx hosts without perfdata
    * jolokia checks (JVM): uptime, threads, sessions, requests, queue
      now configurable via WATO
    * vSphere checks: secret is not shown to the user via WATO anymore
    * WATO rule to check state of physical switch (currently used by etherbox check)
    * cisco_wlc: Allows to configure handling of missing AP
    * logwatch.ec: show logfiles from that we forwarded messages
    * FIX: blade_blades: Fixed output of "(UNKNOWN)" even if state is OK
    * FIX: apache_status: fix exception if parameter is None
    * FIX: hr_mem: handle virtual memory correct on some devices
    * FIX: apache_status agent plugin: now also works, if prog name contains slashes
    * FIX: check_dns: parameter -A does not get an additional string
    * FIX: cisco_qos: Catch policies without post/drop byte information
    * FIX: cisco_qos: Catch policies without individual bandwidth limits
    * FIX: windows_agent: fixed bug on merging plugin output buffers
    * FIX: esx_vsphere_datastores: Fix incomplete performance data and Perf-O-Meter
    * FIX: cleaned up fileinfo.groups pattern handling, manual configuration
      is now possible using WATO
    * FIX: check_mk-ipmi.php: PNP template now displays correct units as delivered
           by the check plugin
    * FIX: check_disk_smb: Remove $ from share when creating service description.
           Otherwise Nagios will not accept the service description.
    * FIX: mrpe: gracefully handle invalid exit code of plugin

    Notifications:
    * notify.py: Matching service level: Use the hosts service level if a
                 service has no service level set
    * notify.py: fixed bug with local notification spooling
    * HTML notifications: Now adding optional links to host- and service names
      when second argument notification script is configured to the base url of the
      monitoring installation (e.g. http://<host>/<site>/ in case of OMD setups)
    * HTML notifications: Added time of state change

    Multisite:
    * Finally good handling of F5 / browser reloads -> no page switching to
      start page anymore (at least in modern browsers)
    * User accounts can now be locked after a specified amount of auth
      failures (lock_on_logon_failures can be set to a number of tries)
    * Column Perf-O-Meter is now sortable: it sorts after the *first*
      performance value. This might not always be the one you like, but
      its far better than nothing.
    * logwatch: Logwatch icon no longer uses notes_url
    * Inventory screen: Host inventory also displays its clustered services
    * Rules: Renamed "Ignored services" to "Disabled services"
             Renamed "Ignored checks" to "Disabled checks"
    * Sorter Host IP address: fixed sorting, no longer uses str compare on ip
    * Views: New: Draw rule editor icon in multisite views (default off)
             Can be activated in global settings
    * New global multisite options: Adhoc downtime with duration and comment
                                    Display current date in dashboard
    * LDAP: Using asynchronous searches / added optional support for paginated
      searches (Can be enabled in connection settings)
    * LDAP: It is now possible to provide multiple failover servers, which are
      tried when the primary ldap server fails
    * LDAP: Supporting posixGroup with memberUid as member attribute
    * LDAP: Added filter_group option to user configuration to make the
    synchonized users filterable by group memberships in directories without
    memberof attributes
    * LDAP: Moved configuration to dedicated page which also provides some
      testing mechanisms for the configuration
    * Added option to enable browser scrollbar to the multisite sidebar (only
      via "sidebar_show_scrollbar = True" in multisite.mk
    * Added option to disable automatic userdb synchronizations in multisite
    * Implemented search forms for most data tables
    * New icons in view footers: export as CSV, export as JSON
    * Availability: new columns for shortest, longest, average and count
    * Editing localized strings (like the title) is now optional when cloning
      views or editing cloned views. If not edited, the views inherit the
      localized strings from their ancestors
    * Added simple problems Dashboard
    * New filter and column painter for current notification number (escalations)
    * Added new painters for displaying host tags (list of tags, single tag
    groups). All those painters are sortable. Also added new filters for tags.
    * Added painters, icon and filters for visualizing staleness information
    * Improved filtering of the foldertree snapin by user permissions (when a user is
      only permitted on one child folder, the upper folder is removed from the
      hierarchy)
    * "Unchecked Services" view now uses the staleness of services for filtering
    * Globe dashlets make use of the parameter "id" to make it possible to
      provide unique ids in the render HTML code to the dashlets
    * Multisite can now track wether or not a user is online, this need to be
      enabled e.g. via Global Settings in WATO (Save last access times of
      users)
    * Added popup message notification system to make it possible to notify
      multisite users about various things. It is linked on WATO Users page at
      the moment. An image will appear for a user in the sidebar footer with
      the number of pending messages when there are pending messages for a user.
      To make the sidebar check for new messages on a regular base, you need
      to configure the interval of sidebar popup notification updates e.g. via
      WATO Global Settings.
    * Event views: changed default horizon from 31 to 7 days
    * New option for painting timestamp: as Unix Epoch time
    * New filters: Host state type and Service state type
    * FIX: better error message in case of exception in SNMP handling
    * FIX: Inventory screen: Now shows custom checks
    * FIX: Fixed locking problem of multisite pages related to user loading/saving
    * FIX: Fixed wrong default settings of view filters in localized multisite
    * FIX: line wrapping of logwatch entries
    * FIX: Fixed button dragging bug when opening the view editor
           (at least in Firefox)

    WATO:
    * Allow to configure check-/retry_interval in second precision
    * Custom user attributes can now be managed using WATO
    * Allow GIT to be used for change tracking (enable via global option)
    * Hosts/Folders: SNMP communities can now be configured via the host
      and folders hierarchy. Those settings override the rule base config.
    * Require unique alias names in between the following elements:
      Host/Service/Contact Groups, Timeperiods and Roles
    * Removed "do not connect" option from site socket editor. Use the
      checkbox "Disable" to disable the site for multisite.
    * Converted table of Event Console Rules to new implementation, make it sortable
    * FIX: do validation of check items in rule editor
    * FIX: More consistent handling of folderpath select in rule editor
    * FIX: Now correctly handling depends_on_tags on page rendering for
           inherited values
    * FIX: Changed several forms from GET to POST to prevent "Request-URI too
           large" error messages during submitting forms
    * FIX: automation snmp scan now adhere rules for shoddy snmp devices
           which have no sys description
    * FIX: Cisco ruleset "Cisco WLC WiFi client connections" has been generalized to
           "WLC WiFi client connections"
    * FIX: Snapshot handling is a little more robust agains manually created
           files in snapshot directory now
    * FIX: Slightly more transparent handling of syntax errors when loading rules.mk

    Notifications:
    * Flexible Notification can now filter service levels
    * FIX: check_tcp corrected order of parameters in definition

    Event Console:
    * New global setting "force message archiving", converts the EC into
      a kind of syslog archive
    * New built-in snmptrap server to directly receive snmp traps
    * FIX: fix layout of filter for history action type
    * FIX: better detect non-IP-number hosts in hostname translation

1.2.3i1:
    Core:
    * Agents can send data for other hosts "piggyback". This is being
      used by the vSphere and SAP plugins
    * New variable host_check_commands, that allows the definition of
      an alternative host check command (without manually defining one)
    * New variable snmp_check_interval which can be used to customize
      the check intervals of SNMP based checks
    * setup: Added missing vars rrd_path and rrdcached_sock
    * new variable check_mk_exit_status: allows to make Check_MK service OK,
      even if host in not reachable.
    * set always_cleanup_autochecks to True per default now
    * check_mk: new option --snmptranslate

    Multisite:
    * New availability view for arbitrary host/service collections
    * New option auth_by_http_header to use the value of a HTTP header
      variable for authentication (Useful in reverse proxy environments)
    * New permission that is needed for seeing views that other users
      have defined (per default this is contained in all roles)
    * New path back to the view after command exection with all
      checkboxes cleared
    * Added plugins to config module to make registration of default values
      possible for addons like mkeventd - reset to default values works now
      correctly even for multisite related settings
    * perfometer: Bit values now using base of 1000
    * Added PNP tempate for check_disk_smb
    * Dashboards can now be configured to be reloaded on resizing
      (automatically adds width/height url parameters)
    * LDAP authentification: New config option "Do not use persistent
                             connections to ldap server"
    * Hosttags and auxiliary tags can now be grouped in topics
    * Fixed output of time in view if server time differs from user time

    Event Console:
    * New rule feature: automatically delete event after actions
    * New filter for maximum service level (minimum already existed)
    * New global setting: hostname translation (allows e.g. to drop domain name)
    * New rule match: only apply rule within specified time period

    Checks & Agents:
    * solaris_mem: New check for memory and swap for Solaris agent
    * agent_vsphere: New VMWare ESX monitoring that uses pySphere and the VMWare
      API in order to get data very efficiently. Read (upcoming) documentation
      for details.
    * new special agent agent_random for creating random monitoring data
    * New checks: windows_intel_bonding / windows_broadcom_bonding
    * Implemented SAP monitoring based on the agent plugin mk_sap. This
      must be run on a linux host. It connects via RFC calls to SAP R/3
      systems to retrieve monitoring information for this or other machines.
    * sap.dialog: Monitors SAP dialog statistics like the response time
    * sap.value: Simply processes information provided by SAP to Nagios
    * openvpn_clients: new check for OpenVPN connections
    * if64_tplink: special new check for TP Link switches with broken SNMP output
    * job: Monitoring states and performance indicators of any jobs on linux systems
    * oracle_asm_diskgroups: Added missing agent plugin + asmcmd wrapper script
    * oracle_jobs: New check to monitor oracle database job execution
    * oracle_rman_backups: New check to monitor state of ORACLE RMAN backups
    * jar_signature: New check to monitor wether or not a jar is signed and
      certificate is not expired
    * cisco_qos: adhere qos-bandwidth policies
    * check_disk_smb: WATO formalization for active check check_disk_smb
    * if.include: new configurable parameters for assumed input and output speed
    * cisco_qos: new param unit:    switches between bit/byte display
                 new param average: average the values over the given minute
                 new params post/drop can be configured via int and float
                 fixed incorrect worst state if different parameters exceed limit
    * logwatch.ec: Added optional spooling to the check to prevent dataloss
      when processing of current lines needs more time than max execution time
    * mounts: ignore multiple occurrances of the same device
    * Linux agent: allow cached local/plugins checks (see docu)
    * mem.include: Linux memory check now includes size of page tables. This
      can be important e.g. on ORACLE systems with a lot of memory
    * windows_agent: Now buffers output before writing it to the socket
                     Results in less tcp packages per call
    * smart.stats: rewrote check. Please reinventorize. Error counters are now
      snapshotted during inventory.
    * smart.temp: add WATO configuration
    * windows_agent: check_mk.ini: new option "port" - specifies agent port
    * winperf_processor: introduce averaging, support predictive levels
    * cpu_util.include: fixed bug when params are set to None
    * predictive levels: fixed bug when existing predictive levels get new options
    * windows_plugin mssql.vbs: No longer queries stopped mssql instances
    * cisco_hsrp: fixed problem when HSRP groups had same ip address
    * winperf_if: hell has frozen over: a new check for network adapters on Windows
    * windows agent: new config section plugins, now able to set timeouts for specific plugins
                     new global config option: timeout_plugins_total
    * lnx_if in Linux agent: force deterministical order of network devices
    * Linux agent: remove obsolete old <<<netif>>> and <<<netctr>>> sections
    * logwatch, logwatch.ec: detect error in agent configuration
    * Linux agent: cups_queues: do not monitor non-local queues (thanks to Olaf Morgenstern)
    * AIX agent: call lparstat with argument 1 1, this give more accurate data
    * Check_MK check: enable extended performance data per default now
    * viprinet checks: New checks for firmware version/update, memory usage, power supply status, 
                       router mode, serialnumber and temperature sensors
    * uptime, snmp_uptime, esx_vsphere_counters.uptime: allow to set lower and upper levels
    * winperf_processor: Now displays (and scales) to number of cpus in pnpgraph
    * mk_postgres plugin: replace select * with list of explicit columns (fix for PG 9.1)
    * lnx_if: show MAC address for interfaces (needs also agent update)
    * winperf_tcp_conn: New check. Displays number of established tcpv4 connections in windows
                        Uses WATO Rule "TCP connection stats (Windows)"
    * windows_agent: fixed timeouts for powershell scripts in local/plugins
    * logwatch: Agent can now use logwatch.d/ to split config to multipe files
    * logwatch: Agent can now rewrite Messages
    * apache_status: New rule: set levels for number of remaining open slots
    * mrpe: handle long plugin output correctly, including performance data
    * cisco_qos: parameters now configurable via WATO

    Notifications:
    * notify.py: unique spoolfiles name no longer created with uuid
    * Warn user if only_services does never match

    Livestatus:
    * Table statehist: Improved detection of vanished hosts and services.
                       Now able to detect and remove nonsense check plugin output
    * FIX: able to handle equal comment_id between host and service
    * livestatus.log: show utf-8 decoding problems only with debug logging >=2
    * livestatus: fixed incorrect output formatting of comments_with_info column

    BI:
    * Integrated availability computing, including nifty time warp feature

    WATO:
    * Configuration of datasource programs via dedicated rules
    * New editor for Business Intelligence rules
    * Rule Editor: Now able to show infeffective rules
    * Valuespec: CascadingDropdown now able to process choice values from functions
    * Removed global option logwatch_forward_to_ec, moved this to the
      logwatch_ec ruleset. With this option the forwarding can now be enabled
      for each logfile on a host
    * Configuration of an alternative host check command
    * Inventory: Display link symbol for ps ruleset
    * New rule for notification_options of hosts and services
    * FIX: Rulesets: correct display of rules within subfolders
    * Remove Notification Command user settings, please use flexible notifications instead


1.2.2p3:
    Core:
    * FIX: get_average(): Gracefully handle time anomlies of target systems
    * FIX: notifications: /var/lib/check_mk/notify directory is now created 
           correctly during setup from tgz file. (Without it notifications
           did not get sent out.)
    * FIX: add missing $DESTDIR to auth.serials in setup.sh

    Checks & Agents:
    * FIX: winperf_processor: fix case where CPU percent is exactly 100%
    * FIX: blade_powerfan: fix mixup of default levels 50/40 -> 40/50
    * FIX: Cleaned up graph rendering of Check_MK services 
    * FIX: zypper: deal with output from SLES 10
    * FIX: zpool_status: Ignoring "No known data errors" text
    * FIX: dmi_sysinfo: Handling ":" in value correctly
    * FIX: check_http: Fixed syntax error when monitoring certificates
    * FIX: check_dns: parameter -A does not get an additional string
    * FIX: diskstat: Fixed wrong values for IO/s computation on linux hosts
    * FIX: blade_healts: Fixed wrong index checking resulting in exceptions
    * FIX: notifications: /var/lib/check_mk/notify directory is now created 
           correctly during setup from tgz file. (Without it notifications
           did not get sent out.)

    Multisite:
    * FIX: LDAP: Disabling use of referrals in active directory configuration
    * FIX: Fixed missing roles in auth.php (in some cases) which resulted in
           non visible pnp graphs and missing nagvis permissions
    * FIX: Fixed label color of black toner perfometers when fuel is low
    * FIX: Fixed wrong default settings of view filters in localized multisite
    * FIX: Fixed exception when enabling sounds for views relying on 
           e.g. alert statistics source
    * FIX: Folder Tree Snapin: make folder filter also work for remote
           folders that do not exist locally
    * FIX: correctly display sub-minute check/retry intervals
    * FIX: fix logic of some numeric sorters
    * FIX: Improved user provided variable validation in view code
    * FIX: Escaping html code in plugin output painters

    WATO:
    * FIX: fix layout of Auxiliary tags table
    * FIX: avoid exception when called first time and first page ist host tags
    * FIX: fix validation of time-of-day input field (24:00)
    * FIX: automation users can now be deleted again (bug was introduced in 1.2.2p1)
    * FIX: fix logwatch pattern analyzer message "The host xyz is not
           managed by WATO." after direct access via snapin
    * FIX: Fixed first toggle of flags in global settings when default is set to True
    * FIX: fix exception and loss of hosts in a folder when deleting all site connections
           of a distributed WATO setup
    * FIX: avoid Python exception for invalid parameters even in debug mode
    * FIX: check_ldap: Removed duplicate "-H" definition
    * FIX: Fixed some output encoding problem in snapshot restore / deletion code
    * FIX: Improved user provided variable validation in snapshot handling code
    * FIX: Improved user provided variable validation in inventory dialog

    Event Console:
    * FIX: apply rewriting of application/hostname also when cancelling events
    * FIX: check_mkevents now uses case insensitive host name matching

    Livestatus:
    * FIX: fixed incorrect output formatting of comments_with_info column
    * FIX: statehist table: fixed memory leak

1.2.2p2:
    Core:
    * FIX: livecheck: fixed handling of one-line plugin outputs and missing \n
           (Thanks to Florent Peterschmitt)

    Checks & Agents:
    * FIX: jolokia_info: ignore ERROR instances
    * FIX: apache_status: use (also) apache_status.cfg instead of apache_status.conf
    * FIX: f5_bigip_vserver: fix wrong OID (13 instead of 1), thanks to Miro Ramza
    * FIX: f5_bigip_psu: handle more than first power supply, thanks to Miro Ramza
    * FIX: ipmi_sensors: ignore sensors in state [NA] (not available)
    * FIX: aix_lvm: handle agents that output an extra header line
    * FIX: zfsget: do not assume that devices begin with /, but mountpoints
    * FIX: ipmi_sensors: handle two cases for DELL correctly (thanks to Sebastian Talmon)
    * FIX: check_dns: enable performance data
    * FIX: free_ipmi: fix name of sensor cache file if hostname contains domain part
    * FIX: ad_replication plugin: Fixed typo (Thanks to Dennis Honke)

    Multisite:
    * List of views: Output the alias of a datasource instead of internal name
    * FIX: fix column editor for join columns if "SERVICE:" is l10n'ed
    * FIX: fix invalid request in livestatus query after reconnect

    WATO:
    * FIX: convert editing of global setting to POST. This avoid URL-too-long
      when defining lots of Event Console actions
    * FIX: LDAP configuration: allow DNs without DC=

    Event Console:
    * FIX: fix icon in events check if host specification is by IP address
    * Renamed "Delete Event" to "Archive Event" to clearify the meaning

    Notifications:
    * FIX: contacts with notifications disabled no longer receive 
           custom notifications, unless forced

1.2.2p1:
    Core:
    * FIX: correctly quote ! and \ in active checks for Nagios
    * FIX: Performing regular inventory checks at configured interval even
           when the service is in problem state
    * Check_MK core now supports umlauts in host-/service- and contactgroup names

    Checks & Agents:
    * FIX: vsphere_agent: fix problems whith ! and \ in username or password
    * FIX: check_mk_agent.aix: fix shebang: was python, must be ksh
    * FIX: cisco_qos: Be compatible to newer IOS-XE versions (Thanks to Ken Smith)
    * FIX: mk_jolokia: Handling spaces in application server instances correctly

    Multisite:
    * FIX: do not remove directories of non-exisant users anymore. This lead to
           a deletion of users' settings in case of an external authentication
           (like mod_ldap).
    * FIX: Fixed handling of dashboards without title in sidebar view snapin
    * FIX: titles and services got lost when moving join-columns in views
    * FIX: Fixed exception during initial page rendering in python 2.6 in special cases
           (Internal error: putenv() argument 2 must be string, not list)

    Livestatus:
    * livestatus.log: show utf-8 decoding problems only with debug logging >=2

    Notifications:
    * FIX: HTML mails: Handle the case where plugin argument is not set
    * FIX: HTML mails: remove undefinded placeholders like $GRAPH_CODE$

    WATO:
    * Improved handling of valuespec validations in WATO rule editor. Displaying a
      warning message when going to throw away the current settings.
    * FIX: fix bug where certain settings where not saved on IE. This was mainly
           on IE7, but also IE8,9,10 in IE7 mode (which is often active). Affected
           was e.g. the nodes of a cluster or the list of services for service
           inventory

1.2.2:
    Core:
    * Added $HOSTURL$ and $SERVICEURL$ to notification macros which contain an
      URL to the host/service details views with /check_mk/... as base.

    Checks & Agents:
    * FIX: blade_bx_load: remove invalid WATO group
    * FIX: lnx_bonding: handle also 802.3ad type bonds

    Notifications:
    * FIX: Removing GRAPH_CODE in html mails when not available
    * Using plugin argument 1 for path to pnp4nagios index php to render graphs
    * Little speedup of check_mk --notify

    Multisite:
    * FIX: Fixed umlaut handling in reloaded snapins

    WATO:
    * FIX: Fix several cases where WATO rule analyser did not hilite all matching rules
    * Added tcp port parameter to SSL certificate check (Thanks to Marcel Schulte)

    Event Console:
    * FIX: Syslog server is now able to parse RFC 5424 syslog messages

1.2.2b7:
    Checks & Agents:
    * FIX: postfix_mailq: fix labels in WATO rule, set correct default levels
    

1.2.2b6:
    Core:
    * FIX: setup: detect check_icmp also on 64-Bit CentOS
           (thanks to あきら) 
    * FIX: setup.sh: create auth.serials, fix permissions of htpasswd
    * FIX: livecheck: now able to handle check output up to 16kB

    Checks & Agents:
    * FIX: apc_symmetra_power: resurrect garble PNP template for 
    * FIX: check_mk_agent.freebsd: remove garble from output
           (Thanks to Mathias Decker)
    * FIX: check_mk-mssql_counters.locks: fix computation, was altogether wrong
    * FIX: check_mk-mssql_counters.transactions: fix computation also
    * check_http: now support the option -L (urlizing the result)
    * Added mem section to Mac OSX agent (Thanks to Brad Davis)
    * FIX: mssql.vbs (agent plugin) now sets auth options for each instance
    * FIX: jolokia_metrics.mem: error when missing max values
    * Make levels for SMART temperature editable via WATO

    Multisite:
    * FIX: fix localization in non-OMD environment
           (thanks to あきら)
    * FIX: hopefully fix computation of Speed-O-Meter
    * Add $SERVICEOUTPUT$ and $HOSTOUTPUT$ to allowed macros for
      custom notes
    * FIX: Writing one clean message to webserver error_log when write fails
    * FIX: Escaping html entities when displaying comment fields
    * FIX: Monitored on site attribute always has valid default value

    Notifications:
    * FIX: fix event type for recoveries
    * FIX: fix custom notifications on older nagios versions
    * FIX: handle case where type HOST/SERVICE not correctly detected
    
    Livestatus:
    * FIX: memory leak when removing downtime / comment 

    WATO:
    * FIX: Removed "No roles assigned" text in case of unlocked role attribute
           in user management dialog
    * FIX: Fix output of rule search: chapters appeared twice sometimes

    Event Console:
    * FIX: check_mkevents: fix usage help if called with illegal options
    * check_mkevents now allows specification of a UNIX socket
      This is needed in non-OMD environments
    * setup.py now tries to setup Event Console even in non-OMD world

1.2.2b5:
    Core:
    * Checks can now omit the typical "OK - " or "WARN -". This text
      will be added automatically if missing.
    * FIX: livecheck: fixed compilation bug
    * FIX: check_mk: convert service description unicode into utf-8
    * FIX: avoid simultanous activation of changes by means of a lock
    
    Checks & Agents:
    * FIX: jolokia_metrics.mem - now able to handle negative/missing max values
    * ADD: tcp_conn_stats: now additionally uses /proc/net/tcp6
    * ADD: wmic_processs: cpucores now being considered when calculating 
           user/kernel percentages. (thanks to William Baum)
    * FIX: UPS checks support Eaton Evolution
    * FIX: windows agent plugin: mssql now exits after 10 seconds

    Notifications:
    * FIX: fixed crash on host notification when contact had explicit services set

    Livestatus:
    * FIX: possible crash with VERY long downtime comments

    WATO:
    * FIX: Fix hiliting of errors in Nagios output
    * FIX: localisation error

    Multisite:
    * FIX: Avoid duplicate "Services" button in host detail views
    * FIX: fix rescheduling icon for services with non-ASCII characters
    * New filter for IP address of a host
    * Quicksearch: allow searching for complete IP addresses and IP
      address prefixes
    * Add logentry class filter to view 'Host- and Service events'

    BI:
    * FIX: fix exception with expansion level being 'None'
    * FIX: speedup for single host tables joined by hostname (BI-Boxes)
    * FIX: avoid closing BI subtree while tree is being loaded

    Event Console:
    * FIX: make hostname matching field optional. Otherwise a .* was
           neccessary for the rule in order to match
    * FIX: event_simulator now also uses case insensitive matches

1.2.2b4:
    Core:
    * FIX: Fix output of cmk -D: datasource programs were missing
    * FIX: allow unicode encoded extra_service_conf
    * FIX: no default PING service if custom checks are defined
    * FIX: check_mk_base: fixed rounding error in get_bytes_human_readable
    * FIX: check_mk: improved support of utf-8 characters in extra_service_conf
    * FIX: livestatus: table statehist now able to check AuthUser permissions
    * New configuration variable contactgroup_members

    Checks & Agents:
    * FIX: smart - not trying to parse unhandled lines to prevent errors
    * FIX: winperf_processor - fixed wrong calculations of usage
    * FIX: WATO configuration of filesystem trends: it's hours, not days!
    * FIX: mysql: fixed crash on computing IO information
    * FIX: diskstat: fix local variable 'ios_per_sec' referenced before assignment
    * FIX: multipath: ignore warning messages in agent due to invalid multipath.conf
    * FIX: megaraid_bbu: deal with broken output ("Adpater"), found in Open-E
    * FIX: megaraid_pdisk: deal with special output of Open-E
    * FIX: jolokia_metrics.mem: renamed parameter totalheap to total
    * FIX: megaraid_bbu: deal with broken output ("Adpater")
    * FIX: check_ldap: added missing host address (check didn't work at all)
    * FIX: check_ldap: added missing version option -2, -3, -3 -T (TLS)
    * FIX: mssql: Agent plugin now supports MSSQL Server 2012
    * FIX: hr_mem: fix max value in performance data (thanks to Michaël COQUARD)
    * FIX: f5_bigip_psu: fix inventory function (returned list instead of tuple)
    * FIX: mysql.connections: avoid crash on legacy agent output
    * FIX: tcp_conn_stats: use /proc/net/tcp instead of netstat -tn. This
           should avoid massive performance problems on system with many
           connections
    * Linux agent: limit netstat to 10 seconds
    * ps: Allow %1, %2, .. instead of %s in process_inventory. That allows
      reordering of matched groups
    * FIX: f5_bigip_psu - fixed inventory function
    * FIX: printer_supply - fixed inventory function for some kind of OKI printers

    Multisite:
    * FIX: Fixed problem with error during localization scanning
    * FIX: Fixed wrong localization right after a user changed its language
    * FIX: Improved handling of error messages in bulk inventory
    * FIX: fixed focus bug in transform valuespec class
    * FIX: stop doing snapin refreshes after they have been removed
    * FIX: sidebar snapins which refresh do not register for restart detection anymore
    * FIX: fix user database corruption in case of a race condition
    * FIX: added checks wether or not a contactgroup can be deleted
    * FIX: Avoid deadlock due to lock on contacts.mk in some situations
    * Changed sidebar snapin reload to a global interval (option:
      sidebar_update_interval), defaults to 30 seconds
    * Sidebar snapins are now bulk updated with one HTTP request each interval

    BI:
    * FIX: fixed invalid links to hosts and services in BI tree view
    * FIX: fix exception in top/down and bottom/up views
    * FIX: fix styling of top/down and bottom/up views (borders, padding)
    * FIX: fix style of mouse pointer over BI boxes
    * FIX: list of BI aggregates was incomplete in some cases
    * FIX: single host aggregations didn't work for aggregations += [...]
    * FIX: top-down and bottom-up was broken in case of "only problems"
    * FIX: BI see_all permission is now working again
    * Do not handle PENDING as "problem" anymore
    * Make titles of non-leaf tree nodes klickable

    WATO:
    * FIX: flexible notification valuespec is now localizable
    * FIX: Alias values of host/service/contact groups need to be set and unique
           within the group
    * FIX: Fixed exception when editing contactgroups without alias
    * FIX: Fix localization of rule options
    * FIX: ValueSpec OptionalDropDown: fix visibility if default is "other"
    * Suggest use default value for filesystem levels that make sense
    * Valuespec: CascadingDropdown now able to process choice values from functions
    * Freshness checking for classical passive Nagios checks (custom_checks)

1.2.2b3:
    Checks & Agents:
    * FIX: Fixed date parsing code ignoring the seconds value in several checks
           (ad_replication, cups_queues, heartbeat_crm, mssql_backup, smbios_sel)
    * FIX: Fixed pnp template for apc_symmetra check when using multiple rrds

    Multisite:
    * FIX: Removed uuid module dependency to be compatible to python < 2.5
    * FIX: remove Javascript debug popup from multi-string input fields
    * FIX: list of strings (e.g. host list in rule editor) didn't work anymore

1.2.2b2:
    Checks & Agents:
    * Added dynamic thresholds to the oracle_tablespace check depending on the
      size of the tablespaces.

    BI:
    * FIX: fix exception in BI-Boxes views of host groups
    * FIX: fix problem where BI-Boxes were invisible if not previously unfolded

    Event Console:
    * FIX: support non-Ascii characters in matching expressions. Note:
           you need to edit and save each affected rule once in order
           to make the fix work.
    * FIX: Fixed exception when logging actions exectuted by mkeventd
    * FIX: etc/init.d/mkeventd flush did not work when mkeventd was stopped

    Multisite:
    * FIX: Fixed several minor IE7 related layout bugs
    * FIX: title of pages was truncated and now isn't anymore
    * Cleanup form for executing commands on hosts/services

    WATO:
    * FIX: Fixed layout of rulelist table in IE*
    * FIX: Fixed adding explicit host names to rules in IE7
    * Add: Improved navigation convenience when plugin output contains [running on ... ]

1.2.2b1:
    Core:
    * cmk --notify: added notification script to generate HTML mails including
      the performance graphs of hosts and services
    * cmk --notify: added the macros NOTIFY_LASTHOSTSTATECHANGE, NOTIFY_HOSTSTATEID,
      NOTIFY_LASTSERVICESTATECHANGE, NOTIFY_SERVICESTATEID, NOTIFY_NOTIFICATIONCOMMENT,
      NOTIFY_NOTIFICATIONAUTHOR, NOTIFY_NOTIFICATIONAUTHORNAME, NOTIFY_NOTIFICATIONAUTHORALIAS
    * FIX: more robust deletion of precompiled files to ensure the correct 
      creation of the files (Thanks to Guido Günther)
    * FIX: Inventory for cluster nodes who are part of multiple clusters 
    * cmk --notify: added plugin for sms notification
    * FIX: precompiled checks: correct handling of sys.exit() call when using python2.4 
    * cmk --notify: improved logging on wrong notification type
    * RPM: Added check_mk-agent-scriptless package (Same as normal agent rpm,
      but without RPM post scripts)

    Checks & Agents:
    * winperf_processor now outputs float usage instead of integer
    * FIX: mssql_counters.file_sizes - Fixed wrong value for "Log Files" in output
    * FIX: drbd: Parameters for expected roles and disk states can now be set to 
           None to disable alerting on changed values
    * printer_supply_ricoh: New check for Ricoh printer supply levels
    * jolokia_metrics.mem: now supports warn/crit levels for heap, nonheap, totalheap
    * jolokia_metrics.mem: add dedicated PNP graph
    * FIX: logwatch.ec: use UNIX socket instead of Pipe for forwarding into EC 
    * FIX: logwatch.ec: fixed exception when forwarding "OK" lines
    * FIX: logwatch.ec: fixed forwarding of single log lines to event console
    * Improved performance of logwatch.ec check in case of many messages
    * livestatus_status: new check for monitoring performance of monitoring
    * FIX: diskstat.include: fix computation of queue length on windows
      (thanks to K.H. Fiebig)
    * lnx_bonding: new check for bonding interfaces on Linux
    * ovs_bonding: new check for bonding interfaces on Linux / Open vSwitch
    * if: Inventory settings can now be set host based
    * FIX: lnx_bonding/ovs_bonding: correct definition of bonding.include
    * Add: if check now able to handle interface groups  (if_groups)
    * Add: New check for DB2 instance memory levels
    * Add: winperf_phydisk can now output IOPS
    * Add: oracle_tablespace now with flexible warn/crit levels(magic number)
    
    Livestatus:
    * Add: new column in hosts/services table: comments_with_extra_info
    Adds the entry type and entry time

    Multisite:
    * Added comment painter to notification related views
    * Added compatibility code to use hashlib.md5() instead of md5.md5(), which
      is deprecated in python > 2.5 to prevent warning messages in apache error log
    * Added host filter for "last host state change" and "last host check"
    * FIX: Preventing autocomplete in password fields of "edit profile" dialog
    * The ldap member attribute of groups is now configruable via WATO
    * Added option to enforce lower User-IDs during LDAP sync
    * Improved debug logging of ldap syncs (Now writing duration of queries to log)
    * Displaying date/time of comments in comment icon hover menu (Please
      note: You need to update your livestatus to current version to make this work)
    * FIX: Making "action" context link unclickable during handling actions / confirms

    BI:
    * Use Ajax to delay rendering of invisible parts of the tree (this
      saves lots of HTML code)

    WATO:
    * Added hr_mem check to the memory checkgroup to make it configurable in WATO
    * Make page_header configurable in global settings
    * FIX: Fixed some typos in ldap error messages
    * FIX: Fixed problem on user profile page when no alias set for a user
    * FIX: list valuespecs could not be extended after once saving
    * FIX: fix title of foldable areas contained in list valuespecs
    * FIX: Fixed bug where pending log was not removed in multisite setup
    * FIX: Fixed generation of auth.php (Needed for NagVis Multisite Authorisation)
    * FIX: Fixed missing general.* permissions in auth.php on slave sites in 
      case of distributed WATO setups
    * Added oracle_tablespaces configuration to the application checkgroup
    * FIX: Fixed synchronisation of mkeventd configs in distributed WATO setups
    * FIX: "Sync & Restart" did not perform restart in distributed WATO setups
    * FIX: Fixed exception in editing code of ldap group to rule plugin
    * FIX: Don't execute ldap sync while performing actions on users page

    Event Console:
    * Added UNIX socket for sending events to the EC
    * Speed up rule matches in some special cases by factor of 100 and more
    * Init-Script: Improved handling of stale pidfiles
    * Init-Script: Detecting and reporting already running processes
    * WATO: Added hook to make the mkeventd reload in distributed WATO setups
      during "activate changes" process
    * Added hook mkeventd-activate-changes to add custom actions to the mkeventd
      "activate changes" GUI function
    * FIX: When a single rule matching raises an exception, the line is now
      matched agains the following rules instead of being skipped. The
      exception is logged to mkeventd.log

1.2.1i5:
    Core:
    * Improved handling of CTRL+C (SIGINT) to terminate long runnining tasks 
      (e.g.  inventory of SNMP hosts)
    * FIX: PING services on clusters are treated like the host check of clusters
    * cmk --notify: new environment variable NOTIFY_WHAT which has HOST or SERVICE as value
    * cmk --notify: removing service related envvars in case of host notifications
    * cmk --notify: added test code to help developing nitofication plugins.
      Can be called with "cmk --notify fake-service debug" for example

    Checks & Agents:
    * Linux Agent, diskstat: Now supporting /dev/emcpower* devices (Thanks to Claas Rockmann-Buchterkirche)
    * FIX: winperf_processor: Showing 0% on "cmk -nv" now instead of 100%
    * FIX: win_dhcp_pools: removed faulty output on non-german windows 2003 servers 
           with no dhcp server installed (Thanks to Mathias Decker)
    * Add: fileinfo is now supported by the solaris agent. Thanks to Daniel Roettgermann
    * Logwatch: unknown eventlog level ('u') from windows agent treated as warning
    * FIX: logwatch_ec: Added state undefined as priority
    * Add: New Check for Raritan EMX Devices
    * Add: mailman_lists - New check to gather statistics of mailman mailinglists
    * FIX: megaraid_bbu - Handle missing charge information (ignoring them)
    * FIX: myssql_tablespaces - fix PNP graph (thanks to Christian Zock)
    * kernel.util: add "Average" information to PNP graph
    * Windows Agent: Fix startup crash on adding a logfiles pattern, but no logfile specified
    * Windows Agent: check_mk.example.ini: commented logfiles section

    Multisite:
    * FIX: Fixed rendering of dashboard globes in opera
    * When having row selections enabled and no selected and performing
      actions an error message is displayed instead of performing the action on
      all rows
    * Storing row selections in user files, cleaned up row selection 
      handling to single files. Cleaned up GET/POST mixups in confirm dialogs
    * Add: New user_options to limit seen nagios objects even the role is set to see all
    * Fix: On site configaration changes, only relevant sites are marked as dirty
    * Fix: Distributed setup: Correct cleanup of pending changes logfile after "Activate changes"
    * FIX: LDAP: Fixed problem with special chars in LDAP queries when having
    contactgroup sync plugin enabled
    * FIX: LDAP: OpenLDAP - Changed default filter for users
    * FIX: LDAP: OpenLDAP - Using uniqueMember instead of member when searching for groups of a user
    * FIX: LDAP: Fixed encoding problem of ldap retrieved usernames
    * LDAP: Role sync plugin validates the given group DNs with the group base dn now
    * LDAP: Using roles defined in default user profile in role sync plugin processing
    * LDAP: Improved error handling in case of misconfigurations
    * LDAP: Reduced number of ldap querys during a single page request / sync process
    * LDAP: Implemnted some kind of debug logging for LDAP communication
    * FIX: Re-added an empty file as auth.py (wato plugin) to prevent problems during update 

    WATO:
    * CPU load ruleset does now accept float values
    * Added valuespec for cisco_mem check to configure thresholds via WATO
    * FIX: Fixed displaying of tag selections when creating a rule in the ruleeditor
    * FIX: Rulesets are always cloned in the same folder
    * Flexibile notifications: removed "debug notification" script from GUI (you can make it
      executable to be choosable again)
    * Flexibile notifications: added plain mail notification which uses the
      mail templates from global settings dialog

    BI:
    * Added FOREACH_SERVICE capability to leaf nodes
    * Add: Bi views now support debug of livestatus queries

1.2.1i4:
    Core:
    * Better exception handling when executing "Check_MK"-Check. Printing python
      exception to status output and traceback to long output now.
    * Added HOSTTAGS to notification macros which contains all Check_MK-Tags
      separated by spaces
    * Output better error message in case of old inventory function
    * Do object cache precompile for monitoring core on cmk -R/-O
    * Avoid duplicate verification of monitoring config on cmk -R/-O
    * FIX: Parameter --cleanup-autochecks (long for -u) works now like suggested in help
    * FIX: Added error handling when trying to --restore with a non existant file

    Notifications:
    * Fix flexible notifications on non-OMD systems
    
    Checks & Agents:
    * Linux Agent, mk_postgres: Supporting pgsql and postgres as user
    * Linux Agent, mk_postgres: Fixed database stats query to be compatible
      with more versions of postgres
    * apache_status: Modified to be usable on python < 2.6 (eg RHEL 5.x)
    * apache_status: Fixed handling of PIDs with more than 4 numbers
    * Add: New Check for Rittal CMC PSM-M devices
    * Smart plugin: Only use relevant numbers of serial
    * Add: ibm_xraid_pdisks - new check for agentless monitoring of disks on IBM SystemX servers.
    * Add: hp_proliant_da_cntlr check for disk controllers in HP Proliant servers
    * Add: Check to monitor Storage System Drive Box Groups attached to HP servers
    * Add: check to monitor the summary status of HP EML tape libraries
    * Add: apc_rackpdu_status - monitor the power consumption on APC rack PDUs
    * Add: sym_brightmail_queues - monitor the queue levels on Symantec Brightmail mail scanners.
    * Add: plesk_domains - List domains configured in plesk installations
    * Add: plesk_backups - Monitor backup spaces configured for domains in plesk
    * Add: mysql_connections - Monitor number of parallel connections to mysql daemon
    * Add: flexible notifcations: filter by hostname
    * New script multisite_to_mrpe for exporting services from a remote system
    * FIX: postgres_sessions: handle case of no active/no idle sessions
    * FIX: correct backslash representation of windows logwatch files
    * FIX: postgres_sessions: handle case of no active/no idle sessions
    * FIX: zfsget: fix exception on snapshot volumes (where available is '-')
    * FIX: zfsget: handle passed-through filesystems (need agent update)
    * FIX: loading notification scripts in local directory for real
    * FIX: oracle_version: return valid check result in case of missing agent info
    * FIX: apache_status: fixed bug with missing 'url', wrote man page
    * FIX: fixed missing localisation in check_parameteres.py 
    * FIX: userdb/ldap.py: fixed invalid call site.getsitepackages() for python 2.6
    * FIX: zpool_status: fixed crash when spare devices were available
    * FIX: hr_fs: handle negative values in order to larger disks (thanks to Christof Musik)
    * FIX: mssql_backup: Fixed wrong calculation of backup age in seconds


    Multisite:
    * Implemented LDAP integration of Multisite. You can now authenticate your
      users using the form based authentication with LDAP. It is also possible
      to synchronize some attributes like mail addresses, names and roles from
      LDAP into multisite.
    * Restructured cookie auth cookies (all auth cookies will be invalid
      after update -> all users have to login again)
    * Modularized login and cookie validation
    * Logwatch: Added buttons to acknowledge all logs of all hosts or really
      all logs which currently have a problem
    * Check reschedule icon now works on services containing an \
    * Now showing correct representation of SI unit kilo ( k )
    * if perfometer now differs between byte and bit output
    * Use pprint when writing global settings (makes files more readable)
    * New script for settings/removing downtimes: doc/treasures/downtime
    * New option when setting host downtimes for also including child hosts
    * Option dials (refresh, number of columns) now turnable by mouse wheel
    * Views: Commands/Checkboxes buttons are now activated dynamically (depending on data displayed)
    * FIX: warn / crit levels in if-check when using "bit" as unit
    * FIX: Fixed changing own password when notifications are disabled
    * FIX: On page reload, now updating the row field in the headline
    * FIX: ListOfStrings Fields now correctly autoappend on focus
    * FIX: Reloading of sidebar after activate changes
    * FIX: Main Frame without sidebar: reload after activate changes
    * FIX: output_format json: handle newlines correctly
    * FIX: handle ldap logins with ',' in distinguished name
    * FIX: quote HTML variable names, fixes potential JS injection
    * FIX: Sidebar not raising exceptions on configured but not available snapins
    * FIX: Quicksearch: Fixed Up/Down arrow handling in chrome
    * FIX: Speedometer: Terminating data updates when snapin is removed from sidebar
    * FIX: Views: toggling forms does not disable the checkbox button anymore
    * FIX: Dashboard: Fixed wrong display options in links after data reloads
    * FIX: Fixed "remove all downtimes" button in views when no downtimes to be deleted 
    * FIX: Services in hosttables now use the service name as header (if no custom title set)
    * New filter for host_contact and service_contact
    
    WATO:
    * Add: Creating a new rule immediately opens its edit formular
    * The rules formular now uses POST as transaction method
    * Modularized the authentication and user management code
    * Default config: add contact group 'all' and put all hosts into it
    * Reverse order of Condition, Value and General options in rule editor
    * Allowing "%" and "+" in mail prefixes of contacts now
    * FIX: Fixed generated manual check definitions for checks without items
      like ntp_time and tcp_conn_stats
    * FIX: Persisting changing of folder titles when only the title has changed
    * FIX: Fixed rendering bug after folder editing

    Event Console:
    * Replication slave can now copy rules from master into local configuration
      via a new button in WATO.
    * Speedup access to event history by earlier filtering and prefiltering with grep
    * New builtin syslog server! Please refer to online docu for details.
    * Icon to events of host links to view that has context button to host
    * FIX: remove event pipe on program shutdown, prevents syslog freeze
    * FIX: hostnames in livestatus query now being utf8 encoded
    * FIX: fixed a nastiness when reading from local pipe
    * FIX: fix exception in rules that use facility local7
    * FIX: fix event icon in case of using TCP access to EC
    * FIX: Allowing ":" in application field (e.g. needed for windows logfiles)
    * FIX: fix bug in Filter "Hostname/IP-Address of original event"

    Livestatus:
    * FIX: Changed logging output "Time to process request" to be debug output

1.2.1i3:
    Core:
    * added HOST/SERVICEPROBLEMID to notification macros
    * New configuration check_periods for limiting execution of
      Check_MK checks to a certain time period.

    Checks & Agents:
    * Windows agent: persist offsets for logfile monitoring

    Notifications:
    * fix two errors in code that broke some service notifications

    Event Console:
    * New performance counter for client request processing time
    * FIX: fixed bug in rule optimizer with ranges of syslog priorities

    WATO:
    * Cloning of contact/host/service groups (without members)

    Checks & Agents:
    * logwatch: Fixed confusion with ignore/ok states of log messages
    * AIX Agent: now possible to specify -d flag. Please test :)

1.2.1i2:
    Core:
    * Improved validation of inventory data reported by checks
    * Added -d option to precompiled checks to enable debug mode
    * doc/treasures: added script for printing RRD statistics

    Notifications:
    * New system of custom notification, with WATO support

    Event Console:
    * Moved source of Event Console into Check_MK project 
    * New button for resetting all rule hits counters
    * When saving a rule then its hits counter is always reset
    * New feature of hiding certain actions from the commands in the status GUI
    * FIX: rule simulator ("Try out") now handles cancelling rules correctly
    * New global option for enabling log entries for rule hits (debugging)
    * New icon linking to event views for the event services
    * check_mkevents outputs last worst line in service output
    * Max. number of queued connections on status sockets is configurable now
    * check_mkevents: new option -a for ignoring acknowledged events
    * New sub-permissions for changing comment and contact while updating an event
    * New button for generating test events directly via WATO
    * Allow Event Console to replicate from another (master) console for
      fast failover.
    * Allow event expiration also on acknowledged events (configurable)

    Multisite:
    * Enable automation login with _username= and _secret=, while
      _secret is the content of var/check_mk/web/$USER/automation.secret
    * FIX: Fixed releasing of locks and livestatus connections when logging out
    * FIX: Fixed login/login confusions with index page caching
    * FIX: Speed-o-meter: Fixed calculation of Check_MK passive check invervals
    * Removed focus of "Full name" attribute on editing a contact
    * Quicksearch: Convert search text to regex when accessing livestatus
    * FIX: WATO Folder filter not available when WATO disabled
    * WATO Folder Filter no longer available in single host views
    * Added new painters "Service check command expanded" and
      "Host check command expanded"
    * FIX: Corrected garbled description for sorter "Service Performance data" 
    * Dashboard globes can now be filtered by host_contact_group/service_contact_group
    * Dashboard "iframe" attribute can now be rendered dynamically using the
      "iframefunc" attribute in the dashlet declaration
    * Dashboard header can now be hidden by setting "title" to None
    * Better error handling in PNP-Graph hover menus in case of invalid responses

    Livestatus:
    * Added new table statehist, used for SLA queries
    * Added new column check_command_expanded in table hosts
    * Added new column check_command_expanded in table services
    * New columns livestatus_threads, livestatus_{active,queued}_connections

    BI:
    * Added missing localizations
    * Added option bi_precompile_on_demand to split compilations of
      the aggregations in several fragments. If possible only the needed
      aggregations are compiled to reduce the time a user has to wait for
      BI based view. This optimizes BI related views which display
      information for a specific list of hosts or aggregation groups.
    * Added new config option bi_compile_log to collect statistics about
      aggregation compilations
    * Aggregations can now be part of more than one aggregation group
      (just configure a list of group names instead of a group name string)
    * Correct representation of (!), (!!) and (?) markers in check output
    * Corrected representation of assumed state in box layout
    * Feature: Using parameters for hosttags

    WATO:
    * Added progress indicator in single site WATO "Activate Changes"
    * Users & Contacts: Case-insensitive sorting of 'Full name' column
    * ntp/ntp.time parameters are now configurable via WATO
    * FIX: Implemented basic non HTTP 200 status code response handling in interactive
           progress dialogs (e.g. bulk inventory mode)
    * FIX: Fixed editing of icon_image rules
    * Added support of locked hosts and folders ( created by CMDB )
    * Logwatch: logwatch agents/plugins now with ok pattern support 
    * Valuespec: Alternative Value Spec now shows helptext of its elements
    * Valuespec: DropdownChoice, fixed exception on validate_datatype

    Checks & Agents:
    * New check mssql_counters.locks: Monitors locking related information of
      MSSQL tablespaces
    * Check_MK service is now able to output additional performance data
      user_time, system_time, children_user_time, children_system time
    * windows_updates agent plugin: Fetching data in background mode, caching
      update information for 30 minutes
    * Windows agent: output ullTotalVirtual and ullAvailVirtual (not yet
      being used by check)
    * Solaris agent: add <<<uptime>>> section (thanks to Daniel Roettgermann)
    * Added new WATO configurable option inventory_services_rules for the
      windows services inventory check
    * Added new WATO configurable option inventory_processes_rules for the
      ps and ps.perf inventory
    * FIX: mssql_counters checks now really only inventorize percentage based
      counters if a base value is set
    * win_dhcp_pools: do not inventorize empty pools any more. You can switch
      back to old behaviour with win_dhcp_pools_inventorize_empty = True
    * Added new Check for Eaton UPS Devices
    * zfsget: new check for monitoring ZFS disk usage for Linux, Solaris, FreeBSD
      (you need to update your agent as well)
    * Added new Checks for Gude PDU Units
    * logwatch: Working around confusion with OK/Ignore handling in logwatch_rules
    * logwatch_ec: Added new subcheck to forward all incoming logwatch messages
      to the event console. With this check you can use the Event Console 
      mechanisms and GUIs instead of the classic logwatch GUI. It can be 
      enabled on "Global Settings" page in WATO for your whole installation.
      After enabling it you need to reinventorize your hosts.
    * Windows Update Check: Now with caching, Thanks to Phil Randal and Patrick Schlüter
    * Windows Check_MK Agent: Now able to parse textfiles for logwatch output
    * Added new Checks sni_octopuse_cpu, sni_octopuse_status, sni_octopuse_trunks: These
      allow monitoring Siemens HiPath 3000/5000 series PBX.
    * if-checks now support "bit" as measurement unit
    * winperf_phydisk: monitor average queue length for read/write

1.2.0p5:
    Checks & Agents:
    * FIX: windows agent: fixed possible crash in eventlog section

    BI:
    * FIX: fixed bug in aggregation count (thanks Neil) 

1.2.0p4:
    WATO:
    * FIX: fixed detection of existing groups when creating new groups
    * FIX: allow email addresses like test@test.test-test.com
    * FIX: Fixed Password saving problem in user settings

    Checks & Agents:
    * FIX: postgres_sessions: handle case of no active/no idle sessions
    * FIX: winperf_processor: handle parameters "None" (as WATO creates)
    * FIX: mssql_counters: remove debug output, fix bytes output
    * FIX: mssql_tablespaces: gracefully handle garbled agent output

    Multisite:
    * FIX: performeter_temparature now returns unicode string, because of °C
    * FIX: output_format json in webservices now using " as quotes

    Livestatus:
    * FIX: fix two problems when reloading module in Icinga (thanks to Ronny Biering)

1.2.0p3:
    Mulitisite
    * Added "view" parameter to dashlet_pnpgraph webservice
    * FIX: BI: Assuming "OK" for hosts is now possible
    * FIX: Fixed error in makeuri() calls when no parameters in URL
    * FIX: Try out mode in view editor does not show context buttons anymore
    * FIX: WATO Folder filter not available when WATO disabled
    * FIX: WATO Folder Filter no longer available in single host views
    * FIX: Quicksearch converts search text to regex when accessing livestatus
    * FIX: Fixed "access denied" problem with multisite authorization in PNP/NagVis
           in new OMD sites which use the multisite authorization
    * FIX: Localize option for not OMD Environments

    WATO:
    * FIX: Users & Contacts uses case-insensitive sorting of 'Full name' column  
    * FIX: Removed focus of "Full name" attribute on editing a contact
    * FIX: fix layout bug in ValueSpec ListOfStrings (e.g. used in
           list of explicit host/services in rules)
    * FIX: fix inheritation of contactgroups from folder to hosts
    * FIX: fix sorting of users, fix lost user alias in some situations
    * FIX: Sites not using distritubed WATO now being skipped when determining
           the prefered peer
    * FIX: Updating internal variables after moving hosts correctly
      (fixes problems with hosts tree processed in hooks)

    BI:
    * FIX: Correct representation of (!), (!!) and (?) markers in check output

    Livestatus:
    * FIX: check_icmp: fixed calculation of remaining length of output buffer
    * FIX: check_icmp: removed possible buffer overflow on do_output_char()
    
    Livecheck:
    * FIX: fixed problem with long plugin output
    * FIX: added /0 termination to strings
    * FIX: changed check_type to be always active (0)
    * FIX: fix bug in assignment of livecheck helpers 
    * FIX: close inherited unused filedescriptors after fork()
    * FIX: kill process group of called plugin if timeout is reached
           -> preventing possible freeze of livecheck
    * FIX: correct escaping of character / in nagios checkresult file
    * FIX: fixed SIGSEGV on hosts without defined check_command
    * FIX: now providing correct output buffer size when calling check_icmp 

    Checks & Agents:
    * FIX: Linux mk_logwatch: iregex Parameter was never used
    * FIX: Windows agent: quote '%' in plugin output correctly
    * FIX: multipath check now handles '-' in "user friendly names"
    * New check mssql_counters.locks: Monitors locking related information of
      MSSQL tablespaces
    * FIX: mssql_counters checks now really only inventorize percentage based
      counters if a base value is set
    * windows_updates agent plugin: Fetching data in background mode, caching
      update information for 30 minutes
    * FIX: netapp_vfiler: fix inventory function (thanks to Falk Krentzlin)
    * FIX: netapp_cluster: fix inventory function
    * FIX: ps: avoid exception, when CPU% is missing (Zombies on Solaris)
    * FIX: win_dhcp_pools: fixed calculation of perc_free
    * FIX: mssql_counters: fixed wrong log size output

1.2.0p3:
    Multisite:
    * Added "view" parameter to dashlet_pnpgraph webservice

    WATO:
    * FIX: It is now possible to create clusters in empty folders
    * FIX: Fixed problem with complaining empty ListOf() valuespecs

    Livestatus:
    * FIX: comments_with_info in service table was always empty

1.2.1i1:
    Core:
    * Allow to add options to rules. Currently the options "disabled" and
      "comment" are allowed. Options are kept in an optional dict at the
      end of each rule.
    * parent scan: skip gateways that are reachable via PING
    * Allow subcheck to be in a separate file (e.g. foo.bar)
    * Contacts can now define *_notification_commands attributes which can now
      override the default notification command check-mk-notify
    * SNMP scan: fixed case where = was contained in SNMP info
    * check_imap_folder: new active check for searching for certain subjects
      in an IMAP folder
    * cmk -D shows multiple agent types e.g. when using SNMP and TCP on one host

    Checks & Agents:
    * New Checks for Siemens Blades (BX600)
    * New Checks for Fortigate Firewalls
    * Netapp Checks for CPU Util an FC Port throughput
    * FIX: megaraid_pdisks: handle case where no enclosure device exists
    * FIX: megaraid_bbu: handle the controller's learn cycle. No errors in that period.
    * mysql_capacity: cleaned up check, levels are in MB now
    * jolokia_info, jolokia_metrics: new rewritten checks for jolokia (formerly
      jmx4perl). You need the new plugin mk_jokokia for using them
    * added preliminary agent for OpenVMS (refer to agents/README.OpenVMS) 
    * vms_diskstat.df: new check file usage of OpenVMS disks
    * vms_users: new check for number of interactive sessions on OpenVMS
    * vms_cpu: new check for CPU utilization on OpenVMS
    * vms_if: new check for network interfaces on OpenVMS
    * vms_system.ios: new check for total direct/buffered IOs on OpenVMS
    * vms_system.procs: new check for number of processes on OpenVMS
    * vms_queuejobs: new check for monitoring current VMS queue jobs
    * FIX: mssql_backup: Fixed problems with datetime/timezone calculations
    * FIX: mssql agent: Added compatibility code for MSSQL 9
    * FIX: mssql agent: Fixed connection to default instances ("MSSQLSERVER")
    * FIX: mssql agent: Fixed check of databases with names starting with numbers
    * FIX: mssql agent: Fixed handling of databases with spaces in names
    * f5_bigip_temp: add performance data
    * added perf-o-meters for a lot of temperature checks
    * cmctc_lcp.*: added new checks for Rittal CMC-TC LCP
    * FIX: diskstat (linux): Don't inventorize check when data empty
    * Cisco: Added Check for mem an cpu util
    * New check for f5 bigip network interfaces
    * cmctc.temp: added parameters for warn/crit, use now WATO rule
      "Room temperature (external thermal sensors)"
    * cisco_asa_failover: New Check for clustered Cisco ASA Firewalls 
    * cbl_airlaser.status: New Check for CBL Airlaser IP1000 laser bridge.
    * cbl_airlaser.hardware: New Check for CBL Airlaser IP1000 laser bridge.
      Check monitors the status info and allows alerting based on temperature.
    * df, hr_fs, etc.: Filesystem checks now support grouping (pools)
      Please refer to the check manpage of df for details
    * FIX: windows agent: try to fix crash in event log handling
    * FreeBSD Agent: Added swapinfo call to mem section to make mem check work again
    * windows_multipath: Added the missing check for multipath.vbs (Please test)
    * carel_uniflair_cooling: new check for monitoring datacenter air conditioning by "CAREL"
    * Added Agent for OpenBSD
    * Added Checks for UPS devices
    * cisco_hsrp: New Check for monitoring HSRP groups on Cisco Routers. (SMIv2 version)
    * zypper: new check and plugin mk_zypper for checking zypper updates.
    * aironet_clients: Added support for further Cisco WLAN APs (Thanks to Stefan Eriksson for OIDs)
    * aironet_errors: Added support for further Cisco WLAN APs
    * apache_status: New check to monitor apache servers which have the status-module enabled.
      This check needs the linux agent plugin "apache_status" installed on the target host.

    WATO:
    * Added permission to control the "clone host" feature in WATO
    * Added new role/permission matrix page in WATO to compare
      permissions of roles
    * FIX: remove line about number of rules in rule set overview
      (that garbled the logical layout)
    * Rules now have an optional comment and an URL for linking to 
      documntation
    * Rule now can be disabled without deleting them.
    * Added new hook "sites-saved"
    * Allow @ in user names (needed for some Kerberos setups)
    * Implemented new option in WATO attributes: editable
      When set to False the attribute can only be changed during creation
      of a new object. When editing an object this attribute is only displayed.
    * new: search for rules in "Host & Service Configuration"
    * parent scan: new option "ping probes", that allows skipping 
      unreachable gateways.
    * User managament: Added fields for editing host/service notification commands
    * Added new active check configuration for check_smtp
    * Improved visualization of ruleset lists/dictionaries
    * Encoding special chars in RegExp valuespec (e.g. logwatch patterns)
    * Added check_interval and retry_interval rules for host checks
    * Removed wmic_process rule from "inventory services" as the check does not support inventory
    * Made more rulegroup titles localizable
    * FIX: Fixed localization of default permissions
    * FIX: Removed double collect_hosts() call in activate changes hook
    * FIX: Fixed double hook execution when using localized multisite
    * FIX: User list shows names of contactgroups when no alias given
    * FIX: Reflecting alternative mode of check_http (check ssl certificate
    age) in WATO rule editor
    * FIX: Fixed monitoring of slave hosts in master site in case of special
      distributed wato configurations
    * FIX: Remove also user settings and event console rule on factory reset
    * FIX: complex list widgets (ListOf) failed back to old value when
           complaining
    * FIX: complex list widgets (ListOf) lost remaining entries after deleting one
    * FIX: Fixed error in printer_supply valuespec which lead to an exception
           when defining host/service specific rules
    * FIX: Fixed button url icon in docu-url link

    BI:
    * Great speed up of rule compilation in large environments

    Multisite:
    * Added css class="dashboard_<name>" to the dashboard div for easier
    customization of the dashboard style of a special dashboard
    * Dashboard: Param wato_folder="" means WATO root folder, use it and also
      display the title of this folder
    * Sidebar: Sorting aggregation groups in BI snapin now
    * Sidebar: Sorting sites in master control snapin case insensitive
    * Added some missing localizations (error messages, view editor)
    * Introducted multisite config option hide_languages to remove available
      languages from the multisite selection dialogs. To hide the builtin
      english language simply add None to the list of hidden languages.
    * FIX: fixed localization of general permissions
    * FIX: show multisite warning messages even after page reload
    * FIX: fix bug in Age ValueSpec: days had been ignored
    * FIX: fixed bug showing only sidebar after re-login in multisite
    * FIX: fixed logwatch loosing the master_url parameter in distributed setups
    * FIX: Fixed doubled var "site" in view editor (site and siteopt filter)
    * FIX: Don't crash on requests without User-Agent HTTP header
    * Downtimes: new conveniance function for downtime from now for ___ minutes.
      This is especially conveniant for scripting.
    * FIX: fixed layout of login dialog when showing up error messages
    * FIX: Fixed styling of wato quickaccess snapin preview
    * FIX: Made printer_supply perfometer a bit more robust against bad perfdata
    * FIX: Removed duplicate url parameters e.g. in dashboard (display_options)
    * FIX: Dashboard: If original request showed no "max rows"-message, the
           page rendered during reload does not show the message anymore
    * FIX: Fixed bug in alert statistics view (only last 1000 lines were
           processed for calculating the statistics)
    * FIX: Added missing downtime icon for comment view
    * FIX: Fixed handling of filter configuration in view editor where filters
           are using same variable names. Overlaping filters are now disabled
	   in the editor.
    * FIX: Totally hiding hidden filters from view editor now

    Livecheck:
    * FIX: Compile livecheck also if diet libc is missing

1.2.0p2:
    Core:
    * simulation_mode: legacy_checks, custom_checks and active_checks
      are replaced with dummy checks always being OK
    * FIX: Precisely define order of reading of configuration files. This
      fixes a WATO rule precedence problem

    Checks & Agents:
    * FIX: Fixed syntax errors in a bunch of man pages
    * if_lancom: silently ignore Point-To-Point interfaces
    * if_lancom: add SSID to logical WLAN interface names
    * Added a collection of MSSQL checks for monitoring MSSQL servers
      (backups, tablespaces, counters)
    * New check wut_webio_io: Monitor the IO input channels on W&T Web-IO 
      devices
    * nfsmounts: reclassify "Stale NFS handle" from WARN to CRIT
    * ORACLE agent/checks: better error handling. Let SQL errors get
      through into check output, output sections even if no database
      is running.
    * oracle_version: new check outputting the version of an ORACLE
      database - and using uncached direct SQL output.
    * ORACLE agent: fix handling of EXCLUDE, new variable ONLY_SIDS
      for explicitely listing SIDs to monitor
    * mk_logwatch on Linux: new options regex and iregex for file selection
    * remove obsolete ORACLE checks where no agent plugins where available
    * FIX: printer_supply: Fix problem on DELL printers with "S/N" in output
      (thanks to Sebastian Talmon)
    * FIX: winperf_phydisk: Fix typo (lead to WATO rule not being applied)
    * Windows agent: new [global] option crash_debug (see online docu)
    * AIX agent: new check for LVM volume status in rootvg.
    * PostgreSQL plugin: agent is now modified to work with PostgreSQL 
      versions newer than 8.1. (multiple reports, thanks!)

    Multisite:
    * Show number of rows and number of selected rows in header line
      (also for WATO hosts table)
    * FIX: fix problem in showing exceptions (due to help function)
    * FIX: fixed several localization problems in view/command processing
    * FIX: fixed duplicated settings in WATO when using localisation
    * FIX: fixed exception when refering to a language which does not exist
    * FIX: Removing all downtimes of a host/service is now possible again
    * FIX: The refresh time in footer is updated now when changing the value
    * FIX: view editor shows "(Mobile)" hint in view titles when linking to views

    WATO: 
    * Main menu of ruleeditor (Host & Service Parameters) now has
      a topic for "Used rules" - a short overview of all non-empty
      rulesets.
    * FIX: add missing context help to host details dialog
    * FIX: set new site dirty is host move due to change of
      folder attributes
    * FIX: fix exception on unknown value in DropdownChoice
    * FIX: add service specification to ruleset Delay service notifications
    * FIX: fixed problem with disabled sites in WATO
    * FIX: massive speedup when changing roles/users and activing changes
      (especially when you have a larger number of users and folders)
    * Add variable CONTACTPAGER to allowed macros in notifications
    * FIX: fixed default setting if "Hide names of configuration variables"
      in WATO
    * FIX: ListOfString Textboxes (e.g. parents of folders) do now extend in IE
    * FIX: fixed duplicated sections of permissions in rule editor

    BI:
    * New iterators FOREACH_CHILD and FOREACH_PARENT
    * FIX: fix handling of FOREACH_ in leaf nodes (remove hard coded
      $HOST$, replace with $1$, $2$, ..., apply argument substitution)
    * New logical datatable for aggregations that have the same name
      as a host. Converted view "BI Boxes" to this new table. This allows
      for Host-Aggregations containing data of other hosts as well.
    * count_ok: allow percentages, e.g. "count_ok!70%!50%"

1.2.0p1:
    Core:
    * Added macros $DATE$, $SHORTDATETIME$ and $LONGDATETIME$' to
      notification macros

    Checks & Agents:
    * FIX: diskstat: handle output 'No Devices Found' - avoiding exception
    * 3ware_units: Following states now lead to WARNING state instead of
      CRITICAL: "VERIFY-PAUSED", "VERIFYING", "REBUILDING"
    * New checks tsm_stagingpools, tsm_drive and tsm_storagepools
      Linux/UNIX
    * hpux_fchba: new check for monitoring FibreChannel HBAs und HP-UX

    Multisite:
    * FIX: fix severe exception in all views on older Python versions
      (like RedHat 5.5).

    WATO:
    * FIX: fix order of rule execution: subfolders now take precedence
      as they should.

1.2.0:
    Setup:
    * FIX: fix building of RPM packages (due to mk_mysql, mk_postgres)

    Core:
    * FIX: fix error message in case of duplicate custom check

    WATO:
    * FIX: add missing icon on cluster hosts to WATO in Multisite views
    * FIX: fix search field in host table if more than 10 hosts are shown
    * FIX: fix bulk edit and form properties (visibility of attributes was broken)
    * FIX: fix negating hosts in rule editor

    Checks & Agents: 
    * fileinfo: added this check to Linux agent. Simply put your
      file patterns into /etc/check_mk/fileinfo.cfg for configuration.
    * mysql.sessions: New check for MySQL sessions (need new plugin mk_mysql)
    * mysql.innodb_io: New check for Disk-IO of InnoDB
    * mysql_capacity: New check for used/free capacity of MySQL databases
    * postgres_sessions: New check for PostgreSQL number of sessions
    * postgres_stat_database: New check for PostgreSQL database statistics
    * postgres_stat_database.size: New check for PostgreSQL database size
    * FIX: hpux_if: convert_to_hex was missing on non-SNMP-hosts -replace
      with inline implementation
    * tcp_conn_stats: handle state BOUND (found on Solaris)
    * diskstat: support for checking latency, LVM and VxVM on Linux (needs 
      updated agent)
    * avoid duplicate checks cisco_temp_perf and cisco_sensor_temp

1.2.0b6:
    Multisite:
    * FIX: Fixed layout of some dropdown fields in view filters
    * Make heading in each page clickable -> reload page
    * FIX: Edit view: couldn't edit filter settings
    * FIX: Fixed styling of links in multisite context help
    * FIX: Fixed "select all" button for IE
    * FIX: Context links added by hooks are now hidden by the display
           option "B" again
    * FIX: preselected "refresh" option did not reflect view settings
           but was simply the first available option - usually 30.
    * FIX: fixed exception with custom views created by normal users

    WATO:
    * FIX: Fixed "select all" button in hosts & folders for IE
    * Optically mark modified variables in global settings
    * Swapped icons for rule match and previous rule match (makes for sense)

    Core:
    * FIX: Fixed "make_utf is not defined" error when having custom
           timeperiods defined in WATO

    Checks & Agents: 
    * MacOS X: Agent for MacOS (Thanks to Christian Zigotzky)
    * AIX: New check aix_multipath: Supports checking native AIX multipathing from AIX 5.2 onward
    * Solaris: New check solaris_multipath: Supports checking native Solaris multipath from Solaris10 and up.
    * Solaris: The ZFS Zpool status check now looks more closely at the reported messages. (It's also tested to work on Linux now)

1.2.0b5:
    Core:
    * FIX: handle UTF-8 encoded binary strings correctly (e.g. in host alias)
    * FIX: fix configuration of passive checks via custom_checks
    * Added NOTIFICATIONTYPE to host/service mail bodies

    WATO:
    * Site management: "disabled" only applies to Livestatus now
    * FIX: fix folding problems with dependent host tags
    * FIX: Detecting duplicate tag ids between regular tags and auxtags
    * FIX: Fixed layout problem of "new special rule" button in rule editor
    * FIX: Fixed layout problem on "activate changes" page
    * FIX: Added check if contacts belong to contactgroup before contactgroup deletion
    * FIX: fix site configuration for local site in Multisite environments
    * FIX: "(no not monitor)" setting in distributed WATO now works
    * FIX: Site management: replication setting was lost after re-editing
    * FIX: fixed problems after changing D/WATO-configuration
    * FIX: D/WATO: mark site dirty after host deletion
    * FIX: D/WATO: replicate auth.secret, so that login on one site also
           is valid on the replication slaves
    * FIX: implement locking in order to prevent data corruption on
           concurrent changes
    * FIX: Fixed handling of validation errors in cascading dropdown fields
    * FIX: fix cloning of users
    * Keep track of changes made by other users before activating changes,
      let user confirm this, new permission can be used to prevent a user
      from activating foreign changes.
    * FIX: Allowing german umlauts in users mail addresses
    * Allow list of aux tags to be missing in host tag definitions. This
      makes migration from older version easier.
    * FIX: user management modules can now deal with empty lines in htpasswd
    * FIX: Fixed js error on hostlist page with search form

    Multisite:
    * New display type 'boxes-omit-root' for BI views
    * Hostgroup view BI Boxes omits the root level
    * Finalized layout if view options and commands/filters/painteroptions.
    * Broken plugins prevent plugin caching now
    * FIX: remove refresh button from dashboard.
    * FIX: remove use of old option defaults.checkmk_web_uri
    * FIX: fixed outgoing bandwidth in fc port perfometer
    * FIX: remove nasty JS error in sidebar
    * FIX: fix folding in custom links (directories would not open)
    * FIX: animation of rotation treeangle in trees works again
    * FIX: Logwatch: Changed font color back to black
    * FIX: show toggle button for checkboxes in deactivated state
    * FIX: fix repeated stacked refresh when toggling columns
    * FIX: disable checkbox button in non-checkboxable layouts
    * FIX: fix table layout for views (gaps where missing sometimes)
    * FIX: Fixed sorting views by perfdata values which contain floats
    * FIX: fix sometimes-broken sizing of sidebar and dashboard on Chrome
    * FIX: fix dashboard layout on iPad
    * FIX: Fixed styling issues of sidebar in IE7
    * FIX: fix problem where filter settings (of checkboxes) are not effective
           when it comes to executing commands
    * FIX: Fixed styling issues of view filters with dropdown fields
    * FIX: multisite login can now deal with empty lines in htpasswd
    * FIX: Fixed a bunch of js/css errors

    Mobile:
    * FIX: Fixed logtime filter settings in all mobile views
    * FIX: fix some layout problems

    BI:
    * New aggregation function count_ok, that counts the number
      of nodes in state OK.
    * FIX: Removed debug output int count_ok aggregation

    Checks & Agents:
    * Linux: Modified cluster section to allow pacemaker/corosync clusters without heartbeat
    * AIX: convert NIC check to lnx_if (now being compatible with if/if64)
    * AIX: new check for CPU utilization (using section lparstat_aix)
    * ntp checks: Changed default value of time offsets to be 200ms (WARN) / 500ms (CRIT)
    * aironet_{errors,clients}: detect new kinds of devices (Thanks to Tiago Sousa)
    * check_http, check_tcp: allow to omit -I and use dynamic DNS name instead

1.2.0b4:
    Core:
    * New configuration variable snmp_timing, allowing to 
      configure timeout and retries for SNMP requests (also via WATO)
    * New configuration variable custom_checks. This is mainly for
      WATO but also usable in main.mk It's a variant of legacy_checks that
      automatically creates the required "define command" sections.

    WATO:
    * ps and ps.perf configurable via WATO now (without inventory)
    * New layout of main menu and a couple of other similar menus
    * New layout of ruleset overviews
    * Hide check_mk variable names per default now (change via global settings)
    * New layout of global settings
    * Folder layout: show contact groups of folder
    * Folder movement: always show complete path to target folder
    * Sidebar snapin: show pending changes
    * New rule for configuring custom_checks - allowing to run arbitrary
      active checks even if not yet formalized (like HTTP and TCP)
    * Added automation_commands to make automations pluginable
    * New layout and new internal implementation of input forms
    * New layout for view overview and view editor
    * Split up host search in two distinct pages
    * Use dynamic items in rule editor for hosts and items (making use
      of ListOfStrings())
    * FIX: audit log was not shown if no entry for today existed
    * FIX: fix parent scan on single site installations
    * FIX: fix folder visibility permission handling
    * FIX: honor folder-permissions when creating, deleting 
           and modifiying rules
    * FIX: detect non-local site even if unix: is being used
    * FIX: better error message if not logged into site during 
           action that needs remote access
    * FIX: send automation data via POST not GET. This fixes inventory
           on hosts with more than 500 services.
    * FIX: make config options directly active after resetting them
           to their defaults (didn't work for start_url, etc.
    * FIX: Fixed editing of ListOf in valuespec editors (e.g. used in logwatch
    pattern editor)
    * FIX: Reimplemented correct behaviour of the logwatch pattern "ignore"
    state which is used to drop the matching log lines

    Multisite:
    * FIX: fixed filter of recent event views (4 hours didn't catch)
    * FIX: convert more buttons to new graphical style
    * FIX: Logwatch handles logs with only OK lines in it correctly in logfile list views
    * FIX: Fixed syntax error in "Single-Host Problems" view definition
    * New help button at top right of each page now toggles help texts
    * Snapin Custom Links allows to specify HTTP link target
    * Redesign of bar with Display/Filter/Commands/X/1,2,3,4,6,8/30,60,90/Edit

    Mobile GUI:
    * FIX: commands can be executed again
    * FIX: fixed styling of buttons

    Checks & Agents:
    * FIX: Logwatch: fixed missing linebreak during reclassifing lines of logfiles
    * FIX: Logwatch: Logwatch services in rules configured using WATO must be
      given as item, not as whole service name
    * New active check via WATO: check_ldap
    * printer_alerts: new configuration variable printer_alerts_text_map. Make
      'Energiesparen' on Brother printers an OK state.
    * services: This check can now be parameterized in a way that it warn if
      a certain service is running. WATO formalization is available.

    BI:
    * FIX: make rotating folding arrows black (white was not visible)
    * Display format 'boxes' now in all BI views available
    * Display format 'boxes' now persists folding state

1.2.0b3:
    Core:
    * FIX: fixed SNMP info declaration in checks: could be garbled
      up in rare cases
    * avoid duplicate parents definition, when using 'parents' and
      extra_host_conf["parents"] at the same time. The later one has
      precedence.

    Multisite:
    * Logwatch: Colorizing OK state blocks correctly
    * FIX: allow web plugins to be byte compiled (*.pyc). Those
      are preferred over *.py if existing
    * View Editor: Fixed jump to top of the page after moving painters during
      editing views
    * FIX: Fixed login redirection problem after relogging
    * Filter for times now accept ranges (from ... until)
    * New view setting for page header: repeat. This repeats the
      column headers every 20'th row.
    * FIX: Fixed problem with new eval/pickle
    * FIX: Fixed commands in host/service search views

    Checks & Agents:
    * FIX: Made logwatch parsing mechanism a little more robust
      (Had problems with emtpy sections from windows agent)
    * FIX: brocade_fcport: Configuration of portsates now possible  
    * if_lancom: special version for if64 for LANCOM devices (uses
      ifName instead of ifDescr)


    WATO:
    * Reimplemented folder listing in host/folders module
    * Redesigned the breadcrumb navigation
    * Global settings: make boolean switches directly togglable
    * New button "Recursive Inventory" on folder: Allows to do
      a recursive inventory over all hosts. Also allows to selectively
      retry only hosts that have failed in a previous inventory.
    * You can configure parents now (via a host attribute, no rules are
      neccessary).
    * You can now do an automated scan for parents and layer 3 (IP)
    * You can configure active checks (check_tcp, ...) via WATO now
    * FIX: fix page header after confirmation dialogs
    * FIX: Fixed umlaut problem in host aliases and ip addresses created by WATO
    * FIX: Fixed exception caused by validation problems during editing tags in WATO
    * FIX: create sample config only if both rules.mk and hosttags.mk are missing
    * FIX: do not loose host tags when both using WATO-configured and 
      manual ones (via multisite.mk)
    * Timeperiods: Make list of exceptions dynamic, not fixed to 10 entries
    * Timeperiods: Configure exclusion of other timeperiods
    * Configuration of notification_delay and notification_interval

1.2.0b2:
    Core:
    * FIX: Cluster host checks were UNKNOWN all the time
    * FIX: reset counter in case of (broken) future time
    * FIX: Automation try-inventory: Fixed problem on where checks which
      produce equal service descriptions could lead to invalid inventory
      results on cluster hosts.
    * FIX: do not create contacts if they won't be assigned to any host
      or service. Do *not* assign to dummy catch-all group "check_mk".

    WATO:
    * Added new permission "move hosts" to allow/deny moving of hosts in WATO
    * Also write out contact definitions for users without contactgroups to
      have the mail addresses and other notification options persisted
    * FIX: deletion of automation accounts now works
    * FIX: Disabling notifications for users does work now
    * New main overview for rule editor
    * New multisite.mk option wato_hide_varnames for hiding Check_MK 
      configuration variable names from the user
    * New module "Logwatch Pattern Analyzer" to verify logwatch rules
    * Added new variable logwatch_rules which can also be managed through the
      WATO ruleset editor (Host/Service Parameters > Parameters and rules for
      inventorized checks > Various applications > Logwatch Patterns)
    * Users & Contacts: Added new option wato_hidden_users which holds a list
      of userids to hide the listed users from the WATO user management GUI.
    * WATO API: Added new method rewrite_configuration to trigger a rewrite of
      all host related wato configuration files to distribute changed tags
    * Added new internal hook pre-activate-changes to execute custom
      code BEFORE Check_MK is called to restart Nagios
    * FIX: Only showing sudo hint message on sudo error message in automation
      command
    * FIX: Fixed js eror in IE7 on WATO host edit page
    * FIX: Using pickle instead of repr/eval when reading data structures from
      urls to prevent too big security issues
    * Rule editor: improve sorting of groups and rulesets
    * FIX: Escaping single quotes in strings when writing auth.php
    * FIX: Fix resorting of host tags (was bug in ListOf)

    Multisite
    * Added config option default_ts_format to configure default timestamp
      output format in multisite
    * Layout and design update
    * Quicksearch: display site name if more than one different site
      is present in the current search result list
    * FIX: Fixed encoding problem in "custom notification" message
    * New configuration parameter page_heading for the HTML page heads
      of the main frameset (%s will be replaced with OMD site name)
    * FIX: Fix problem where snapins where invisible
    * FIX: Fixed multisite timeout errors when nagios not running
    * Sidebar: some new layout improvements
    * Login page is not shown in framesets anymore (redirects framed page to
      full screen login page)
    * FIX: fix exception when disallowing changing display options
    * FIX: Automatically redirect from login page to target page when already
      logged in
    * FIX: Updating the dashboard header time when the dashlets refresh

    BI:
    * Added new painter "affected hosts (link to host page)" to show all
      host names with links to the "hosts" view
    * FIX: Fixed filtering of Single-Host Aggregations
    * New sorter for aggregation group
    * FIX: fix sorting of Single-Host Aggregations after group
    * Avoid duplicate rule incarnations when using FOREACH_*
    * BI Boxes: allow closing boxes (not yet persisted)
    * New filter for services (not) contained in any aggregate
    * Configure sorting for all BI views

    Checks & Agents:
    * FIX: snmp_uptime handles empty snmp information without exception
    * FIX: Oracle checks try to handle ORA-* errors reported by the agent
      All oracle checks will return UNKNOWN when finding an ORA-* message
    * FIX: filesystem levels set via WATO didn't work, but do now
    * FIX: Group filters can handle groups without aliases now
    * nfsmounts: Added nfs4 support thanks to Thorsten Hintemann
    * megaraid_pdisks megaraid_ldisks: Support for Windows.  Thanks to Josef Hack

1.2.0b1:
    Core, Setup, etc.:
    * new tool 'livedump' for dumping configuration and status
      information from one monitoring core and importing this
      into another.
    * Enable new check registration API (not yet used in checks)
    * FIX: fix handling of prefix-tag rules (+), needed for WATO
    * FIX: handle buggy SNMP devices with non-consecutive OIDS
      (such as BINTEC routers)
    * Check API allows a check to get node information
    * FIX: fix problem with check includes in subchecks
    * Option --checks now also applies to ad-hoc check (e.g.
      cmk --checks=mrpe,df -v somehost)
    * check_mk_templates.cfg: added s to notification options
      of host and service (= downtime alerts)

    WATO:
    * Hosttag-editor: allow reordering of tags
    * Create very basic sample configuration when using
      WATO the first time (three tag groups, two rules)
    * Much more checks are configurable via WATO now
    * Distributed WATO: Made all URL calls using curl now
    * FIX: fix bug in inventory in validate_datatype()
    * Better output in case of inventory error
    * FIX: fix bug in host_icon rule on non OMD
    * FIX: do not use isdisjoint() (was in rule editor on Lenny)
    * FIX: allow UTF-8 encoded permission translations
    * FIX: Fixed several problems in OMD apache shared mode
    * FIX: Do not use None$ as item when creating new rules
    * FIX: Do load *all* users from htpasswd, so passwords from
      users not created via WATO will not be lost.
    * FIX: honor site disabling in replication module
    * FIX: honor write permissions on folder in "bulk delete"
    * FIX: honor permissions for "bulk cleanup" and "bulk edit"
    * FIX: honor write permissions and source folder when moving hosts
    * FIX: honor permissions on hosts also on bulk inventory
    * Only create contacts in Nagios if they are member of at
      least one contact group.
    * It is now possible to configure auxiliary tags via WATO
      (formerly also called secondary tags)
    * FIX: Fixed wrong label "Main Overview" shown for moved WATO folders
      in foldertree snapin
    * FIX: Fixed localization of empty host tags
    * FIX: User alias and notification enabling was not saved

    Checks & Agents:
    * hpux_if: fix missing default parameter errors
    * hpux_if: make configurable via WATO
    * if.include: fix handling of NIC with index 0
    * hpux_lunstats: new check for disk IO on HP-UX
    * windows - mk_oracle tablespace: Added missing sid column
    * diskstat: make inventory mode configurable via WATO
    * added new checks for Fujitsu ETERNUS DX80 S2 
      (thanks to Philipp Höfflin)
    * New checks: lgp_info, lgp_pdu_info and lgp_pdu_aux to monitor Liebert
      MPH/MPX devices
    * Fix Perf-O-Meter of fileage
    * hpux_snmp_cs.cpu: new SNMP check for CPU utilization
      on HP-UX.
    * if/if64: inventory also picks up type 62 (fastEther). This
      is needed on Cisco WLC 21xx series (thanks to Ralf Ertzinger)
    * FIX: fix inventory of f5_bigip_temp
    * mk_oracle (lnx+win): Fixed TEMP tablespace size calculations
    * ps: output node process is running on (only for clusters)
    * FIX: Linux Agent: Fixed ipmi-sensors handling of Power_Unit data
    * hr_mem: handle rare case where more than one entry is present
      (this prevents an exception of pfSense)
    * statgrab_load: level is now checked against 15min average - 
      in order to be consistent with the Linux load check
    * dell_powerconnect_cpu: hopefully correctly handle incomplete
      output from agent now.
    * ntp: do not check 'when' anymore since it can produce false
      alarms.
    * postfix_mailq: handle output with 'Total requests:' in last line
    * FIX: check_mk-hp_blade_psu.php: allow more than 4 power supplies
    * FIX: smart plugin: handle cases with missing vendor (thanks
      to Stefan Kärst)
    * FIX: megaraid_bbu: fix problem with alternative agent output
      (thanks to Daniel Tuecks)
    * mk_oracle: fix quoting problem, replace sessions with version,
      use /bin/bash instead of /bin/sh

    Multisite:
    * Added several missing localization strings
    * IE: Fixed problem with clicking SELECT fields in the new wato foldertree snapin
    * Fixed problem when trying to visit dashboards from new wato foldertree snapin
    * Chrome: Fixed styling problem of foldertree snapin
    * Views: Only show the commands and row selection options for views where
      commands are possible
    * The login mask honors the default_language definition now
    * check_bi_local.py: works now with cookie based authentication
    * FIX: Fixed wrong redirection after login in some cases
    * FIX: Fixed missing stats grouping in alert statistics view
    * FIX: Fixed preview table styling in view editor
    * FIX: Multisite authed users without permission to multisite are
      automatically logged out after showing the error message
    * Retry livestatus connect until timeout is used up. This avoids
      error messages when the core is being restarted
    * Events view now shows icon and text for "flapping" events
    * Use buffer for HTML creation (this speeds up esp. HTTPS a lot)
    * FIX: Fixed state filter in log views

    Livestatus:
    * Add missing column check_freshness to services table

    BI:
    * New column (painter) for simplistic box display of tree.
      This is used in a view for a single hostgroup.

1.1.13i3:
    Core, Setup, etc.:
    * *_contactgroups lists: Single group rules are all appended. When a list
      is found as a value this first list is used exclusively. All other
      matching rules are ignored
    * cmk -d does now honor --cache and --no-tcp
    * cmk -O/-R now uses omd re{start,load} core if using OMD
    * FIX: setup.sh now setups up permissions for conf.d/wato
      correctly
    * cmk --localize update supports an optional ALIAS which is used as
      display string in the multisite GUI
    * FIX: Fixed encoding problems with umlauts in group aliases
    * FIX: honor extra_summary_host_conf (was ignored)
    * new config variable snmpv2c_hosts that allows to enable SNMP v2c
      but *not* bulkwalk (for some broken devices). bulkwalk_hosts still
      implies v2c.

    Checks & Agents:
    * Windows agent: output eventlog texts in UTF-8 encoding. This
      should fix problems with german umlauts in message texts.
    * Windows agent: Added installer for the windows agent (install_agent.exe)
    * Windows agent: Added dmi_sysinfo.bat plugin (Thanks to Arne-Nils Kromer for sharing)
    * Disabled obsolete checks fc_brocade_port and fc_brocade_port_detailed.
      Please use brocade_fcport instead.
    * aironet_errors, statgrab_disk, statgrab_net: Performance data has
      been converted from counters to rates. You might need to delete your
      existing RRDs of these checks. Sorry, but these have been that last
      checks still using counters...
    * ibm_imm_health: added last missing scan function
    * Filesystem checks: trend performance data is now normalized to MB/24h.
      If you have changed the trend range, then your historic values will
      be displayed in a wrong scale. On the other hand - from now on changes
      in the range-setting will not affect the graph anymore.
    * if/if64/lnx_if: pad port numbers with zeros in order to sort correctly.
      This can be turned off with if_inventory_pad_portnumbers = False.
    * Linux agent: wrap freeipmi with lock in order to avoid cache corruption
    * New check: megaraid_bbu - check existance & status of LSI MegaRaid BBU module
    * HP-UX Agent: fix mrpe (remove echo -e and test -e, thanks to Philipp Lemke)
    * FIX: ntp checks: output numeric data also if stratum too high
    * Linux agent: new check for dmraid-based "bios raid" (agent part as plugin)
    * FIX: if64 now uses ifHighSpeed instead of ifSpeed for determining the
      link speed (fixes speed of 10GBit/s and 20GBit/s ports, thanks Marco Poet)
    * cmctc.temp: serivce has been renamed from "CMC Temperature %s" to just
      "Temperature %s", in order to be consistent with the other checks.
    * mounts: exclude changes of the commit option (might change on laptops),
      make only switch to ro critical, other changes warning.
    * cisco_temp_sensor: new check for temperature sensors of Cisco NEXUS
      and other new Cisco devices
    * oracle_tablespace: Fixed tablespace size/free space calculations
    * FIX: if/if64: omit check result on counter wrap if bandwidth traffic levels
      are used.

    Multisite:
    * Improve transaction handling and reload detection: user can have 
      multiple action threads in parallel now
    * Sounds in views are now enabled per default. The new configuration
      variable enable_sounds can be set to False in multisite.mk in order
      to disable sounds.
    * Added filter for log state (UP,DOWN,OK,CRIT...) to all log views
    * New painter for normal and retry check interval (added to detail views)
    * Site filter shows "(local)" in case of non multi-site setup
    * Made "wato folder" columns sortable
    * Hiding site filter in multisite views in single site setups
    * Replaced "wato" sidebar snapin which mixed up WATO and status GUIs with
      the new "wato_foldertree" snapin which only links to the status views
      filtered by the WATO folder.
    * Added "Dashboard" section to views snapin which shows a list of all dashboards
    * FIX: Fixed auth problem when following logwatch icon links while using
      the form based auth
    * FIX: Fix problem with Umlaut in contact alias
    * FIX: Creating auth.php file on first login dialog based login to ensure
      it exists after login when it is first needed
    * Dashboard: link problem views to *unhandled* views (this was
      inconsistent)
    * Localization: Fixed detection of gettext template file when using the
      local/ hierarchy in OMD

    Mobile:
    * Improved sorting of views in main page 
    * Fix: Use all the availiable space in header
    * Fix: Navigation with Android Hardwarekeys now working
    * Fix: Links to pnp4nagios now work better
    * Fix: Host and Service Icons now finger friendly
    * Fix: Corrected some buildin views

    WATO:
    * Removed IP-Address attribute from folders
    * Supporting localized tag titles
    * Using Username as default value for full names when editing users
    * Snapshot/Factory Reset is possible even with a broken config
    * Added error messages to user edit dialog to prevent notification problems
      caused by incomplete configuration
    * Activate Changes: Wato can also reload instead of restarting nagios
    * Replication: Can now handle replication sites which use the form based auth
    * Replication: Added option to ignore problems with the ssl certificates
                   used in ssl secured replications
    * WATO now supports configuring Check_MK clusters
    * FIX: Fixed missing folders in "move to" dropdown fields
    * FIX: Fixed "move to target folders" after CSV import
    * FIX: Fixed problem with duplicate extra_buttons when using the i18n of multiisite
    * FIX: Fixed problem with duplicate permissions when using the i18n of multiisite
    * FIX: Writing single host_contactgroups rules for each selected
      contactgroup in host edit dialog
    * FIX: Fixed wrong folder contacgroup related permissions in auth.php api
    * FIX: Fixed not up-to-date role permission data in roles_saved hook
    * FIX: Fixed duplicate custom columns in WATO after switching languages

    BI:
    * improve doc/treasures/check_bi_local.py: local check that creates
      Nagios services out of BI aggregates

    Livestatus:
    * ColumnHeaders: on is now able to switch column header on even if Stats:
      headers are used. Artifical header names stats_1, stats_2, etc. are
      begin used. Important: Use "ColumnHeaders: on" after Columns: and 
      after Stats:.

1.1.13i2:
    Core, Setup, etc.:
    * cmk -I: accept host tags and cluster names

    Checks & Agents:
    * linux agent - ipmi: Creating directory of cache file if not exists
    * dell_powerconnect_cpu: renamed service from CPU to "CPU utilization", in
      order to be consistent with other checks
    
    Multisite:
    * Several cleanups to prevent css/js warning messages in e.g. Firefox
    * Made texts in selectable rows selectable again
    * Adding reschedule icon to all Check_MK based services. Clicks on these
      icons will simply trigger a reschedule of the Check_MK service
    * FIX: ship missing CSS files for mobile GUI
    * FIX: rename check_mk.js into checkmk.js in order to avoid browser
      caching problems during version update

    WATO:
    * Optimized wraps in host lists tag column
    * Bulk inventory: Remove leading pipe signs in progress bar on main
      folder inventory
    * NagVis auhtorization file generation is also executed on activate_changes
    * Implemented a new inclusion based API for using multisite permissions
      in other addons
    * Inventory of SNMP devices: force implicit full scan if no services
      are configured yet
    * FIX: Calling activate_changes hook also in distributed WATO setups
    * FIX: Fixed display bug in host tags drop down menu after POST of form
    * FIX: Fixed javascript errors when doing replication in distributed
      wato environments when not having the sidebar open
    * FIX: Fixed search form dependant attribute handling
    * FIX: Fixed search form styling issues
    * You can now move folders to other folders
    * FIX: Distributed WATO: Supressing site sync progress output written in
      the apache error log

1.1.13i1:
    Multisite:
    * New nifty sidebar snapin "Speed-O-Meter"
    * Implemented new cookie based login mechanism including a fancy login GUI
    * Implemented logout functionality for basic auth and the new cookie based auth
    * Implemented user profile management page for changing the user password and
      the default language (if available)
    * New filter for the (new) state in host/service alerts
    * New command for sending custom notifications
    * FIX: Fixed encoding problem when opening dashboard
    * New icon on a service whos host is in downtime
    * Only show most frequently used context buttons (configurable
      in multisite.mk via context_buttons_to_show)
    * Show icon if user has modified a view's filter settings
    * New config option debug_livestatus_queries, normal debug
      mode does not include this anymore
    * Icons with link to page URL at bottom of each page
    * Logwatch: Switched strings in logwatch to i18n strings
    * Logwatch: Fixed styling of context button when acknowleding log messages
    * Logwatch: Implemented overview page to show all problematic logfiles
    * Add Snapin page: show previews of all snapins
    * Add Snapin page: Trying to prevent dragging confusions by using other click event
    * New (hidden) button for reloading a snapin (left to the close button)
    * Automatically falling back to hardcoded default language if configured
    language is not available
    * Repair layout of Perf-O-Meter in single dataset layout
    * FIX: Fixed duplicate view plugin loading when using localized multisite
    * FIX: Host-/Servicegroup snapin: Showing group names when no alias is available
    * FIX: Removed double "/" from pnp graph image urls in views

    BI:
    * Host/Service elements are now iterable via FOREACH_HOST, e.g.
      (FOREACH_HOST, ['server'], ALL_HOSTS, "$HOST$", "Kernel" ),
    * FIX: Assuming host states is possible again (exception: list index "3")

    WATO:
    * Evolved to full featured monitoring configuration tool!
    * Major internal code cleanup
    * Hosts can now be created directly in folders. The concept of host lists
      has been dropped (see migration notes!)
    * Configuration of global configuration variables of Check_MK via WATO
    * Configuration of main.mk rules
    * Configuration of Nagios objects and attributes
    * Configuration of users and roles
    * Configuration of host tags
    * Distributed WATO: replication of the configuration to slaves and peers
    * Added missing API function update_host_attributes() to change the
      attributes of a host
    * Added API function num_hosts_in_folder() to count the number of hosts
      below the given folder
    * Added option to download "latest" snapshot
    * extra_buttons can now register a function to gather the URL to link to
    * Implemented NagVis Authorisation management using WATO users/permissions

    Livestatus:
    * Experimental feature: livecheck -> super fast active check execution
      by making use of external helper processes. Set livecheck=PATH_TO_bin/livecheck
      in nagios.cfg where you load Livestatus. Optional set num_livecheck_helpers=NUM
      to set number of processes. Nagios will not fork() anymore for check exection.
    * New columns num_hosts and num_services in status table
    * New aggregation functions suminv and avginv (see Documentation)

    Core, Setup, etc.:
    * New configuration variable static_checks[] (used by WATO)
    * New configuration variable checkgroup_parameters (mainly for WATO)
    * check_submission defaults now to "file" (was "pipe")
    * Added pre-configured notification via cmk --notify
    * Drop RRA-configuration files for PNP4Nagios completely
    * New configuration variable ping_levels for configuring parameters
      for the host checks.
    * cmk --notify: new macros $MONITORING_HOST$, $OMD_ROOT$ and $OMD_SITE$
    * make ping_levels also apply to PING services for ping-only hosts
      (thanks to Bernhard Schmidt)

    Checks & Agents:
    * if/if64: new ruleset if_disable_if64_hosts, that force if on
      hosts the seem to support if64
    * Windows agent: new config variable "sections" in [global], that
      allows to configure which sections are being output.
    * Windows agent: in [logwatch] you can now configure which logfiles
      to process and which levels of messages to send.
    * Windows agent: new config variable "host" in all sections that
      restricts the folling entries to certain hosts.
    * Windows agent: finally implemented <<<mrpe>>. See check_mk.ini
      for examples.
    * Windows agent: do not execute *.txt and *.dir in <<<plugins>>> and
      <<<local>>>
    * Windows agent: make extensions to execute configurable (see
      example check_mk.ini)
    * Windows agent: agent now reuses TCP port even when taskkill'ed, so
      a system reboot is (hopefully) not neccessary anymore
    * Windows agent: section <<<df>>> now also outputs junctions (windows
      mount points). No external plugin is needed.
    * Windows agent: new section <<<fileinfo>>> for monitoring file sizes
      (and later possible ages)
    * logwatch: allow to classify messages based on their count (see
      man page of logwatch for details)
    * fileinfo: new check for monitoring age and size of files
    * heartbeat_crm: apply patches from Václav Ovsík, so that the check
      should work on Debian now.
    * ad_replication: added warninglevel 
    * fsc_*: added missing scan functions
    * printer_alerts: added further state codes (thanks to Matthew Stew)
    * Solaris agent: changed shell to /usr/bin/bash (fixes problems with LC_ALL=C)

1.1.12p7:
    Multisite:
    * FIX: detail view of host was missing column headers
    * FIX: fix problem on IE with background color 'white'
    * FIX: fix hitting enter in host search form on IE
    * FIX: fix problem in ipmi_sensors perfometer

    Checks & Agents:
    * FIX: fixed man pages of h3c_lanswitch_sensors and statgrab_cpu
    * FIX: netapp_volumes: added raid4 as allowed state (thanks to Michaël Coquard)

    Livestatus
    * FIX: fix type column in 'GET columns' for dict-type columns (bug found
      by Gerhard Lausser)

1.1.12p6:
    Checks & Agents:
    * FIX: lnx_if: remove debug output (left over from 1.1.12p5)
    
1.1.12p5:
    Multisite:
    * FIX: fix hitting enter in Quicksearch on IE 8
    * FIX: event/log views: reverse sorting, so that newest entries
      are shown first
    * FIX: fix dashboard dashlet background on IE
    * FIX: fix row highlight in status GUI on IE 7/8
    * FIX: fix row highlight after status page reload
    * FIX: single dataset layout honors column header settings
    * FIX: quote '#' in PNP links (when # is contained in services)
    * FIX: quote '#' in PNP image links also
    * FIX: add notifications to host/service event view

    Checks & Agents:
    * FIX: lnx_if: assume interfaces as up if ethtool is missing or
      not working but interface has been used since last reboot. This
      fixes the problem where interface are not found by inventory.
    * FIX: snmp_uptime: handels alternative timeformat
    * FIX: netapp_*: scan functions now detect IBM versions of firmware
    * FIX: bluecoat_diskcpu: repair scan function
    * FIX: mem.vmalloc: fix default levels (32 and 64 was swapped)
    * FIX: smart: make levels work (thanks to Bernhard Schmidt)
    * FIX: PNP template if if/if64: reset LC_ALL, avoids syntax error
    * FIX: dell_powerconnect_cpu: handle sporadic incomplete output
      from SNMP agent

1.1.12p4:
    Multisite:
    * FIX: sidebar snapin Hostgroups and Servicegroups sometimes
           failed with non-existing "available_views".
    * FIX: Fix host related WATO context button links to point to the hosts site
    * FIX: Fixed view editor redirection to new view after changing the view_name
    * FIX: Made icon painter usable when displaying hostgroup rows
    * Logwatch: Switched strings in logwatch to i18n strings
    * Logwatch: Fixed styling of context button when acknowleding log messages
    * Logwatch: Implemented overview page to show all problematic logfiles

    WATO:
    * FIX: add missing icon_csv.png
    * FIX: WATO did not write values of custom macros to extra_host_conf definitions

1.1.12p3:
    Core, Setup, etc.:
    * FIX: really suppress precompiling on PING-only hosts now

1.1.12p2:
    Core, Setup, etc.:
    * FIX: fix handling of empty suboids
    * FIX: do not create precomiled checks for host without Check_MK services

    Checks & Agents:
    * FIX: mem.win: Default levels now works, check not always OK
    * FIX: blade_health: fix OID specification
    * FIX: blade_bays: fix naming of item and man page

    Multisite:
    * FIX: Fixed styling of view header in older IE browsers
    * FIX: Do not show WATO button in views if WATO is disabled
    * FIX: Remove WATO Folder filter if WATO is disabled 
    * FIX: Snapin 'Performance': fix text align for numbers
    * FIX: Disallow setting downtimes that end in the past
    * FIX: Fix links to downtime services in dashboard
    * FIX: Fix popup help of reschedule icon

1.1.12p1:
    Core, Setup, etc.:
    * FIX: fix aggregate_check_mk (Summary host agent status)

    Checks & Agents:
    * FIX: mk_oracle now also detects XE databases
    * FIX: printer_alerts: handle 0-entries of Brother printers
    * FIX: printer_supply: fix Perf-O-Meter if no max known
    * FIX: Added id parameter to render_statistics() method to allow more than
      one pie dashlet for host/service stats
    * FIX: drbd: fixed inventory functions
    * FIX: printer_supply: handle output of Brother printers
    * FIX: ps.perf PNP template: show memory usage per process and not
      summed up. This is needed in situations where one process forks itself
      in irregular intervals and rates but you are interested just in the
      memory usage of the main process.

    Multisite:
    * FIX: finally fixed long-wanted "NagStaMon create hundreds
      of Apache processes" problem!
    * FIX: query crashed when sorting after a join columns without
      an explicit title.
    * FIX: filter for WATO file/folder was not always working.
    * Added filter for hard services states to search and service
      problems view
    * FIX: dashboard problem views now ignore notification period,
      just as tactical overview and normal problem views do
    * FIX: Loading dashboard plugins in dashboard module
 

1.1.12:
    Checks & Agents:
    * dell_powerconnect_*: final fixed, added PNP-templates
    * ps.perf: better error handling in PNP template

    Multisite:
    * Dashboard: fix font size of service statistics table
    * Dashboard: insert links to views into statistics
    * Dashboard: add links to PNP when using PNP graphs
    
1.1.12b2:
    Core, Setup, etc.:
    * FIX: fix crash with umlauts in host aliases
    * FIX: remove duplicate alias from Nagios config

    Checks & Agents:
    * services: better handling of invalid patterns
    * FIX: multipath: fix for another UUID format
    * AIX agent: fix implementation of thread count
    * blade_bays: detect more than 16 bays
    * statgrab_*: added missing inventory functions
    * FIX: fix smart.temp WARN/CRIT levels were off by one degree

    Multisite:
    * Remove Check_MK logo from default dashboard
    * Let dashboard use 10 more pixels right and bottom
    * FIX: do not show WATO icon if no WATO permission
    * Sidebar sitestatus: Sorting sites by sitealias
    * FIX: removed redundant calls of view_linktitle()

    WATO:
    * FIX: fix update of file/folder title after title property change

    Livestatus:
    * FIX: fix crash on imcomplete log lines (i.e. as
      as result of a full disk)
    * FIX: Livestatus-API: fix COMMAND via persistent connections
	

1.1.12b1:
    Core, Setup, etc.:
    * FIX: fix cmk -D on cluster hosts
    * Made profile output file configurable (Variable: g_profile_path)

    Checks & Agents:
    * FIX: j4p_performance: fix inventory functions 
    * FIX: mk_oracle: fix race condition in cache file handling (agent data
      was missing sections in certain situations)
    * mrpe: make check cluster-aware and work as clustered_service
    * cups_queues: Run agent part only on directly on CUPS servers,
      not on clients
    * FIX: mbg_lantime_state: Fixed output UOM to really be miliseconds
    * FIX: ntp: Handling large times in "poll" column correctly
    * New check dmi_sysinfo to gather basic hardware information
    * New check bintec_info to gather the software version and serial number
    of bintec routers

    Multisite:
    * FIX: fix rescheduling of host check
    * FIX: fix exception when using status_host while local site is offline
    * FIX: Fixed not updating pnp graphs on dashboard in some browsers (like chrome)
    * FIX: fix URL-too-long in permissions page
    * FIX: fix permission computation
    * FIX: fixed sorting of service perfdata columns
    * FIX: fixed sorting of multiple joined columns in some cases
    * FIX: fixed some localisation strings
    * Cleanup permissions page optically, add comments for views and snapins
    * Added some missing i18n strings in general HTML functions
    * Added display_option "w" to disable limit messages and livestatus errors in views
    * Service Perfdata Sorters are sorting correctly now
    * Added "Administration" snapin to default sidebar
    * Tactical Overview: make link clickable even if count is zero
    * Minor cleanup in default dashboard
    * Dashboard: new dashlet attribute title_url lets you make a title into a link
    * Dashboard: make numbers match "Tactical Overview" snapin

    Livestatus:
    * Write messages after initialization into an own livestatus.log

    WATO:
    * FIX: "bulk move to" at the top of wato hostlists works again
    * FIX: IE<9: Fixed problem with checkbox events when editing a host
    * FIX: "move to" dropdown in IE9 works again

1.1.11i4:
    Core, Setup, etc.:
    * FIX: use hostgroups instead of host_groups in Nagios configuration.
      This fixes a problem with Shinken
    * --scan-parents: detected parent hosts are now tagged with 'ping', so
      that no agent will be contacted on those hosts

    Checks & Agents:
    * Added 4 new checks dell_powerconnect_* by Chris Bowlby
    * ipmi_sensors: correctly handle further positive status texts
      (thanks to Sebastian Talmon)
    * FIX: nfsmounts handles zero-sized volumes correctly
    * AIX agent now outputs the user and performance data in <<<ps>>>

    Multisite:
    * FIX: WATO filtered status GUIs did not update the title after changing
      the title of the file/folder in WATO
    * FIX: Removed new python syntax which is incompatible with old python versions
    * FIX: Made bulk inventory work in IE
    * FIX: Fixed js errors in IE when having not enough space on dashboard 
    * FIX: fix error when using non-Ascii characters in view title
    * FIX: fix error on comment page caused by missing sorter
    * FIX: endless javascript when fetching pnp graphs on host/service detail pages
    * FIX: Not showing the action form in "try" mode of the view editor
    * FIX: Preventing up-then-over effect while loading the dashboard in firefox
    * Added missing i18n strings in command form and list of views
    * Views are not reloaded completely anymore. The data tables are reloaded
      on their own.
    * Open tabs in views do not prevent reloading the displayed data anymore
    * Added display_option "L" to enable/disable column title sortings
    * Sorting by joined columns is now possible
    * Added missing sorters for "service nth service perfdata" painters
    * Implemented row selection in views to select only a subset of shown data
      for actions
    * Sort titles in views can be enabled by clicking on the whole cells now
    * Submitting the view editor via ENTER key saves the view now instead of try mode
    * Host comments have red backgrounded rows when host is down
    * Implemented hook api to draw custom link buttons in views

    WATO:
    * Changed row selection in WATO to new row selection mechanism
    * Bulk action buttons are shown at the top of hostlists too when the lists
      have more than 10 list items
    * New function for backup and restore of the configuration

    Livestatus:
    * FIX: fix compile error in TableLog.cc by including stddef.h
    * FIX: tables comments and downtimes now honor AuthUser
    * Table log honors AuthUser for entries that belong to hosts
      (not for external commands, though. Sorry...)
    * FIX: fix Stats: sum/min/max/avg for columns of type time

1.1.11i3:
    Core, Setup, etc.:
    * FIX: allow host names to have spaces
    * --snmpwalk: fix missing space in case of HEX strings
    * cmk --restore: be aware of counters and cache being symbolic links
    * do_rrd_update: direct RRD updates have completely been removed.
      Please use rrdcached in case of performance problems.
    * install_nagios.sh has finally been removed (was not maintained anyway).
      Please use OMD instead.
    * Inventory functions now only take the single argument 'info'. The old
      style FUNC(checkname, info) is still supported but deprecated.
    * Show datasource program on cmk -D
    * Remove .f12 compile helper files from agents directory
    * Output missing sections in case of "WARNING - Only __ output of __..."
    * Remove obsolete code of snmp_info_single
    * Remove 'Agent version (unknown)' for SNMP-only hosts
    * Options --version, --help, --man, --list-checks and --packager now
      work even with errors in the configuration files
    * Minor layout fix in check man-pages

    Checks & Agents:
    * FIX: hr_mem: take into account cache and buffers
    * FIX: printer_pages: workaround for trailing-zero bug in HP Jetdirect
    * mk_logwatch: allow to set limits in processing time and number of
      new log messages per log file
    * Windows Agent: Now supports direct execution of powershell scripts
    * local: PNP template now supports multiple performance values
    * lnx_if: make lnx_if the default interface check for Linux
    * printer_supply: support non-Ascii characters in items like
      "Resttonerbehälter". You need to define snmp_character_encodings in main.mk
    * mem.win: new dedicated memory check for Windows (see Migration notes)
    * hr_mem: added Perf-O-Meter
    * Renamed all temperature checks to "Temperature %s". Please
      read the migration notes!
    * df and friends: enabled trend performance data per default. Please
      carefully read the migration notes!
    * diskstat: make summary mode the default behavious (one check per host)

    MK Livestatus:
    * WaitObject: allow to separate host name and service with a semicolon.
      That makes host names containing spaces possible.
    * Better error messages in case of unimplemented operators

    Multisite:
    * FIX: reschedule now works for host names containing spaces
    * FIX: correctly sort log views in case of multi site setups
    * FIX: avoid seven broken images in case of missing PNP graphs
    * FIX: Fixed javascript errors when opening dashboard in IE below 9
    * FIX: Views: Handling deprecated value "perpage" for option
      column_headers correctly
    * FIX: Fixed javascript error when saving edited views without sidebar
    * FIX: Showing up PNP hover menus above perfometers
    * Host/Service Icon column is now modularized and can be extended using
      the multisite_icons list.
    * New sorters for time and line number of logfile entries
    * Bookmarks snapin: save relative URLs whenever possible
    * Man-Pages of Check_MK checks shown in Multisite honor OMD's local hierarchy
    * nicer output of substates, translate (!) and (!!) into HTML code
    * new command for clearing modified attributes (red cross, green checkmark)
    * Perf-O-Meters: strip away arguments from check_command (e.g.
      "check-foo!17!31" -> "check-foo").
    * Added several missing i18n strings in view editor
    * Views can now be sorted by the users by clicking on the table headers.
      The user sort options are not persisted.
    * Perf-O-Meters are now aware if there really is a PNP graph

    WATO:
    * Show error message in case of empty inventory due to agent error
    * Commited audit log entries are now pages based on days
    * Added download link to download the WATO audit log in CSV format

1.1.11i2:
    Core, Setup, etc.:
    * FIX: sort output of cmk --list-hosts alphabetically
    * FIX: automatically remove leading and trailing space from service names
      (this fixes a problem with printer_pages and an empty item)
    * Great speed up of cmk -N/-C/-U/-R, especially when number of hosts is
      large.
    * new main.mk option delay_precompile: if True, check_mk will skip Python 
      precompilation during cmk -C or cmk -R, but will do this the first 
      time the host is checked.  This speeds up restarts. Default is False.
      Nagios user needs write access in precompiled directory!
    * new config variable agent_ports, allowing to specify the agent's
      TCP port (default is 6556) on a per-host basis.
    * new config variable snmp_ports, allowing to specify the UDP port
      to used with SNMP, on a per-host basis.
    * new config variable dyndns_hosts. Hosts listed in this configuration
      list (compatible to bulkwalk_hosts) use their hostname as IP address.
    
    Checks & Agents:
    * FIX: AIX agent: output name of template in case of MRPE
    * FIX: cisco_temp: skip non-present sensors at inventory
    * FIX: apc_symmetra: fix remaining runtime calculation (by factor 100)
    * FIX: Added PNP-template for winperf_phydisk
    * FIX: if64: fix UNKNOWN in case of non-unique ifAlias
    * FIX: lnx_if/if/if64: ignore percentual traffic levels on NICs without
           speed information.
    * FIX: cisco_temp_perf: add critical level to performance data
    * FIX: windows agent: hopefully fix case with quotes in directory name
    * FIX: printer_supply: fixed logic of Perf-O-Meter (mixed up crit with ok)
    * FIX: Solaris agent: reset localization to C, fixes problems with statgrab
    * FIX: blade_*: fix SNMP scan function for newer firmwares (thanks to Carlos Peón)
    * snmp_uptime, snmp_info: added scan functions. These checks will now
      always be added. Please use ingored_checktypes to disable, if non needed.
    * brocade_port: check for Brocade FC ports has been rewritten with
      lots of new features.
    * AIX agent now simulates <<<netctr>>> output (by Jörg Linge)
    * mbg_lantime_state: Handling refclock offsets correctly now; Changed
      default thresholds to 5/10 refclock offset
    * brocade_port: parameter for phystate, opstate and admstate can now
      also be lists of allowed states.
    * lnx_if: treat interfaces without information from ethtool as
      softwareLoopback interface. The will not be found by inventory now.
    * vbox_guest: new check for checking guest additions of Linux virtual box hosts
    * if/if64: Fixed bug in operstate detection when using old tuple based params
    * if/if64: Fixed bug in operstate detection when using tuple of valid operstates
    * mk_oracle: Added caching of results to prevent problems with long
    running SQL queries. Cache is controlled by CACHE_MAXAGE var which is preset to
    120 seconds 
    * mk_oracle: EXCLUDE_<sid>=ALL or EXCLUDE_<sid>=oracle_sessions can be
    used to exclude specific checks now
    * mk_oracle: Added optional configuration file to configure the new options
    * j4p_performance agent plugin: Supports basic/digest auth now
    * New checks j4p_performance.threads and j4p_performance.uptime which
      track the number of threads and the uptime of a JMX process
    * j4p_performance can fetch app and servlet specific status data. Fetching
      the running state, number of sessions and number of requests now. Can be
      extended via agent configuration (j4p.cfg).
    * Added some preflight checks to --scan-parents code
    * New checks netapp_cluster, netapp_vfiler for checking NetAPP filer 
      running as cluster or running vfilers.
    * megaraid_pdisks: Better handling of MegaCli output (Thanks to Bastian Kuhn)
    * Windows: agent now also sends start type (auto/demand/disabled/boot/system)
    * Windows: inventory_services now allowes regexes, depends and state/start type
      and also allows host tags.

    Multisite:
    * FIX: make non-Ascii characters in services names work again
    * FIX: Avoid exceptions in sidebar on Nagios restart
    * FIX: printer_supply perfometer: Using white font for black toners
    * FIX: ipmi: Skipping items with invalid data (0.000 val, "unspecified" unit) in summary mode
    * FIX: ipmi: Improved output formating in summary mode
    * FIX: BI - fixed wrong variable in running_on aggregation function
    * FIX: "view_name" variable missing error message when opening view.py
      while using the "BI Aggregation Groups" and "Hosts" snapins in sidebar
    * FIX: Fixed styling of form input elements in IE + styling improvements
    * FIX: Fixed initial folding state on page loading on pages with multiple foldings opened
    * Introduced basic infrastructure for multilanguage support in Multisite
    * Make 'Views' snapin foldable
    * Replace old main view by dashboard
    * Sidebar: Snapins can register for a triggered reload after a nagios
      restart has been detected. Check interval is 30 seconds for now.
    * Quicksearch snapin: Reloads host lists after a detected nagios restart.
    * New config directory multisite.d/ - similar to conf.d/
    * great speed up of HTML rendering
    * support for Python profiling (set profile = True in multisite.mk, profile
      will be in var/check_mk/web)
    * WATO: Added new hook "active-changes" which calls the registered hosts
      with a dict of "dirty" hosts
    * Added column painter for host contacts
    * Added column painters for contact groups, added those to detail views
    * Added filters for host and service contact groups
    * Detail views of host/service now show contacts
    * Fix playing of sounds: All problem views now have play_sounds activated,
      all other deactivated.
    * Rescheduling of Check_MK: introduce a short sleep of 0.7 sec. This increases
      the chance of the passive services being updated before the repaint.
    * Added missing i18n strings in filter section of view editor
    * Added filter and painter for the contact_name in log table
    * Added several views to display the notification logs of Nagios

    WATO:
    * Configration files can now be administered via the WEB UI
      (config_files in multisite.mk is obsolete)
    * Snapin is tree-based and foldable
    * Bulk operation on host lists (inventory, tags changed, etc)
    * Easy search operation in host lists
    * Dialog for global host search
    * Services dialog now tries to use cached data. On SNMP hosts
      no scan will be done until new button "Full Scan" is pressed.

    BI:
    * FIX: Fixed displaying of host states (after i18n introduction)h
    * FiX: Fixed filter for aggregation group
    * FIX: Fixed assumption button for services with non-Ascii-characters

    MK Livestatus:
    * FIX: fix compile problem on Debian unstable (Thanks to Sven Velt)
    * Column aggregation (Stats) now also works for perf_data
    * New configuration variable data_encoding and full UTF-8 support.
    * New column contact_groups in table hosts and services (thanks to
      Matthew Kent)
    * New headers Negate:, StatsNegate: and WaitConditionNegate:

1.1.11i1:
    Core, Setup, etc.:
    * FIX: Avoid duplicate SNMP scan of checktypes containing a period
    * FIX: honor ignored_checktypes also on SNMP scan
    * FIX: cmk -II also refreshes cluster checks, if all nodes are specified
    * FIX: avoid floating points with 'e' in performance data
    * FIX: cmk -D: drop obsolete (and always empty) Notification:
    * FIX: better handling of broken checks returning empty services
    * FIX: fix computation of weight when averaging
    * FIX: fix detection of missing OIDs (led to empty lines) 
    * SNMP scan functions can now call oid(".1.3.6.1.4.1.9.9.13.1.3.1.3.*")
      That will return the *first* OID beginning with .1.3.6.1.4.1.9.9.13.1.3.1.3
    * New config option: Set check_submission = "file" in order to write
      check result files instead of using Nagios command pipe (safes
      CPU ressources)
    * Agent simulation mode (for internal use and check development)
    * Call snmpgetnext with the option -Cf (fixes some client errors)
    * Call snmp(bulk)walk always with the option -Cc (fixes problems in some
      cases where OIDs are missing)
    * Allow merging of dictionary based check parameters
    * --debug now implies -v
    * new option --profile: creates execution profile of check_mk itself
    * sped up use of stored snmp walks
    * find configuration file in subdirectories of conf.d also
    * check_mk_templates.cfg: make check-mk-ping take arguments

    Multisite:
    * FIX: Display limit-exceeded message also in multi site setups
    * FIX: Tactical Overview: fix unhandled host problems view
    * FIX: customlinks snapin: Suppressing exception when no links configured
    * FIX: webservice: suppress livestatus errors in multi-site setups
    * FIX: install missing example icons in web/htdocs/images/icons
    * FIX: Nagios-Snapin: avoid duplicate slash in URL
    * FIX: custom_style_sheet now also honored by sidebar
    * FIX: ignore case when sorting groups in ...groups snapin
    * FIX: Fixed handling of embedded graphs to support the changes made to
    * FIX: avoid duplicate import of plugins in OMD local installation
    the PNP webservice
    * FIX: Added host_is_active and host_flapping columns for NagStaMon views
    * Added snmp_uptime, uptime and printer_supply perfometers
    * Allow for displaying service data in host tables
    * View editor foldable states are now permament per user
    * New config variable filter_columns (default is 2)

    BI:
    * Added new component BI to Multisite.

    WATO:
    * FIX: fix crash when saving services after migration from old version
    * Allow moving hosts from one to another config file

    Checks & Agents:
    * FIX: hr_mem: ignore devices that report zero memory
    * FIX: cisco_power: fix syntax error in man page (broke also Multisite)
    * FIX: local: fixed search for custom templates PNP template
    * FIX: if/if64: always generate unique items (in case ifAlias is used)
    * FIX: ipmi: fix ugly ouput in case of warning and error
    * FIX: vms_df: fix, was completely broken due to conversion to df.include
    * FIX: blade_bays: add missing SNMP OIDs (check was always UNKNOWN)
    * FIX: df: fix layout problems in PNP template
    * FIX: df: fix trend computation (thanks to Sebastian Talmon)
    * FIX: df: fix status in case of critical trend and warning used
    * FIX: df: fix display of trend warn/crit in PNP-graph
    * FIX: cmctc: fix inventory in case of incomplete entries
    * FIX: cmctc: add scan function
    * FIX: ucd_cpu_load and ucd_cpu_util: make scan function find Rittal
    * FIX: ucd_cpu_util: fix check in case of missing hi, si and st
    * FIX: mk_logwatch: improve implementation in order to save RAM
    * FIX: mk_oracle: Updated tablespace query to use 'used blocks' instead of 'user blocks'
    * FIX: mk_oracle: Fixed computation for TEMP table spaces
    * FIX: bluecoat_sensors: Using scale parameter provided by the host for reported values
    * FIX: fjdarye60_devencs, fjdarye60_disks.summary: added snmp scan functions
    * FIX: decru_*: added snmp scan functions
    * FIX: heartbeat_rscstatus handles empty agent output correctly
    * FIX: hp_procurve_cpu: fix synatx error in man page
    * FIX: hp_procurve_memory: fix syntax error in man page
    * FIX: fc_brocade_port_detailed: fix PNP template in MULTIPLE mode
    * FIX: ad_replication.bat only generates output on domain controllers now.
           This is useful to prevent checks on non DC hosts (Thanks to Alex Greenwood)
    * FIX: cisco_temp_perf: handle sensors without names correctly
    * printer_supply: Changed order of tests. When a printer reports -3 this
      is used before the check if maxlevel is -2.
    * printer_supply: Skipping inventory of supplies which have current value
    and maxlevel both set to -2.
    * cisco_locif: The check has been removed. Please switch to if/if64
      has not the index 1
    * cisco_temp/cisco_temp_perf: scan function handles sensors not beginning
      with index 1
    * df: split PNP graphs for growth/trend into two graphs
    * omd_status: new check for checking status of OMD sites
    * printer_alerts: Added new check for monitoring alert states reported by
      printers using the PRINTER-MIB
    * diskstat: rewritten check: now show different devices, r+w in one check
    * canon_pages: Added new check for monitoring processed pages on canon
    printer/multi-function devices
    * strem1_sensors: added check to monitor sensors attached to Sensatorinc EM1 devices
    * windows_update: Added check to monitor windows update states on windows
      clients. The check monitors the number of pending updates and checks if
      a reboot is needed after updates have been installed.
    * lnx_if: new check for Linux NICs compatible with if/if64 replacing 
      netif.* and netctr.
    * if/if64: also output performance data if operstate not as expected
    * if/if64: scan function now also detects devices where the first port
    * if/if64: also show perf-o-meter if speed is unknown
    * f5_bigip_pool: status of F5 BIP/ip load balancing pools
    * f5_bigip_vserver: status of F5 BIP/ip virtual servers
    * ipmi: new configuration variable ipmi_ignored_sensors (see man page)
    * hp_procurve_cpu: rename services description to CPU utilization
    * ipmi: Linux agent now (asynchronously) caches output of ipmitool for 20 minutes
    * windows: agent has new output format for performance counters
    * winperf_process.util: new version of winperf.cpuusage supporting new agent
    * winperf_system.diskio: new version of winperf.diskstat supporting new agent
    * winperf_msx_queues: new check for MS Exchange message queues
    * winperf_phydisk: new check compatible with Linux diskstat (Disk IO per device!)
    * smart.temp/smart.stats: added new check for monitoring health of HDDs
      using S.M.A.R.T
    * mcdata_fcport: new check for ports of MCData FC Switches
    * hp_procurve_cpu: add PNP template
    * hp_procurve_cpu: rename load to utilization, rename service to CPU utilizition
    * df,df_netapp,df_netapp32,hr_fs,vms_df: convert to mergeable dictionaries
    * mbg_lantime_state,mbg_lantime_refclock: added new checks to monitor 
      Meinberg LANTIME GPS clocks

    Livestatus:
    * Updated Perl API to version 0.74 (thanks to Sven Nierlein)

1.1.10:
    Core, Setup, etc.:
    * --flush now also deletes all autochecks 
    
    Checks & Agents:
    * FIX: hr_cpu: fix inventory on 1-CPU systems (thanks to Ulrich Kiermayr)


1.1.10b2:
    Core, Setup, etc.:
    * FIX: setup.sh on OMD: fix paths for cache and counters
    * FIX: check_mk -D did bail out if host had no ip address
    * cleanup: all OIDs in checks now begin with ".1.3.6", not "1.3.6"

    WATO:
    * FIX: Fixed bug that lost autochecks when using WATO and cmk -II together

    Checks & Agents:
    * Added check man pages for systemtime, multipath, snmp_info, sylo,
      ad_replication, fsc_fans, fsc_temp, fsc_subsystems
    * Added SNMP uptime check which behaves identical to the agent uptime check


1.1.10b1:
    Core, Setup, etc.:
    * FIX: do not assume 127.0.0.1 as IP address for usewalk_hosts if
      they are not SNMP hosts.
    * FIX: precompile: make sure check includes are added before actual
      checks
    * FIX: setup.sh: do not prepend current directory to url_prefix
    * FIX: output agent version also for mixed (tcp|snmp) hosts
    * RPM: use BuildArch: noarch in spec file rather than as a command
      line option (thanks to Ulrich Kiermayr)
    * setup.sh: Allow to install Check_MK into existing OMD site (>= 0.46).
      This is still experimental!

    Checks & Agents:
    * FIX: Windows agent: fix output of event ID of log messages
    * FIX: if/if64: output speed correctly (1.50MB/s instead of 1MB/s)
    * FIX: drbd now handles output of older version without an ep field
    * FIX: repaired df_netapp32
    * FIX: Added SNMP scan function of df_netapp and df_netapp32
    * FIX: repaired apc_symmetra (was broken due to new option -Ot 
      for SNMP)
    * FIX: df, hr_fs and other filesystem checks: fix bug if using
      magic number. levels_low is now honored.
    * FIX: scan function avoids hr_cpu and ucd_cpu_utilization
      at the same time
    * FIX: HP-UX agent: fixed output of df for long mount points
      (thanks to Claas Rockmann-Buchterkirche)
    * FIX: df_netapp/32: fixed output of used percentage (was always
      0% due to integer division)
    * FIX: fixed manual of df (magic_norm -> magic_normsize)
    * FIX: removed filesystem_trend_perfdata. It didn't work. Use
      now df-parameter "trend_perfdata" (see new man page of df)
    * FIX: cisco_temp_perf: fix return state in case of WARNING (was 0 = OK)
    * FIX: repair PNP template for df when using trends
    * FIX: cisco_qos: fix WATO exception (was due to print command in check)
    * FIX: check_mk check: fixed template for execution time
    * FIX: blade_health, fc_brocade_port_detailed removed debug outputs
    * FIX: netapp_volumes: The check handled 64-bit aggregates correctly
    * FIX: netapp_volumes: Fixed snmp scan function
    * FIX: blade_*: Fixed snmp scan function
    * FIX: nfsmount: fix exception in check in case of 'hanging'
    * systemtime: new simple check for time synchronization on Windows
      (needs agent update)
    * Added Perf-O-Meter for non-df filesystem checks (e.g. netapp)
    * hp_proliant_*: improve scan function (now just looks for "proliant")

    Multisite:
    * FIX: fix json/python Webservice

1.1.9i9:
    Core, Setup, etc.:
    * FIX: check_mk_templates.cfg: add missing check_period for hosts
      (needed for Shinken)
    * FIX: read *.include files before checks. Fixes df_netapp not finding
      its check function
    * FIX: inventory checks on SNMP+TCP hosts ignored new TCP checks
    * local.mk: This file is read after final.mk and *not* backup up
      or restored
    * read all files in conf.d/*.mk in alphabetical order now.
    * use snmp commands always with -Ot: output time stamps as UNIX epoch
      (thanks to Ulrich Kiermayr)

    Checks & Agents:
    * ucd_cpu_load: new check for CPU load via UCD SNMP agent
    * ucd_cpu_util: new check for CPU utilization via UCD SNMP agent
    * steelhead_status: new check for overall health of Riverbed Steelhead appliance
    * steelhead_connections: new check for Riverbed Steelhead connections
    * df, df_netapp, df_netapp32, hr_fs, vms_df: all filesystem checks now support
      trends. Please look at check manpage of df for details.
    * FIX: heartbeat_nodes: Fixed error handling when node is active but at least one link is dead
    * 3ware_units: Handling INITIALIZING state as warning now
    * FIX: 3ware_units: Better handling of outputs from different tw_cli versions now
    * FIX: local: PNP template for local now looks in all template directories for
      specific templates (thanks to Patrick Schaaf)

    Multisite:
    * FIX: fix "too many values to unpack" when editing views in single layout
      mode (such as host or service detail)
    * FIX: fix PNP icon in cases where host and service icons are displayed in 
      same view (found by Wolfgang Barth)
    * FIX: Fixed view column editor forgetting pending changes to other form
           fields
    * FIX: Customlinks snapin persists folding states again
    * FIX: PNP timerange painter option field takes selected value as default now
    * FIX: Fixed perfometer styling in single dataset layouts
    * FIX: Tooltips work in group headers now
    * FIX: Catching exceptions caused by unset bandwidth in interface perfometer

    WATO:
    * FIX: fix problem with vanishing services on Windows. Affected were services
      containing colons (such as fs_C:/).

    Livestatus:
    * FIX: fix most compiler warnings (thanks to patch by Sami Kerola)
    * FIX: fix memory leak. The leak caused increasing check latency in some
      situations
    
1.1.9i8:
    Multisite:
    * New "web service" for retrieving data from views as JSON or 
      Python objects. This allows to connect with NagStaMon 
      (requires patch in NagStaMon). Simply add &output_format=json
      or &output_format=python to your view URL.
    * Added two builtin views for NagStaMon.
    * Acknowledgement of problem now has checkboxes for sticky,
      send notification and persisten comment
    * Downtimes: allow to specify fixed/flexible downtime
    * new display_options d/D for switching on/off the tab "Display"
    * Improved builtin views for downtimes
    * Bugfix: Servicegroups can be searched with the quicksearch snapin using
      the 'sg:' prefix again

    WATO:
    * Fixed problem appearing at restart on older Python version (RH)

1.1.9i7:
    Core, Setup, etc.:
    * Fix crash on Python 2.4 (e.g. RedHat) with fake_file
    * Fixed clustering of SNMP hosts
    * Fix status output of Check_MK check in mixed cluster setups

    Checks & Agents:
    * PNP templates for if/if64: fix bugs: outgoing packets had been
      same as incoming, errors and discards were swapped (thanks to 
      Paul Freeman)
    * Linux Agent: Added suport for vdx and xvdx volumes (KVM+Virtio, XEN+xvda)

    Multisite:
    * Fix encoding problem when host/service groups contain non-ascii
      characters.

    WATO:
    * Fix too-long-URL problem in cases of many services on one host


1.1.9i6:
    INCOMPATIBLE CHANGES:
    * Removed out-dated checks blade_misc, ironport_misc and snia_sml. Replaced
      with dummy checks begin always UNKNOWN.

    Core, Setup, etc.:
    * cmk -D: show ip address of host 
    * Fix SNMP inventory find snmp misc checks inspite of negative scan function
    * Fix output of MB and GB values (fraction part was zero)

    Checks & Agents:
    * megaraid_ldisks: remove debug output
    * fc_brocade_port: hide on SNMP scan, prefer fc_brocade_port_detailed
    * fc_brocade_port_detailed: improve scan function, find more devices
    * New agent for HP-UX
    * hpux_cpu: new check for monitoring CPU load average on HP-UX
    * hpux_if: New check for monitoring NICs on HP-UX (compatible to if/if64)
    * hpux_multipath: New check for monitoring Multipathing on HP-UX
    * hpux_lvm: New check for monitoring LVM mirror state on HP-UX
    * hpux_serviceguard: new check for monitoring HP-UX Serviceguard
    * drbd: Fixed var typo which prevented inventory of drbd general check
      (Thanks to Andreas Behler)
    * mk_oracle: new agent plugin for monitoring ORACLE (currently only
      on Linux and HP-UX, but easily portable to other Unices)
    * oracle_sessions: new check for monitoring the current number of active
      database sessions.
    * oracle_logswitches: new check for monitoring the number of logswitches
      of an ORACLE instances in the last 60 minutes.
    * oracle_tablespaces: new check for monitoring size, state and autoextension
      of ORACLE tablespaces.
    * h3c_lanswitch_cpu: new check for monitoring CPU usage of H3C/HP/3COM switches
    * h3c_lanswitch_sensors: new check for monitoring hardware sensors of H3C/HP/3COM switches
    * superstack3_sensors: new check for monitoring hardware sensors of 3COM Superstack 3 switches

    Multisite:
    * Fixed aligns/widths of snapin contents and several small styling issues
    * Fixed links and border-styling of host matrix snapin
    * Removed jQuery hover menu and replaced it with own code

1.1.9i5:
    Multisite:
    * custom notes: new macros $URL_PREFIX$ and $SITE$, making 
      multi site setups easier
    * new intelligent logwatch icon, using url_prefix in multi site
      setups


1.1.9i4:
    Core, Setup, etc.:
    * added missing 'register 0' to host template
    * setup: fix creation of symlink cmk if already existing

    Multisite:
    * New reschedule icon now also works for non-local sites.
    * painter options are now persisted on a per-user-base
    * new optional column for displaying host and service comments
      (not used in shipped views but available in view editor)

    Livestatus:
    * Check for buffer overflows (replace strcat with strncat, etc.)
    * Reduce number of log messages (reclassify to debug)

    Checks & Agents:
    * apc_symmetra: handle empty SNMP variables and treat as 0.


1.1.9i3:
    INCOMPATIBLE CHANGES:
    * You need a current version of Livestatus for Multisite to work!
    * Multisite: removed (undocumented) view parameters show_buttons and show_controls.
      Please use display_options instead.
    * Finally removed deprecated filesystem_levels. Please use check_parameters instead.
    * Livestatus: The StatsGroupBy: header is still working but now deprecated.
      Please simply use Columns: instead. If your query contains at least one Stats:-
      header than Columns: has the meaning of the old StatsGroupBy: header

    Core, Setup, etc.:
    * Create alias 'cmk' for check_mk in bin/ (easier typing)
    * Create alias 'mkp' for check_mk -P in bin/ (easier typing) 

    Multisite:
    * Each column can now have a tooltip showing another painter (e.g.
      show the IP address of a host when hovering over its name)
    * Finally show host/services icons from the nagios value "icon_image".
      Put your icon files in /usr/share/check_mk/web/htdocs/images/icons.
      OMD users put the icons into ~/local/share/check_mk/web/htdocs/images/icons.
    * New automatic PNP-link icons: These icons automatically appear, if
      the new livestatus is configured correctly (see below). 
    * new view property "hidebutton": allow to hide context button to a view.
    * Defaults views 'Services: OK', 'Services: WARN, etc. do now not create
      context buttons (cleans up button bar).
    * new HTML parameter display_options, which allows to switch off several
      parts of the output (e.g. the HTML header, external links, etc).
    * View hoststatus: show PNP graph of host (usually ping stats)
    * new tab "Display": here the user can choose time stamp
      display format and PNP graph ranges
    * new column "host_tags", showing the Check_MK host tags of a host
    * new datasource "alert_stats" for computing alert statistics
    * new view "Alert Statistics" showing alert statistics for all hosts
      and services
    * Sidebar: Fixed snapin movement to the bottom of the snapin list in Opera
    * Sidebar: Fixed scroll position saving in Opera
    * Fixed reloading button animation in Chrome/IE (Changed request to async mode)
    * Sidebar: Removed scrollbars of in older IE versions and IE8 with compat mode
    * Sidebar: Fixed scrolling problem in IE8 with compat mode (or maybe older IE versions)
      which broke the snapin titles and also the tactical overview table
    * Sidebar: Fixed bulletlist positioning
    * Sidebar: The sidebar quicksearch snapin is case insensitive again
    * Fixed header displaying on views when the edit button is not shown to the user
    * View pages are not refreshed when at least one form (Filter, Commands,
      Display Options) is open
    * Catching javascript errors when pages from other domain are opened in content frame
    * Columns in view editor can now be added/removed/moved easily

    Checks & Agents:
    * Fixed problem with OnlyFrom: in Linux agent (df didn't work properly)
    * cups_queues: fixed plugin error due to invalid import of datetime,
      converted other checks from 'from datetime import...' to 'import datetime'.
    * printer_supply: handle the case where the current value is missing
    * megaraid_ldisks: Fixed item detection to be compatible with different versions of megaraid
    * Linux Agent: Added new 3ware agent code to support multiple controllers
      (Re-inventory of 3ware checks needed due to changed check item names)

    Livestatus:
    * new column pnpgraph_present in table host and service. In order for this
      column to work you need to specify the base directory of the PNP graphs
      with the module option pnp_path=, e.g. pnp_path=/omd/sites/wato/var/pnp4nagios/perfdata
    * Allow more than one column for StatsGroupBy:
    * Do not use function is_contact_member_of_contactgroup anymore (get compatible
      with Nagios CVS)
    * Livestatus: log timeperiod transitions (active <-> inactive) into Nagios
      log file. This will enable us to create availability reports more simple
      in future.

    Multisite:
    * allow include('somefile.mk') in multisite.mk: Include other files.
      Paths not beginning with '/' are interpreted relative to the directory
      of multisite.mk

    Livestatus:
    * new columns services_with_info: similar to services_with_state but with
      the plugin output appended as additional tuple element. This tuple may
      grow in future so do not depend on its length!

1.1.9i2:
    Checks & Agents:
    * ibm_imm_health: fix inventory function
    * if/if64: fix average line in PNP-template, fix display of speed for 20MBit
      lines (e.g. Frame Relay)

    Multisite:
    * WATO: Fixed omd mode/site detection and help for /etc/sudoers
    * WATO: Use and show common log for pending changes 
    * Sidebar Quicksearch: Now really disabling browser built-in completion
      dropdown selections
    
1.1.9i1:
    INCOMPATIBLE CHANGES:
    * TCP / SNMP: hosts using TCP and SNMP now must use the tags 'tcp'
      and 'snmp'. Hosts with the tag 'ping' will not inventorize any
      service. New configuration variable tcp_hosts.
    * Inventory: The call syntax for inventory has been simplified. Just
      call check_mk -I HOSTNAME now. Omit the "tcp" or "snmp". If you
      want to do inventory just for certain check types, type "check_mk --checks=snmp_info,if -I hostnames..."
      instead
    * perfdata_format now defaults to "pnp". Previous default was "standard".
      You might have to change that in main.mk if you are not using PNP (only
      relevant for MRPE checks)
    * inventory_check_severity defaults to 1 now (WARNING)
    * aggregation_output_format now defaults to "multiline"
    * Removed non_bulkwalk_hosts. You can use bulkwalk_hosts with NEGATE
      instead (see docu)
    * snmp_communites is now initialized with [], not with {}. It cannot
      be a dict any longer.
    * bulkwalk_hosts is now initizlized with []. You can do += here just
      as with all other rule variables.
    * Configuration check (-X) is now always done. It is now impossible to
      call any Check_MK action with an invalid configuration. This saves
      you against mistyped variables.
    * Check kernel: converted performance data from counters to rates. This
      fixes RRD problems (spikes) on reboots and also allows better access 
      to the peformance data for the Perf-O-Meters.  Also changed service 
      descriptions. You need to reinventurize the kernel checks. Your old
      RRDs will not be deleted, new ones will be created.
    * Multisite: parameters nagios_url, nagios_cgi_url and pnp_url are now
      obsolete. Instead the new parameter url_prefix is used (which must
      end with a /).

    Core, Setup, etc.:
    * Improve error handling: if hosts are monitored with SNMP *and* TCP,
      then after an error with one of those two agents checks from the
      other haven't been executed. This is fixed now. Inventory check
      is still not complete in that error condition.
    * Packages (MKP): Allow to create and install packages within OMD!
      Files are installed below ~/local/share/check_mk. No root permissions
      are neccessary
    * Inventory: Better error handling on invalid inventory result of checks
    * setup.sh: fix problem with missing package_info (only appears if setup
      is called from another directory)
    * ALL_SERVICES: Instead of [ "" ] you can now write ALL_SERVICES
    * debug_log: also output Check_MK version, check item and check parameters
    * Make sure, host has no duplicate service - this is possible e.g. by
      monitoring via agent and snmp in parallel. duplicate services will
      make Nagios reject the configuration.
    * --snmpwalk: do not translate anymore, use numbers. All checks work
      with numbers now anyway.
    * check_mk -I snmp will now try all checktypes not having an snmp scan
      function. That way all possible checks should be inventorized.
    * new variable ignored_checks: Similar to ignored_checktypes, but allows
      per-host configuration
    * allow check implementations to use common include files. See if/if64
      for an example
    * Better handling for removed checks: Removed exceptions in check_mk calls
      when some configured checks have been removed/renamed

    Checks & Agents:
    * Renamed check functions of imm_health check from test_imm to imm_health
      to have valid function and check names. Please remove remove from
      inventory and re-inventory those checks.
    * fc_brocade_port_detailed: allow to specify port state combinations not 
      to be critical
    * megaraid_pdisks: Using the real enclosure number as check item now
    * if/if64: allow to configure averaging of traffic over time (e.g. 15 min) 
      and apply traffic levels and averaged values. Also allow to specify relative
      traffic levels. Allow new parameter configuration via dictionary. Also
      allow to monitor unused ports and/or to ignore link status.
    * if/if64: Added expected interface speed to warning output
    * if/if64: Allow to ignore speed setting (set target speed to None)
    * wut_webtherm: handle more variants of WuT Webtherms (thanks to Lefty)
    * cisco_fan: Does not inventorize 'notPresent' sensors anymore. Improved output
    * cisco_power: Not using power source as threshold anymore. Improved output
    * cisco_fan: Does not inventorize 'notPresent' sensors anymore. Improved output
    * cisco_power: Not using power source as threshold anymore. Improved output
    * cisco_power: Excluding 'notPresent' devices from inventory now
    * cisco_temp_perf: Do not crash if device does not send current temperature
    * tcp_conn_stats: new check for monitoring number of current TCP connections
    * blade_*: Added snmp scan functions for better automatic inventory
    * blade_bays: Also inventorizes standby blades and has a little more
                  verbose output.
    * blade_blowers: Can handle responses without rpm values now. Improved output
    * blade_health: More detailed output on problems
    * blade_blades: Added new check for checking the health-, present- and
                    power-state of IBM Bladecenter blades
    * win_dhcp_pools: Several cleanups in check
    * Windows agent: allow restriction to ip addresses with only_hosts (like xinetd)
    * heartbeat_rscstatus: Catching empty output from agent correctly
    * tcp_conn_stats: Fixed inventory function when no conn stats can be inventoried
    * heartbeat_nodes: fix Linux agent for hostname with upper case letters (thanks to
            Thorsten Robers)
    * heartbeat_rscstatus: Catching empty output from agent correctly
    * heartbeat_rscstatus: Allowing a list as expected state to expect multiple OK states
    * win_dhcp_pools agent plugin: Filtering additional error message on
      systems without dhcp server
    * j4p_performance: Added experimental agent plugin fetching data via 
      jmx4perl agent (does not need jmx4perl on Nagios)
    * j4p_performance.mem: added new experimental check for memory usage via JMX.
    * if/if64: added Perf-O-Meter for Multisite
    * sylo: fix performance data: on first execution (counter wrap) the check did
      output only one value instead of three. That lead to an invalid RRD.
    * Cleaned up several checks to meet the variable naming conventions
    * drbd: Handling unconfigured drbd devices correctly. These devices are
      ignored during nventory
    * printer_supply: In case of OKI c5900 devices the name of the supply units ins not
      unique. The color of the supply unit is reported in a dedicated OID and added to the
      check item name to have a unique name now.
    * printer_supply: Added simple pnp template to have better graph formating for the check results
    * check_mk.only_from: new check for monitoring the IP address access restriction of the
      agent. The current Linux and Windows agents provide this information.
    * snmp_info check: Recoded not to use snmp_info_single anymore
    * Linux Agent: Fixed <<<cpu>>> output on SPARC machines with openSUSE
    * df_netapp/df_netapp32: Made check inventory resistant against empty size values
    * df_netapp32: Added better detection for possible 32bit counter wrap
    * fc_brocade_port_detailed: Made check handle phystate "noSystemControlAccessToSlot" (10)
      The check also handles unknown states better now
    * printer_supply: Added new parameter "printer_supply_some_remaining_status" to
      configure the reported state on small remaining capacity.
    * Windows agent: .vbs scripts in agents plugins/ directory are executed
      automatically with "cscript.exe /Nologo" to prevent wrong file handlers
    * aironet_clients: Only counting clients which don't have empty values for strength
    * statgrab_disk: Fixed byte calculation in plugin output
    * statgrab_disk: Added inventory function
    * 3ware_disks: Ignoring devices in state NOT-PRESENT during inventory

    Multisite:
    * The custom open/close states of custom links are now stored for each
      user
    * Setting doctype in sidebar frame now
    * Fixed invalid sidebar css height/width definition
    * Fixed repositioning the sidebar scroll state after refreshing the page
    * Fixed mousewheel scrolling in opera/chrome
    * Fixed resize bug on refresh in chrome
    * New view for all services of a site
    * Sidebar snapin site_status: make link target configurable
    * Multisite view "Recently changed services": sort newest first
    * Added options show_header and show_controls to remove the page headers
      from views
    * Cool: new button for an immediate reschedule of a host or service
      check: the view is redisplayed exactly at the point of time when
      Nagios has finished the check. This makes use of MK Livestatus'
      unique waiting feature.

   Livestatus:
    * Added no_more_notifications and check_flapping_recovery_notification
      fields to host table and no_more_notifications field to service table.
      Thanks to Matthew Kent

1.1.8:
    Core, Setup, etc.:
    * setup.sh: turn off Python debugging
    * Cleaned up documentation directory
    * cluster host: use real IP address for host check if cluster has
      one (e.g. service IP address)

    Checks & Agents:
    * Added missing PNP template for check_mk-hr_cpu
    * hr_fs: inventory now ignores filesystem with size 0,
      check does not longer crash on filesystems with size 0
    * logwatch: Fixed typo in 'too many unacknowledged logs' error message
    * ps: fix bug: inventory with fixed user name now correctly puts
      that user name into the resulting check - not None.
    * ps: inventory with GRAB_USER: service description may contain
      %u. That will be replaced with the user name and thus makes the
      service description unique.
    * win_dhcp_pools: better handle invalid agent output
    * hp_proliant_psu: Fixed multiple PSU detection on one system (Thanks to Andreas Döhler)
    * megaraid_pdisks: Fixed coding error
    * cisco_fan: fixed check bug in case of critical state
    * nfsmounts: fix output (free and used was swapped), make output identical to df

    Livestatus:
    * Prohibit { and } in regular expressions. This avoids a segmentation
      fault caused by regcomp in glibc for certain (very unusual) regular
      expressions.
    * Table status: new columns external_command_buffer_slots,
      external_command_buffer_usage and external_command_buffer_max
      (this was implemented according to an idea and special request of
       Heinz Fiebig. Please sue him if this breaks anything for you. I was
       against it, but he thinks that it is absolutely neccessary to have
       this in version 1.1.8...)
    * Table status: new columns external_commands and external_commands_rate
      (also due to Mr. Fiebig - he would have quit our workshop otherwise...)
    * Table downtimes/comments: new column is_service

    Multisite:
    * Snapin Performance: show external command per second and usage and
      size of external command buffer
    * Downtimes view: Group by hosts and services - just like comments
    * Fix links for items containing + (e.g. service descriptionen including
      spaces)
    * Allow non-ASCII character in downtimes and comments
    * Added nagvis_base_url to multisite.mk example configuration
    * Filter for host/service groups: use name instead of alias if 
      user has no permissions for groups

1.1.8b3:
    Core, Setup, etc.:
    * Added some Livestatus LQL examples to documentation
    * Removed cleanup_autochecks.py. Please use check_mk -u now.
    * RRA configuration for PNP: install in separate directory and do not
      use per default, since they use an undocumented feature of PNP.

    Checks & Agents:
    * postfix_mailq: Changed limit last 6 lines which includes all needed
		information
    * hp_proliant_temp/hp_proliant_fans: Fixed wrong variable name
    * hp_procurve_mem: Fixed wrong mem usage calculation
    * ad_replication: Works no with domain controller hostnames like DC02,DC02
    * aironet_client: fix crash on empty variable from SNMP output
    * 3ware_disks, 3ware_units: hopefully repaired those checks
    * added rudimentary agent for HP-UX (found in docs/)

    Multisite:
    * added Perf-O-Meter to "Problems of Host" view
    * added Perf-O-Meter to "All Services" view
    * fix bug with cleaning up persistent connections
    * Multisite now only fetches the available PNP Graphs of hosts/services
    * Quicksearch: limit number of items in dropdown to 80
      (configurable via quicksearch_dropdown_limit)
    * Views of hosts: make counts of OK/WARN/CRIT klickable, new views
      for services of host in a certain state
    * Multisite: sort context buttons in views alphabetically
    * Sidebar drag scrolling: Trying to compensate lost mouse events when
	leaving the sidebar frame while dragging

    Livestatus:
    * check for event_broker_options on start
    * Fix memory leakage caused by Filter: headers using regular expressions
    * Fix two memory leaks in logfile parser

1.1.8b2:
    Core, Setup, etc.:
    * Inventory: skip SNMP-only hosts on non-SNMP checktypes (avoids timeouts)
    * Improve error output for invalid checks
    
    Checks & Agents:
    * fix bug: run local and plugins also when spaces are in path name
      (such as C:\Program Files\Check_MK\plugins
    * mem.vmalloc: Do not create a check for 64 bit architectures, where
      vmalloc is always plenty
    * postfix_mailq: limit output to 1000 lines
    * multipath: handle output of SLES 11 SP1 better
    * if/if64: output operstatus in check output
    * if/if64: inventory now detects type 117 (gigabitEthernet) for 3COM
    * sylo: better handling of counter wraps.

    Multisite:
    * cleanup implementation of how user settings are written to disk
    * fix broken links in 'Edit view -> Try out' situation
    * new macros $HOSTNAME_LOWER$, $HOSTNAME_UPPER$ and $HOSTNAME_TITLE$ for
      custom notes

1.1.8b1:
    Core, Setup, etc.:
    * SNMPv3: allow privProtocol and privPassword to be specified (thanks
      to Josef Hack)
    * install_nagios.sh: fix problem with broken filenames produced by wget
    * install_nagios.sh: updated software to newest versions
    * install_nagios.sh: fix Apache configuration problem
    * install_nagios.sh: fix configuration vor PNP4Nagios 0.6.6
    * config generation: fix host check of cluster hosts
    * config generation: add missing contact groups for summary hosts
    * RPM package of agent: do not overwrite xinetd.d/check_mk, but install
      new version with .rpmnew, if admin has changed his one
    * legacy_checks: fix missing perfdata, template references where in wrong
      direction (thanks Daniel Nauck for his precise investigation)

    Checks & Agents:
    * New check imm_health by Michael Nieporte
    * rsa_health: fix bug: detection of WARNING state didn't work (was UNKNOWN
            instead)
    * check_mk_agent.solaris: statgrab now excludes filesystems. This avoids hanging
      in case of an NFS problem. Thanks to Divan Santana.
    * multipath: Handle new output of multipath -l (found on SLES11 SP1)
    * ntp: fix typo in variable ntp_inventory_mode (fixes inventory problem)
    * if64: improve output formatting of link speed
    * cisco_power: inventory function now ignores non-redundant power supplies
    * zpool_status: new check from Darin Perusich for Solaris zpools

    Multisite:
    * fix several UTF-8 problems: allow non-ascii characters in host names
      (must be UTF 8 encoded!)
    * improve compatibility with Python 2.3
    * Allow loading custom style sheet overriding Check_MK styles by setting
      custom_style_sheet in multisite.mk
    * Host icons show link to detail host, on summary hosts.
    * Fix sidebar problem: Master Control did not display data correctly
    * status_host: honor states even if sites hosting status hosts is disabled
      (so dead-detection works even if local site is disabled)
    * new config variable start_url: set url for welcome page
    * Snapin Quicksearch: if no host is matching, automatically search for
      services
    * Remove links to legacy Nagios GUI (can be added by user if needed)
    * Sidebar Quicksearch: fix several annoyances
    * Views with services of one host: add title with host name and status

    Livestatus:
    * fix memory leak: lost ~4K on memory on each StatsAnd: or StatsOr:
      header (found by Sven Nierlein)
    * fix invalid json output for empty responses (found by Sven Nierlein)
    * fix Stats: avg ___ for 0 matching elements. Output was '-nan' and is
      now '0.0'
    * fix output of floating point numbers: always use exponent and make
      sure a decimal point is contained (this makes JSON/Python detect
      the correct type)

1.1.7i5:
    Core, Setup, etc.:
    * SNMP: do not load any MIB files (speeds up snmpwalk a lot!)
    * legacy_checks: new config variable allowing creating classical
      non-Check_MK checks while using host tags and config options
    * check_mk_objects.cfg: beautify output, use tabs instead of spaces
    * check_mk -II: delete only specified checktypes, allow to reinventorize
      all hosts
    * New option -O, --reload: Does the same as -R, but reloads Nagios
      instead of restarting it.
    * SNMP: Fixed string detection in --snmpwalk calls
    * SNMP: --snmpwalk does walk the enterprises tree correctly now
    * SNMP: Fixed missing OID detection in SNMP check processing. There was a problem
      when the first column had OID gaps in the middle. This affected e.g. the cisco_locif check.
    * install_nagios.sh: correctly detect Ubuntu 10.04.1
    * Config output: make order of service deterministic
    * fix problem with missing default hostgroup

    Multisite:
    * Sidebar: Improved the quicksearch snapin. It can search for services, 
      servicegroups and hostgroups now. Simply add a prefix "s:", "sg:" or "hg:"
      to search for other objects than hosts.
    * View editor: fix bug which made it impossible to add more than 10 columns
    * Service details: for Check_MK checks show description from check manual in
      service details
    * Notes: new column 'Custom notes' which allows customizable notes
      on a per host / per service base (see online docu for details)
    * Configuration: new variable show_livestatus_errors which can be set
      to False in order to hide error about unreachable sites
    * hiding views: new configuration variables hidden_views and visible_views
    * View "Service problems": hide problems of down or unreachable hosts. This
      makes the view consistant with "Tactical Overview"

    Checks & Agents:
    * Two new checks: akcp_sensor_humidity and akcp_sensor_temp (Thanks to Michael Nieporte)
    * PNP-template for kernel: show average of displayed range
    * ntp and ntp.time: Inventory now per default just creates checks for ntp.time (summary check).
      This is controlled by the new variable ntp_inventory_mode (see check manuals).
    * 3ware: Three new checks by Radoslav Bak: 3ware_disks, 3ware_units, 3ware_info
    * nvidia: agent now only queries GPUCoreTemp and GPUErrors. This avoids
      a vmalloc leakage of 32kB per call (bug in NVIDIA driver)
    * Make all SNMP based checks independent of standard MIB files
    * ad_replication: Fixed syntax errors and unhandled date output when
      not replicated yet
    * ifoperstatus: Allowing multiple target states as a list now
    * cisco_qos: Added new check to monitor traffic in QoS classes on Cisco routers
    * cisco_power: Added scan function
    * if64/if/cisco_qos: Traffic is displayed in variable byte scales B/s,KB/s,MB/s,GB/s
      depending on traffic amount.
    * if64: really using ifDescr with option if_inventory_uses_description = True
    * if64: Added option if_inventory_uses_alias to using ifAlias for the item names
    * if64/if: Fixed bug displaying the out traffic (Perfdata was ok)
    * if64/if: Added WARN/CRIT thresholds for the bandwidth usage to be given as rates
    * if64/if: Improved PNP-Templates
    * if64/if: The ifoperstatus check in if64/if can now check for multiple target states
    * if64/if: Removing all null bytes during hex string parsing (These signs Confuse nagios pipe)
    * Fixed hr_mem and hr_fs checks to work with new SNMP format
    * ups_*: Inventory works now on Riello UPS systems
    * ups_power: Working arround wrong implemented RFC in some Riello UPS systems (Fixing negative power
      consumption values)
    * FreeBSD Agent: Added sections: df mount mem netctr ipmitool (Thanks to Florian Heigl)
    * AIX: exclude NFS and CIFS from df (thanks to Jörg Linge)
    * cisco_locif: Using the interface index as item when no interface name or description are set

    Livestatus:
    * table columns: fix type of num_service_* etc.: was list, is now int (thanks to Gerhard Laußer)
    * table hosts: repair semantics of hard_state (thanks to Michael Kraus). Transition was one
      cycle to late in certain situations.

1.1.7i4:
    Core, Setup, etc.:
    * Fixed automatic creation of host contactgroups
    * templates: make PNP links work without rewrite

    Multisite:
    * Make page handler modular: this allows for custom pages embedded into
      the Multisite frame work and thus using Multisite for other tasks as
      well.
    * status_host: new state "waiting", if status host is still pending
    * make PNP links work without rewrite
    * Fix visibility problem: in multisite setups all users could see
      all objects.

1.1.7i3:
    Core, Setup, etc.:
    * Fix extra_nagios_conf: did not work in 1.1.7i2
    * Service Check_MK now displays overall processing time including
      agent communication and adds this as performance data
    * Fix bug: define_contactgroups was always assumed True. That led to duplicate
      definitions in case of manual definitions in Nagios 

    Checks & Agents:
    * New Check: hp_proliant_da_phydrv for monitoring the state of physical disks
      in HP Proliant Servers
    * New Check: hp_proliant_mem for monitoring the state of memory modules in
      HP Proliant Servers
    * New Check: hp_proliant_psu for monitoring the state of power supplies in
      HP Proliant Servers
    * PNP-templates: fix several templates not working with MULTIPLE rrds
    * new check mem.vmalloc for monitoring vmalloc address space in Linux kernel.
    * Linux agent: add timeout of 2 secs to ntpq 
    * wmic_process: make check OK if no matching process is found

    Livestatus:
    * Remove obsolete parameter 'accept_timeout'
    * Allow disabling idle_timeout and query_timeout by setting them to 0.

    Multisite:
    * logwatch page: wrap long log lines

1.1.7i2:
    Incompatible Changes:
    * Remove config option define_timeperiods and option --timeperiods.
      Check_MK does not longer define timeperiod definitions. Please
      define them manually in Nagios.
    * host_notification_period has been removed. Use host_extra_conf["notification_period"]
      instead. Same holds for service_notification_periods, summary_host_notification_periods
      and summary_service_notification_periods.
    * Removed modes -H and -S for creating config data. This now does
      the new option -N. Please set generate_hostconf = False if you
      want only services to be defined.

    Core, Setup, etc.:
    * New config option usewalk_hosts, triggers --usewalk during
      normal checking for selected hosts.
    * new option --scan-parents for automatically finding and 
      configuring parent hosts (see online docu for details)
    * inventory check: put detailed list of unchecked items into long
      plugin output (to be seen in status details)
    * New configuration variable check_parameters, that allows to
      override default parameters set by inventory, without defining 
      manual checks!

    Checks & Agents:
    * drbd: changed check parameters (please re-inventorize!)
    * New check ad_replication: Checks active directory replications
      of domain controllers by using repadm
    * New check postifx_mailq: Checks mailqueue lengths of postifx mailserves
    * New check hp_procurve_cpu: Checks the CPU load on HP Procurve switches
    * New check hp_procurve_mem: Checks the memory usage on HP Procurve switches
    * New check hp_procurve_sensors: Checks the health of PSUs, FANs and
      Temperature on HP Procurve switches
    * New check heartbeat_crm: Monitors the general state of heartbeat clusters
      using the CRM
    * New check heartbeat_crm_resources: Monitors the state of resources and nodes
      in heartbeat clusters using the CRM
    * *nix agents: output AgentOS: in header
    * New agent for FreeBSD: It is based on the linux agent. Most of the sections
      could not be ported easily so the FreeBSD agent provides information for less
      checks than the linux agent.
    * heartbeat_crm and heartbeat_crm.resources: Change handling of check parameters.
      Please reinvenurize and read the updated man page of those checks
    * New check hp_proliant_cpu: Check the physical state of CPUs in HP Proliant servers
    * New check hp_proliant_temp: Check the temperature sensors of HP Proliant servers
    * New check hp_proliant_fans: Check the FAN sensors of HP Proliant servers

    Multisite:
    * fix chown problem (when nagios user own files to be written
      by the web server)
    * Sidebar: Fixed snapin movement problem using older firefox
      than 3.5.
    * Sidebar: Fixed IE8 and Chrome snapin movement problems
    * Sidebar: Fixed IE problem where sidebar is too small
    * Multisite: improve performance in multi site environments by sending
      queries to sites in parallel
    * Multisite: improve performance in high latency situations by
      allowing persistent Livestatus connections (set "persist" : True 
      in sites, use current Livestatus version)

    Livestatus:
    * Fix problems with in_*_period. Introduce global
      timeperiod cache. This also improves performance
    * Table timeperiods: new column 'in' which is 0/1 if/not the
      timeperiod is currently active
    * New module option idle_timeout. It sets the time in ms
      Livestatus waits for the next query. Default is 300000 ms (5 min).
    * New module option query_timeout. It limits the time between
      two lines of a query (in ms). Default is 10000 ms (10 sec).

1.1.7i1: Core, Setup, etc.:
    * New option -u for reordering autochecks in per-host-files
      (please refer to updated documentation about inventory for
       details)
    * Fix exception if check_mk is called without arguments. Show
      usage in that case.
    * install_nagios.sh: Updated to NagVis 1.5 and fixed download URL
    * New options --snmpwalk and --usewalk help implemeting checks
      for SNMP hardware which is not present
    * SNMP: Automatically detect missing entries. That fixes if64
      on some CISCO switches.
    * SNMP: Fix hex string detection (hopefully)
    * Do chown only if running as root (avoid error messages)
    * SNMP: SNMPv3 support: use 4-tuple of security level, auth protocol,
      security name and password instead of a string in snmp_communities
      for V3 hosts.
    * SNMP: Fixed hexstring detection on empty strings
    * New option -II: Is like -I, but removes all previous autochecks
      from inventorized hosts
    * install_nagios.sh: Fix detection of PNP4Nagios URL and URL of
      NagVis
    * Packager: make sanity check prohibiting creating of package files
      in Check MK's directories
    * install_nagios.sh: Support Ubuntu 10.04 (Thanks to Ben)
      
    Checks & Agents:
    * New check ntp.time: Similar to 'ntp' but only honors the system peer
      (that NTP peer where ntpq -p prints a *).
    * wmic_process: new check for ressource consumption of windows processes
    * Windows agent supports now plugins/ and local/ checks
    * [FIX] ps.perf now correctly detects extended performance data output
      even if number of matching processes is 0
    * renamed check cisco_3640_temp to cisco_temp, renamed cisco_temp
      to cisco_temp_perf, fixed snmp detection of those checks
    * New check hr_cpu - checking the CPU utilization via SNMP
    * New check hr_fs - checking filesystem usage via SNMP
    * New check hr_mem - checking memory usage via SNMP
    * ps: inventory now can configured on a per host / tag base
    * Linux: new check nvidia.temp for monitoring temperature of NVIDIA graphics card
    * Linux: avoid free-ipmi hanging forever on hardware that does not support IPMI
    * SNMP: Instead of an artificial index column, which some checks use, now
      the last component of the OID is used as index. That means that inventory
      will find new services and old services will become UNKNOWN. Please remove
      the outdated checks.
    * if: handle exception on missing OIDs
    * New checks hp_blade* - Checking health of HP BladeSystem Enclosures via SNMP
    * New check drbd - Checking health of drbd nodes
    * New SNMP based checks for printers (page counter, supply), contributed
      by Peter Lauk (many thanks!)
    * New check cups_queues: Checking the state of cups printer queues
    * New check heartbeat_nodes: Checking the node state and state of the links
      of heartbeat nodes
    * New check heartbeat_rscstatus: Checks the local resource status of
      a heartbeat node
    * New check win_dhcp_pools: Checks the usage of Windows DHCP Server lease pools
    * New check netapp_volumes: Checks on/offline-condition and states of netapp volumes 

    Multisite:
    * New view showing all PNP graphs of services with the same description
    * Two new filters for host: notifications_enabled and acknowledged
    * Files created by the webserver (*.mk) are now created with the group
      configured as common group of Nagios and webserver. Group gets write
      permissions on files and directories.
    * New context view: all services of a host group
    * Fix problems with Umlauts (non-Ascii-characters) in performance data
    * New context view: all services of a host group
    * Sidebar snapins can now fetch URLs for the snapin content instead of
      building the snapin contents on their own.
    * Added new nagvis_maps snapin which displays all NagVis maps available
      to the user. Works with NagVis 1.5 and newer.

1.1.6:
    Core, Setup, etc.:
    * Service aggregation: new config option aggregation_output_format.
      Settings this to "multiline" will produce Nagios multiline output
      with one line for each individual check.

    Multisite:
    * New painter for long service plugin output (Currently not used
      by any builtin view)

    Checks & Agents:
    * Linux agent: remove broken check for /dev/ipmi0

1.1.6rc3:
    Core, Setup, etc.:
    * New option --donate for donating live host data to the community.
      Please refer to the online documentation for details.
    * Tactical Overview: Fixed refresh timeout typo
      (Was 16 mins instead of 10 secs)

    Livestatus:
    * Assume strings are UTF-8 encoded in Nagios. Convert from latin-1 only
      on invalid UTF-8 sequences (thanks to Alexander Yegorov)

    Multisite:
    * Correctly display non-ascii characters (fixes exception with 'ascii codec')
      (Please also update Livestatus to 1.1.6rc3)

1.1.6rc2:
    Multisite:
    * Fix bug in Master control: other sites vanished after klicking buttons.
      This was due to connection error detection in livestatus.py (Bug found
      by Benjamin Odenthal)
    * Add theme and baseurl to links to PNP (using features of new PNP4Nagios
      0.6.4)

    Core, Setup, etc.:
    * snmp: hopefully fix HEX/string detection now

    Checks & Agents:
    * md: fix inventory bug on resync=PENDING (Thanks to Darin Perusich)

1.1.6rc1:
    Multisite:
    * Repair Perf-O-Meters on webkit based browsers (e.g. Chrome, Safari)
    * Repair layout on IE7/IE8. Even on IE6 something is working (definitely
      not transparent PNGs though). Thanks to Lars.
    * Display host state correct if host is pending (painter "host with state")
    * Logfile: new filter for plugin output
    * Improve dialog flow when cloning views (button [EDIT] in views snapin)
    * Quicksearch: do not open search list if text did not change (e.g. Shift up),
      close at click into field or snapin.

    Core, Setup, etc.:
    * Included three patched from Jeff Dairiki dealing with compile flags
      and .gitignore removed from tarballs
    * Fix problem with clustered_services_of[]: services of one cluster
      appeared also on others
    * Packager: handle broken files in package dir
    * snmp handling: better error handling in cases where multiple tables
      are merged (e.g. fc_brocade_port_detailed)
    * snmp: new handling of unprintable strings: hex dumps are converted
      into binary strings now. That way all strings can be displayed and
      no information is lost - nevertheless.
      
    Checks & Agents:
    * Solaris agent: fixed rare df problems on Solaris 10, fix problem with test -f
      (thanks to Ulf Hoffmann)
    * Converted all PNP templates to format of 0.6.X. Dropped compatibility
      with 0.4.X.
    * Do not use ipmi-sensors if /dev/ipmi0 is missing. ipmi-sensors tries
      to fiddle around with /dev/mem in that case and miserably fails
      in some cases (infinite loop)
    * fjdary60_run: use new binary encoding of hex strings
    * if64: better error handling for cases where clients do not send all information
    * apc_symmetra: handle status 'smart boost' as OK, not CRITICAL

    Livestatus:
    * Delay starting of threads (and handling of socket) until Nagios has
      started its event loop. This prevents showing services as PENDING 
      a short time during program start.

1.1.6b3:
    Multisite:
    * Quicksearch: hide complete host list if field is emptied via Backspace or Del.
      Also allow handle case where substring match is unique.

1.1.6b2:
    Core, Setup, etc.:
    * Packager: fix unpackaged files (sounds, etc)

    Multisite:
    * Complete new design (by Tobias Roeckl, Kopf & Herz)
    * New filters for last service check and last service state change
    * New views "Recently changed services" and "Unchecked services"
    * New page for adding sidebar snapins
    * Drag & Drop for sidebar snapins (thanks to Lars)
    * Grab & Move for sidebar scrolling (thanks to Lars)
    * Filter out summary hosts in most views.
    * Set browser refresh to 30 secs for most views
    * View host status: added a lot of missing information
    * View service status: also added information here
    * Make sure, enough columns can be selected in view editor
    * Allow user to change num columns and refresh directly in view
    * Get back to where you came after editing views
    * New sidebar snapin "Host Matrix"
    * New feature "status_host" for remote sites: Determine connection
      state to remote side by considering a certain host state. This
      avoids livestatus time outs to dead sites.
    * Sidebar snapin site status: fix reload problem
    * New Perf-O-Meters displaying service performance data
    * New snapin "Custom Links" where you easily configure your own
      links via multisite.mk (see example in new default config file)
    * Fixed problem when using only one site and that is not local

    Livestatus:
    * new statistics columns: log_messages and log_messages_rate
    * make statistics average algorithm more sluggish

1.1.5i3:
     Core, Setup, etc.:
     * New Check_MK packager (check_mk -P)

1.1.5i2:
     Core, Setup, etc.:
     * install_nagios.sh: add missing package php5-iconv for SLES11

     Checks & Agents:
     * if64: new SNMP check for network interfaces. Like if, but uses 64 bit
       counters of modern switches. You might need to configure bulkwalk_hosts.
     * Linux agent: option -d enabled debug output
     * Linux agent: fix ipmi-sensors cache corruption detection
     * New check for temperature on Cisco devices (cisco_3640_temp)
     * recompiled waitmax with dietlibc (fixed incompatibility issues
       on older systems)

     Multisite:
     * Filters for groups are negateable.

1.1.5i1:
     Checks & Agents:
     * uptime: new check for system uptime (Linux)
     * if: new SNMP check for network interfaces with very detailed traffic,
       packet and error statistics - PNP graphs included

     Multisite:
     * direct integration of PNP graphs into Multisite views
     * Host state filter: renamed HTML variables (collision with service state). You
       might need to update custom views using a filter on host states.
     * Tactical overview: exclude services of down hosts from problems, also exclude
       summary hosts
     * View host problems/service problems: exclude summary hosts, exclude services
       of down hosts
     * Simplified implementation of sidebar: sidebar is not any longer embeddeable.
     * Sidebar search: Added host site to be able to see the context links on
       the result page
     * Sidebar search: Hitting enter now closes the hint dropdown in all cases

1.1.5i0:
      Core, Setup, etc.:
      * Ship check-specific rra.cfg's for PNP4Nagios (save much IO and disk space)
      * Allow sections in agent output to apear multiple times
      * cleanup_autochecks.py: new option -f for directly activating new config
      * setup.sh: better detection for PNP4Nagios 0.6
      * snmpwalk: use option -Oa, inhibit strings to be output as hex if an umlaut
        is contained.

      Checks & Agents:
      * local: allow more than once performance value, separated by pipe (|)
      * ps.perf: also send memory and CPU usage (currently on Linux and Solaris)
      * Linux: new check for filesystems mount options
      * Linux: new very detailed check for NTP synchronization
      * ifoperstatus: inventory honors device type, per default only Ethernet ports
        will be monitored now
      * kernel: now inventory is supported and finds pgmajfault, processes (per/s)
        and context switches
      * ipmi_sensors: Suppress performance data for fans (save much IO/space)
      * dual_lan_check: fix problem which using MRPE
      * apc_symmetra: PNP template now uses MIN for capacity (instead of AVERAGE)
      * fc_brocade_port_detailed: PNP template now uses MAX instead of AVERAGE
      * kernel: fix text in PNP template
      * ipmi_sensors: fix timeout in agent (lead to missing items)
      * multipath: allow alias as item instead of uuid
      * caching agent: use /var/cache/check_mk as cache directory (instead of /etc/check_mk)
      * ifoperstatus: is now independent of MIB

      Multisite:
      * New column host painter with link to old Nagios services
      * Multisite: new configuration parameter default_user_role
      
      Livestatus:
      * Add missing LDFLAGS for compiling (useful for -g)

1.1.4:
      Summary:
      * A plentitude of problem fixes (including MRPE exit code bug)
      * Many improvements in new Multisite GUI
      * Stability and performance improvements in Livestatus

      Core, Setup, etc.:
      * Check_MK is looking for main.mk not longer in the current and home
        directory
      * install_nagios.sh: fix link to Check_MK in sidebar
      * install_nagios.sh: switch PNP to version 0.6.3
      * install_nagios.sh: better Apache-Config for Multisite setup
      * do not search main.mk in ~ and . anymore (brought only trouble) 
      * clusters: new variable 'clustered_services_of', allowing for overlapping
         clusters (as proposed by Jörg Linge)
      * install_nagios.sh: install snmp package (needed for snmp based checks)
      * Fix ower/group of tarballs: set them to root/root
      * Remove dependency from debian agent package    
      * Fixed problem with inventory when using clustered_services
      * tcp_connect_timeout: Applies now only for connect(), not for
        time of data transmission once a connection is established
      * setup.sh now also works for Icinga
      * New config parameter debug_log: set this to a filename in main.mk and you
        will get a debug log in case if 'invalid output from plugin...'
      * ping-only-hosts: When ping only hosts are summarized, remove Check_MK and
        add single PING to summary host.
      * Service aggregation: fix state relationship: CRIT now worse than UNKNOWN 
      * Make extra_service_conf work also for autogenerated PING on ping-only-hosts
        (groups, contactgroups still missing)

      Checks & Agents:
      * mrpe in Linux agent: Fix bug introduced in 1.1.3: Exit status of plugins was
        not honored anymore (due to newline handling)
      * mrpe: allow for sending check_command to PNP4Nagios (see MRPE docu)
      * Logwatch GUI: fix problem on Python 2.4 (thanks to Lars)
      * multipath: Check is now less restrictive when parsing header lines with
        the following format: "<alias> (<id>)"
      * fsc_ipmi_mem_status: New check for monitoring memory status (e.g. ECC)
         on FSC TX-120 (and maybe other) systems.
      * ipmi_sensors in Linux agent: Fixed compatibility problem with new ipmi
        output. Using "--legacy-output" parameter with newer freeipmi versions now.
      * mrpe: fix output in Solaris agent (did never work)
      * IBM blade center: new checks for chassis blowers, mediatray and overall health
      * New caching agent (wrapper) for linux, supporting efficient fully redundant
        monitoring (please read notes in agents/check_mk_caching_agent)
      * Added new smbios_sel check for monitoring the System Event Log of SMBIOS.
      * fjdarye60_rluns: added missing case for OK state
      * Linux agent: The xinetd does not log each request anymore. Only
        failures are logged by xinetd now. This can be changed in the xinetd
	configuration files.
      * Check df: handle mountpoints containing spaces correctly 
        (need new inventorization if you have mountpoints with spaces)
      * Check md on Linux: handle spare disks correctly
      * Check md on Linux: fix case where (auto-read-only) separated by space
      * Check md on Linux: exclude RAID 0 devices from inventory (were reported as critical)
      * Check ipmi: new config variable ipmi_ignore_nr
      * Linux agent: df now also excludes NFSv4
      * Wrote man-page for ipmi check
      * Check mrpe: correctly display multiline output in Nagios GUI
      * New check rsa_health for monitoring IBM Remote Supervisor Adapter (RSA)
      * snmp scan: suppress error messages of snmpget
      * New check: cpsecure_sessions for number of sessions on Content Security Gateway
      * Logwatch GUI: move acknowledge button to top, use Multisite layout,
         fix several layout problem, remove list of hosts
      * Check logwatch: limit maximum size of stored log messages (configurable
        be logwatch_max_filesize)
      * AIX agent: fix output of MRPE (state and description was swapped)
      * Linux agent: fixed computation of number of processors on S390
      * check netctr: add missing perfdata (was only sent on OK case)
      * Check sylo: New check for monitoring the sylo state
      
      Livestatus:
      * Table hosts: New column 'services' listing all services of that host
      * Column servicegroups:members: 'AuthUser' is now honored
      * New columns: hosts:services_with_state and servicegroups:members_with_state
      * New column: hostgroup:members_with_state
      * Columns hostgroup:members and hostgroup:members_with_state honor AuthUser
      * New rudimentary API for C++
      * Updates API for Python
      * Make stack size of threads configurable
      * Set stack size of threads per default o 64 KB instead of 8 MB
      * New header Localtime: for compensating time offsets of remote sites
      * New performance counter for fork rate
      * New columns for hosts: last_time_{up,down,unreachable}
      * New columns for services: last_time_{ok,warning,critical,unknown}
      * Columns with counts honor now AuthUser
      * New columns for hosts/services: modified_attributes{,_list}
      * new columns comments_with_info and downtimes_with_info
      * Table log: switch output to reverse chronological order!
      * Fix segfault on filter on comments:host_services
      * Fix missing -lsocket on Solaris
      * Add missing SUN_LEN (fixed compile problem on Solaris)
      * Separators: remote sanitiy check allowing separators to be equal
      * New output format "python": declares strings as UTF-8 correctly
      * Fix segault if module loaded without arguments

      Multisite:
      * Improved many builtin views
      * new builtin views for host- and service groups
      * Number of columns now configurable for each layout (1..50)
      * New layout "tiled"
      * New painters for lists of hosts and services in one column
      * Automatically compensate timezone offsets of remote sites
      * New datasources for downtimes and comments
      * New experimental datasource for log
      * Introduce limitation, this safes you from too large output
      * reimplement host- and service icons more intelligent
      * Output error messages from dead site in Multisite mode
      * Increase wait time for master control buttons from 4s to 10s
      * Views get (per-view) configurable browser automatic reload interval
      * Playing of alarm sounds (configurable per view)
      * Sidebar: fix bookmark deletion problem in bookmark snapin
      * Fixed problem with sticky debug
      * Improve pending services view
      * New column with icon with link to Nagios GUI
      * New icon showing items out of their notification period.
      * Multisite: fix bug in removing all downtimes
      * View "Hostgroups": fix color and table heading
      * New sidebar snapin "Problem hosts"
      * Tactical overview: honor downtimes
      * Removed filter 'limit'. Not longer needed and made problems
        with new auto-limitation.
      * Display umlauts from Nagios comments correctly (assuming Latin-1),
         inhibit entering of umlauts in new comments (fixes exception)
      * Switched sidebar from synchronous to asynchronous requests
      * Reduced complete reloads of the sidebar caused by user actions
      * Fix reload problem in frameset: Browser reload now only reloads
        content frames, not frameset.


1.1.3:

      Core, Setup, etc.:
      * Makefile: make sure all files are world readable
      * Clusters: make real host checks for clusters (using check_icmp with multiple IP addresses)
      * check_mk_templates: remove action_url from cluster and summary hosts (they have no performance data)
      * check_mk_template.cfg: fix typo in notes_url
      * Negation in binary conf lists via NEGATE (clustered_services, ingored_services,
	bulkwalk_hosts, etc).
      * Better handling of wrapping performance counters
      * datasource_programs: allow <HOST> (formerly only <IP>)
      * new config variable: extra_nagios_conf: string simply added to Nagios
        object configuration (for example for define command, etc.)
      * New option --flush: delete runtime data of some or all hosts
      * Abort installation if livestatus does not compile.
      * PNP4Nagios Templates: Fixed bug in template file detection for local checks
      * nagios_install.sh: Added support for Ubuntu 9.10
      * SNMP: handle multiline output of snmpwalk (e.g. Hexdumps)
      * SNMP: handle ugly error output of snmpwalk
      * SNMP: allow snmp_info to fetch multiple tables
      * check_mk -D: sort hostlist before output
      * check_mk -D: fix output: don't show aggregated services for non-aggregated hosts
      * check_mk_templates.cfg: fix syntax error, set notification_options to n

      Checks & Agents:
      * logwatch: fix authorization problem on web pages when acknowledging
      * multipath: Added unhandled multipath output format (UUID with 49 signs)
      * check_mk-df.php: Fix locale setting (error of locale DE on PNP 0.6.2)
      * Make check_mk_agent.linux executable
      * MRPE: Fix problems with quotes in commands
      * multipath: Fixed bug in output parser
      * cpu: fixed bug: apply level on 15min, not on 1min avg
      * New check fc_brocade_port_detailed
      * netctrl: improved handling of wrapped counters
      * winperf: Better handling of wrapping counters
      * aironet_client: New check for number of clients and signal
        quality of CISCO Aironet access points
      * aironet_errors: New check for monitoring CRC errors on
        CISCO Aironet access points
      * logwatch: When Agent does not send a log anymore and no local logwatch
                  file present the state will be UNKNOWN now (Was OK before).
      * fjdarye60_sum: New check for summary status of Fidary-E60 devices
      * fjdarye60_disks: New check for status of physical disks
      * fjdarye60_devencs: New check for status of device enclosures
      * fjdarye60_cadaps: New check for status of channel adapters
      * fjdarye60_cmods: New check for status of channel modules
      * fjdarye60_cmods_flash: New check for status of channel modules flash
      * fjdarye60_cmods_mem: New check for status of channel modules memory
      * fjdarye60_conencs: New check for status of controller enclosures
      * fjdarye60_expanders: New check for status of expanders
      * fjdarye60_inletthmls: New check for status of inlet thermal sensors
      * fjdarye60_thmls: New check for status of thermal sensors
      * fjdarye60_psus: New check for status of PSUs
      * fjdarye60_syscaps: New check for status of System Capacitor Units
      * fjdarye60_rluns: New check for RLUNs
      * lparstat_aix: New check by Joerg Linge
      * mrpe: Handles multiline output correctly (only works on Linux,
	      Agents for AIX, Solaris still need fix).
      * df: limit warning and critical levels to 50/60% when using a magic number
      * fc_brocade_port_detailed: allow setting levels on in/out traffic, detect
         baudrate of inter switch links (ISL). Display warn/crit/baudrate in
	 PNP-template

      MK Livestatus:
      * fix operators !~ and !~~, they didn't work (ever)
      * New headers for waiting (please refer to online documentation)
      * Abort on errors even if header is not fixed16
      * Changed response codes to better match HTTP
      * json output: handle tab and other control characters correctly
      * Fix columns host:worst_service_state and host:worst_service_hard_state
      * New tables servicesbygroup, servicesbyhostgroup and hostsbygroup
      * Allow to select columns with table prefix, e.g. host_name instead of name
        in table hosts. This does not affect the columns headers output by
	ColumnHeaders, though.
      * Fix invalid json output of group list column in tables hosts and services
      * Fix minor compile problem.
      * Fix hangup on AuthUser: at certain columns
      * Fix some compile problems on Solaris

      Multisite:
      * Replaced Multiadmin with Multisite.


1.1.2:
      Summary:
      * Lots of new checks
      * MK Livestatus gives transparent access to log files (nagios.log, archive/*.log)
      * Many bug fixes

      MK Livestatus:
      * Added new table "log", which gives you transparent access to the Nagios log files!
      * Added some new columns about Nagios status data to stable 'status'
      * Added new table "comments"
      * Added logic for count of pending service and hosts
      * Added several new columns in table 'status' 
      * Added new columns flap_detection and obsess_over_services in table services
      * Fixed bug for double columns: filter truncated double to int
      * Added new column status:program_version, showing the Nagios version
      * Added new column num_services_pending in table hosts
      * Fixed several compile problems on AIX
      * Fixed bug: queries could be garbled after interrupted connection
      * Fixed segfault on downtimes:contacts
      * New feature: sum, min, max, avg and std of columns in new syntax of Stats:

      Checks & Agents:
      * Check ps: this check now supports inventory in a very flexible way. This simplifies monitoring a great number of slightly different processes such as with ORACLE or SAP.
      * Check 'md': Consider status active(auto-read-only) as OK
      * Linux Agent: fix bug in vmware_state
      * New Checks for APC Symmetra USV
      * Linux Agent: made <<<meminfo>>> work on RedHat 3.
      * New check ps.perf: Does the same as ps, but without inventory, but with performance data
      * Check kernel: fixed missing performance data
      * Check kernel: make CPU utilization work on Linux 2.4
      * Solaris agent: don't use egrep, removed some bashisms, output filesystem type zfs or ufs
      * Linux agent: fixed problem with nfsmount on SuSE 9.3/10.0
      * Check 'ps': fix incompability with old agent if process is in brackets
      * Linux agent: 'ps' now no longer supresses kernel processes
      * Linux agent: make CPU count work correctly on PPC-Linux
      * Five new checks for monitoring DECRU SANs
      * Some new PNP templates for existing checks that still used the default templates
      * AIX Agent: fix filesystem output
      * Check logwatch: Fix problem occuring at empty log lines
      * New script install_nagios.sh that does the same as install_nagios_on_lenny.sh, but also works on RedHat/CentOS 5.3.
      * New check using the output of ipmi-sensors from freeipmi (Linux)
      * New check for LSI MegaRAID disks and arrays using MegaCli (based on the driver megaraid_sas) (Linux)
      * Added section <<<cpu>>> to AIX and Solaris agents
      * New Check for W&T web thermograph (webthermometer)
      * New Check for output power of APC Symmetra USP
      * New Check for temperature sensors of APC Symmetra WEB/SNMP Management Card.
      * apc_symmetra: add remaining runtime to output
      * New check for UPS'es using the generic UPS-MIB (such as GE SitePro USP)
      * Fix bug in PNP-template for Linux NICs (bytes and megabytes had been mixed up).
      * Windows agent: fix bug in output of performance counters (where sometimes with , instead of .)
      * Windows agent: outputs version if called with 'version'
      
      Core, Setup, etc.:
      * New SNMP scan feature: -I snmp scans all SNMP checks (currently only very few checks support this, though)
      * make non-bulkwalk a default. Please edit bulkwalk_hosts or non_bulkwalk_hosts to change that
      * Improve setup autodetection on RedHat/CentOS.  Also fix problem with Apache config for Mutliadmin: On RedHat Check_MK's Apache conf file must be loaded after mod_python and was thus renamed to zzz_check_mk.conf.
      * Fix problem in Agent-RPM: mark xinetd-configfile with %config -> avoid data loss on update
      * Support PNP4Nagios 0.6.2
      * New setup script "install_nagios.sh" for installing Nagios and everything else on SLES11
      * New option define_contactgroups: will automatically create contactgroup definitions for Nagios

1.1.0:
      * Fixed problems in Windows agent (could lead
        to crash of agent in case of unusal Eventlog
	messages)
      * Fixed problem sind 1.0.39: recompile waitmax for
        32 Bit (also running on 64)
      * Fixed bug in cluster checks: No cache files
        had been used. This can lead to missing logfile
	messages.
      * Check kernel: allow to set levels (e.g. on 
	pgmajfaults)
      * Check ps now allows to check for processes owned
        by a specific user (need update of Linux agent)
      * New configuration option aggregate_check_mk: If
        set to True, the summary hosts will show the
	status auf check_mk (default: False)
      * Check winperf.cpuusage now supports levels
        for warning and critical. Default levels are
	at 101 / 101
      * New check df_netapp32 which must be used
        for Netapps that do not support 64 bit 
	counters. Does the same as df_netapp
      * Symlink PNP templates: df_netapp32 and
        df_netapp use same template as df
      * Fix bug: ifoperstatus does not produce performance
        data but said so.
      * Fix bug in Multiadmin: Sorting according to
        service states did not work
      * Fix two bugs in df_netapp: use 64 bit counters
        (32 counter wrap at 2TB filesystems) and exclude
       	snapshot filesystems with size 0 from inventory.
      * Rudimentary support for monitoring ESX: monitor
        virtual filesystems with 'vdf' (using normal df
	check of check_mk) and monitor state of machines 
	with vcbVmName -s any (new check vmware_state).
      * Fixed bug in MRPE: check failed on empty performance
        data (e.g. from check_snmp: there is emptyness
        after the pipe symbol sometimes)
      * MK Livestatus is now multithreaded an can
        handle up to 10 parallel connections (might
        be configurable in a future version).
      * mk_logwatch -d now processes the complete logfile
        if logwatch.state is missing or not including the
	file (this is easier for testing)
      * Added missing float columns to Livestatus.
      * Livestatus: new header StatsGroupBy:
      * First version with "Check_MK Livestatus Module"!
        setup.sh will compile, install and activate
	Livestatus per default now. If you do not want
	this, please disable it by entering <tt>no</tt>,
	when asked by setup.
      * New Option --paths shows all installation, config
        and data paths of Check_mk and Nagios
      * New configuration variable define_hostgroups and
        define service_groups allow you to automatically
        create host- and service groups - even with aliases.
      * Multiadmin has new filter for 'active checks enabled'.
      * Multiadmin filter for check_command is now a drop down list.
      * Dummy commands output error message when passive services
        are actively checked (by accident)
      * New configuration option service_descriptions allows to
        define customized service descriptions for each check type
      * New configuration options extra_host_conf, extra_summary_host_conf
        and extra_service_conf allow to define arbitrary Nagios options
	in host and service defitions (notes, icon_image, custom variables,
        etc)
      * Fix bug: honor only_hosts also at option -C


1.0.39:
      * New configuration variable only_hosts allows
	you to limit check_mk to a subset of your
	hosts (for testing)
      * New configuration parameter mem_extended_perfdata
	sends more performance data on Linux (see 
	check manual for details)
      * many improvements of Multiadmin web pages: optionally 
	filter out services which are (not) currently in downtime
	(host or service itself), optionally (not) filter out summary
	hosts, show host status (down hosts), new action
	for removing all scheduled downtimes of a service.
	Search results will be refreshed every 90 seconds.
	Choose between two different sorting orders.
	Multadmin now also supports user authentication
      * New configuration option define_timeperiods, which
	allows to create Nagios timeperiod definitions.
	This also enables the Multiadmin tools to filter
	out services which are currently not in their
	notification interval.
      * NIC check for Linux (netctr.combined) now supports
	checking of error rates
      * fc_brocade_port: New possibility of monitoring
	CRC errors and C3 discards
      * Fixed bug: snmp_info_single was missing
        in precompiled host checks
	
1.0.38:
      * New: check_mk's multiadmin tool (Python based
	web page). It allows mass administration of
	services (enable/disable checks/notifications, 
	acknowledgements, downtimes). It does not need
	Nagios service- or host groups but works with
	a freeform search.
      * Remove duplicate <?php from the four new 
	PNP templates of 1.0.37.
      * Linux Agent: Kill hanging NFS with signal 9
	(signal 15 does not always help)
      * Some improvements in autodetection. Also make
	debug mode: ./autodetect.py: This helps to
	find problems in autodetection.
      * New configuration variables generate_hostconf and
	generate_dummy_commands, which allows to suppress
	generation of host definitions for Nagios, or 
	dummy commands, resp.
      * Now also SNMP based checks use cache files.
      * New major options --backup and --restore for
	intelligent backup and restore of configuration
	and runtime data
      * New variable simulation_mode allows you to dry
	run your Nagios with data from another installation.
      * Fixed inventory of Linux cpu.loads and cpu.threads
      * Fixed several examples in checks manpages
      * Fixed problems in install_nagios_on_lenny.sh
      * ./setup.sh now understands option --yes: This
        will not output anything except error messages
	and assumes 'yes' to all questions
      * Fix missing 'default.php' in templates for
	local
	
1.0.37:
      * IMPORTANT: Semantics of check "cpu.loads" has changed.
	Levels are now regarded as *per CPU*. That means, that
	if your warning level is at 4.0 on a 2 CPU machine, then 
	a level of 8.0 is applied.
      * On check_mk -v now also ouputs version of check_mk
      * logfile_patterns can now contain host specific entries.
	Please refer to updated online documentation for details.
      * Handling wrapping of performance counters. 32 and 64 bit
	counters should be autodetected and handled correctly.
	Counters wrapping over twice within one check cycle
	cannot be handled, though.
      * Fixed bug in diskstat: Throughput was computed twice
	too high, since /proc/diskstats counts in sectors (512 Bytes)
	not in KB
      * The new configuration variables bulkwalk_hosts and
	non_bulkwalk_hosts, that allow 	to specify, which hosts 
	support snmpbulkwalk (which is
	faster than snmpwalk) and which not. In previos versions,
	always bulk walk was used, but some devices do not support
	that.
      * New configuration variable non_aggregated_hosts allows
	to exclude hosts generally from service aggregation.
      * New SNMP based check for Rittal CMC TC 
	(ComputerMultiControl-TopConcept) Temperature sensors 
      * Fixed several problems in autodetection of setup
      * Fixed inventory check: exit code was always 0
	for newer Python versions.
      * Fixed optical problem in check manual pages with
	newer version of less.
      * New template check_mk-local.php that tries to
	find and include service name specific templates.
	If none is found, default.php will be used.
      * New PNP templates check_mk-kernel.php for major page
	faults, context switches and process creation
      * New PNP template for cpu.threads (Number of threads)
      * Check nfsmounts now detects stale NFS handles and
	triggers a warning state in that case

1.0.36:
      * New feature of Linux/UNIX Agent: "MRPE" allows
	you to call Nagios plugins by the agent. Please
	refer to online documentation for details.
      * Fix bug in logwatch.php: Logfiles names containing spaces
	now work.
      * Setup.sh now automatically creates cfg_dir if
	none found in nagios.cfg (which is the case for the
	default configuration of a self compiled Nagios)
      * Fix computation of CPU usage for VMS.
      * snmp_hosts now allows config-list syntax. If you do
	not define snmp_hosts at all, all hosts with tag
	'snmp' are considered to be SNMP hosts. That is 
	the new preferred way to do it. Please refer
	to the new online documentation.
      * snmp_communities now also allows config-list syntax
	and is compatible to datasource_programs. This allows
	to define different SNMP communities by making use
	of host tags.
      * Check ifoperstatus: Monitoring of unused ports is
	now controlled via ifoperstatus_monitor_unused.
      * Fix problem in Windows-Agent with cluster filesystems:
	temporarily non-present cluster-filesystems are ignored by
	the agent now.
      * Linux agent now supports /dev/cciss/d0d0... in section
	<<<diskstat>>>
      * host configuration for Nagios creates now a variable
	'name host_$HOSTNAME' for each host. This allows
	you to add custom Nagios settings to specific hosts
	in a quite general way.
      * hosts' parents can now be specified with the
	variable 'parents'. Please look at online documentation
	for details.
      * Summary hosts now automatically get their real host as a
	parent. This also holds for summary cluster hosts.
      * New option -X, --config-check that checks your configuration
	for invalid variables. You still can use your own temporary
	variables if you prefix them with an underscore.
	IMPORTANT: Please check your configuration files with
	this option. The check may become an implicit standard in
	future versions.
      * Fixed problem with inventory check on older Python 
	versions.
      * Updated install_nagios_on_lenny.sh to Nagios version
	3.2.0 and fixed several bugs.

1.0.35:
      * New option -R/--restart that does -S, -H and -C and
	also restarts Nagios, but before that does a Nagios
	config check. If that fails, everything is rolled
	back and Nagios keeps running with the old configuration.
      * PNP template for PING which combines RTA and LOSS into
	one graph.
      * Host check interval set to 1 in default templates.
      * New check for hanging NFS mounts (currently only
	on Linux)
      * Changed check_mk_templates.cfg for PING-only hosts:
	No performance data is processed for the PING-Check
	since the PING data is already processed via the
	host check (avoid duplicate RRDs)
      * Fix broken notes_url for logwatch: Value from setup.sh
	was ignored and always default value taken.
      * Renamed config variable mknagios_port to agent_port
	(please updated main.mk if you use that variable)
      * Renamed config variable mknagios_min_version to
	agent_min_version (update main.mk if used)
      * Renamed config variable mknagios_autochecksdir to 
	autochecksdir (update main.mk if used)
      * configuration directory for Linux/UNIX agents is
	now configurable (default is /etc/check_mk)
      * Add missing configuration variable to precompiled
	checks (fix problem when using clusters)
      * Improved multipath-check: Inventory now determines
	current number of paths. And check output is more
	verbose.
      * Mark config files as config files in RPM. RPM used
	to overwrite main.mk on update!
	
1.0.34:
      * Ship agents for AIX and SunOS/Solaris (beta versions).
      * setup script now autodetects paths and settings of your
	running Nagios
      * Debian package of check_mk itself is now natively build
	with paths matching the prepackaged Nagios on Debian 5.0
      * checks/df: Fix output of check: percentage shown in output
	did include reserved space for root where check logic did
	not. Also fix logic: account reserved space as used - not
	as avail.
      * checks/df: Exclude filesystems with size 0 from inventory.
      * Fix bug with host tags in clusters -> precompile did not
	work.
      * New feature "Inventory Check": Check for new services. Setting
	inventory_check_interval=120 in main.mk will check for new services
	every 2 hours on each host. Refer to online documentation
	for more details.
      * Fixed bug: When agent sends invalid information or check
	has bug, check_mk now handles this gracefully
      * Fixed bug in checks/diskstat and in Linux agent. Also
	IDE disks are found. The inventory does now work correctly
	if now disks are found.
      * Determine common group of Apache and Nagios at setup.
	Auto set new variable www_group which replaces logwatch_groupid.
	Fix bug: logwatch directories are now created with correct
	ownership when check_mk is called manually as root.
      * Default templates: notifications options for hosts and
	services now include also recovery, flapping and warning
	events.
      * Windows agent: changed computation of RAM and SWAP usage
	(now we assume that "totalPageFile" includes RAM *and*
	SWAP).
      * Fix problem with Nagios configuration files: remove
	characters Nagios considers as illegal from service
	descriptions.
      * Processing of performance data (check_icmp) for host
        checks and PING-only-services now set to 1 in default
	templates check_mk_templates.cfg.
      * New SNMP checks for querying FSC ServerView Agent: fsc_fans,
	fsc_temp and fsc_subsystems. Successfully tested with agents
	running	on Windows and Linux.
      * RPM packaged agent tested to be working on VMWare ESX 4.0 
	(simply install RPM package with rpm -i ... and open port 
	in firewall with "esxcfg-firewall -o 6556,tcp,in,check_mk")
      * Improve handling of cache files: inventory now uses cache
	files only if they are current and if the hosts are not
	explicitely specified.
	
1.0.33:
      * Made check_mk run on Python 2.3.4 (as used in CentOS 4.7
	und RedHat 4.7). 
      * New option -M that prints out manual pages of checks.
	Only a few check types are documented yet, but more will
	be following.
      * Package the empty directory /usr/lib/check_mk_agent/plugins
	and ../local into the RPM and DEB package of the agent
      * New feature: service_dependencies. check_mk lets you comfortably
	create Nagios servicedependency definitions for you and also
	supports them by executing the checks in an optimal order.
      * logwatch.php: New button for hiding the context messages.
	This is a global setting for all logfiles and its state is
	stored in a cookie.
	
1.0.32:
      * IMPORTANT: Configuration variable datasource_programs is now
        analogous to that of host_groups. That means: the order of
        program and hostlist must be swapped!
      * New option --fake-dns, useful for tests with non-existing
	hosts.
      * Massive speed improvement for -S, -H and -C
      * Fixed bug in inventory of clusters: Clustered services where
	silently dropped (since introduction of host tags). Fixed now.
      * Fixed minor bug in inventory: Suppress DNS lookup when using
	--no-tcp
      * Fixed bug in cluster handling: Missing function strip_tags()
	in check_mk_base.py was eliminated.
      * Changed semantics of host_groups, summary_host_groups,
	host_contactgroups, and summary_host_groups for clusters. 
	Now the cluster names will be relevant, not
	the names of the nodes. This allows the cluster hosts to
	have different host/contactgroups than the nodes. And it is more
	consistent with other parts of the configuration.
      * Fixed bug: datasource_programs on cluster nodes did not work
	when precompiling

1.0.31:
      * New option -D, --dump that dumps all configuration information
	about one, several or all hosts
	New config variables 'ignored_checktypes' and 'ignored_services',
        which allow to include certain checktypes in general or
        some services from some hosts from inventory
      * Config variable 'clustered_services' now has the same semantics
	as ignored_checktypes and allows to make it host dependent.
      * Allow magic tags PHYSICAL_HOSTS, CLUSTER_HOSTS and ALL_HOSTS at
	all places, where lists of hosts are expected (except checks).
	This fixes various problems that arise when using all_hosts at
	those places:
	  * all_hosts might by changed by another file in conf.d
	  * all_hosts does not contain the cluster hosts
      * Config file 'final.mk' is read after all other config files -
	if it exists. You can put debug code there that prints the
	contents of your variables.
      * Use colored output only, if stdout is a tty. If you have
	problems with colors, then you can pipe the output
	through cat or less
      * Fixed bug with host tags: didn't strip off tags when
	processing configuration lists (occurs when using
	custom host lists)
      * mk_logwatch is now aware of inodes of logfiles. This
	is important for fast rotating files: If the inode
	of a logfile changes between two checks mk_logwatch
	assumes that the complete content is new, even if
	the new file is longer than the old one.
      * check_mk makes sure that you do not have duplicate
	hosts in all_hosts or clusters.

1.0.30:
      * Windows agent now automatically monitors all existing
	event logs, not only "System" and "Application".

1.0.29:
      * Improved default Nagios configuration file:
	added some missing templates, enter correct URLs
	asked at setup time.
      * IMPORANT: If you do not use the new default 
	Nagios configuration file you need to rename
	the template for aggregated services (summary
	services) to check_mk_summarizes (old name
	was 'check_mk_passive-summary'). Aggregated
	services are *always* passive and do *never*
	have performance data.
      * Hopefully fixed CPU usage output on multi-CPU
	machines
      * Fixed Problem in Windows Agent: Eventlog monitoring
	does now also work, if first record has not number 1
	(relevant for larger/older eventlogs)
      * Fixed bug in administration.html: Filename for Nagios
	must be named check_mk.cfg and *not* main.mk. Nagios
	does not read files without the suffix .cfg. 
      * magic factor for df, that allows to automatgically 
        adapt levels for very big or very small filesystems.
      * new concept of host tags simplyfies configuration.
      * IMPORTANT: at all places in the configuration where
	lists of hosts are used those are not any longer
	interpreted as regular expressions. Hostnames
	must match exactly. Therefore the list [ "" ] does
	not any longer represent the list of all hosts.
	It is a bug now. Please write all_hosts instead
	of [ "" ]. The semantics for service expressions
	has not changed.
      * Fixed problem with logwatch.php: Begin with
	<?php, not with <?. This makes some older webservers
	happy.
      * Fixed problem in check ipmi: Handle corrupt output
	from agent
      * Cleaned up code, improved inline documentation
      * Fixed problem with vms_df: default_filesystem_levels,
	filesystem_levels and df magic number now are used
	for df, vms_df and df_netapp together. Works now also
	when precompiled.
	
1.0.28:
      * IMPORTANT: the config file has been renamed from
	check_mk.cfg to main.mk. This has been suggested
	by several of my customers in order to avoid 
	confusion with Nagios configuration files. In addition,
	all check_mk's configuration file have to end in
	'.mk'. This also holds for the autochecks. The 
	setup.sh script will automatically rename all relevant
	files. Users of RPM or DEB installations have to remove
	the files themselves - sorry.
      * Windows agent supports eventlogs. Current all Warning
        and Error messages from 'System' and 'Application' are
        being sent to check_mk. Events can be filtered on the
	Nagios host.
      * Fixed bug: direct RRD update didn't work. Should now.
      * Fixed permission problems when run as root.
      * Agent is expected to send its version in <<<check_mk>>>
	now (not any longer in <<<mknagios>>>
      * Fixed bug in Windows agent. Performance counters now output
	correct values
      * Change checks/winperf: Changed 'ops/sec' into MB/s.
	That measures read and write disk throughput
	(now warn/crit levels possible yet)
      * new SNMP check 'ifoperstatus' for checking link
        of network interfaces via SNMP standard MIB
      * translated setup script into english
      * fixed bug with missing directories in setup script
      * made setup script's output nicer, show version information
      * NEW: mk_logwatch - a new plugin for the linux/UNIX agent
	for watching logfiles
      * Better error handling with Nagios pipe
      * Better handling of global error: make check_mk return
	CRIT, when no data can retrieved at all.
      * Added missing template 'check_mk_pingonly' in sample
	Nagios config file (is needed for hosts without checks)
	
1.0.27:
      * Ship source code of windows agent
      * fix several typos
      * fix bug: option --list-hosts did not work
      * fix bug: precompile "-C" did not work because
	of missing extension .py
      * new option -U,--update: It combines -S, -H and
	-U and writes the Nagios configuration into a
	file (not to stdout).
      * ship templates for PNP4Nagios matching most check_mk-checks.
	Standard installation path is /usr/share/check_mk/pnp-templates
	
1.0.26:
      -	Changed License to GNU GPL Version 2
      * modules check_mk_admin and check_mk_base are both shipped
	uncompiled.
      * source code of windows agent togehter with Makefile shipped
	with normal distribution
      * checks/md now handles rare case where output of /proc/mdstat
	shows three lines per array

1.0.25:
      * setup skript remembers paths

1.0.24:
      * fixed bug with precompile: Version of Agent was always 0

1.0.23:
      * fixed bug: check_config_variables was missing in precompiled
	files
      * new logwatch agent in Python plus new logwatch-check that
	handles both the output from the old and the new agent

1.0.22:
      * Default timeout for TCP transfer increased from 3.0 to 60.0
      * Windows agent supports '<<<mem>>>' that is compatible with Linux
      * Windows agents performance counters output fixed
      * Windows agent can now be cross-compiled with mingw on Linux
      * New checktype winperf.cpuusage that retrieves the percentage
	of CPU usage from windows (still has to be tested on Multi-CPU
	machine)
      * Fixed bug: logwatch_dir and logwatch_groupid got lost when
	precompiling. 
      * arithmetic for CPU usage on VMS multi-CPU machines changed

1.0.21:
      * fixed bug in checks/df: filesystem levels did not work
	with precompiled checks

1.0.20:
      * new administration guide in doc/
      * fixed bug: option -v now works independent of order
      * fixed bug: in statgrab_net: variable was missing (affected -C)
      * fixed bug: added missing variables, imported re (affected -C)
      * check ipmi: new option ipmi_summarize: create only one check for all sensors
      * new pnp-template for ipmi summarized ambient temperature
 
1.0.19:
      * Monitoring of Windows Services
      * Fixed bug with check-specific default parameters
      * Monitoring of VMS (agent not included yet)
      * Retrieving of data via an external programm (e.g. SSH/RSH)
      * setup.sh does not overwrite check_mk.cfg but installs
	the new default file as check_mk.cfg-1.0.19
      * Put hosts into default hostgroup if none is configured<|MERGE_RESOLUTION|>--- conflicted
+++ resolved
@@ -31,12 +31,9 @@
     * 0892 wagner_titanus_topsense: new info check and overall status check for Wagner Titanus Top Sens devices
     * 0893 wagner_titanus_topsense.alarm: New check for Alarms Triggered on Wagner Titanus Top Sens devices
     * 0894 wagner_titanus_topsense.smoke: New check for Smoke Detectors in Wagner Titanus Top Sens devices
-<<<<<<< HEAD
     * 0895 wagner_titanus_topsense.chamber_deviation: New Check for Chamber Deviation from Calibration Point in Wagner Titanus Top Sens devices
     * 0896 wagner_titanus_topsense.airflow_deviation: New Check for Airflow Deviation in Wagner Titanus Top Sens devices
-=======
     * 0152 fsc_fans: Added support for Wato configuration and upper limits
->>>>>>> d10db8b3
     * 0777 FIX: special agent emcvnx: did not work with security file authentication...
     * 0786 FIX: zfsget: fixed compatibility with older Solaris agents...
     * 0809 FIX: brocade_fcport: Fixed recently introduced problem with port speed detection
