1.2.5i7:
    Checks & Agents:
    * 1197 climaveneta_temp: New check for temperature sensors on Climaveneta clima devices
    * 1167 citrix_license/esx_license: Can now be configured to always show OK as state
    * 1198 climaveneta_fan: New check for fan speed on Climaveneta devices
    * 1478 FIX: kernel.util, statgrab_cpu: fix computation of utilization...
    * 1480 FIX: brocade_vdx_status: disable check on some devices that do not support it...

    Multisite:
    * 1164 FIX: Fixed links from servicegroup overviews to single servicegroups
    * 1166 FIX: Also prevting stylesheet update issues during version updates (just like for JS files)

    WATO:
    * 1165 FIX: Fixed exception in service discovery of logwatch event console forwarding checks...

<<<<<<< HEAD
    Notifications:
    * 1168 FIX: HTML mails can now be configured to display graphs among each other...
=======
    HW/SW-Inventory:
    * 1479 liveproxyd: new function for collecting remote inventory data...
            NOTE: Please refer to the migration notes!
>>>>>>> 4513d494


1.2.5i6:
    Core & Setup:
    * 1008 Overall check timeout for Check_MK checks now defaults to CRIT state...
    * 1373 SEC: Do not ouput complete command line when datasource programs fail...
    * 1425 New section header option "encoding" for agent output...
    * 1129 FIX: Windows MSI-Installer: some systems created corrupted check_mk_agent.msi files...
    * 1426 FIX: windows agent: logwatch: no longer reports incorrect formatted texts (japanese characters)...
    * 1429 FIX: Disabled snmp checktypes are now sorted out before Check_MK contacts the snmp host...

    Checks & Agents:
    * 0185 knuerr_rms_humidity, knuerr_rms_temp: Two new Checks to Monitor the Temperature and the Humidity on Knürr RMS Devices
    * 1065 heartbeat_crm / heartbeat_crm.resources: Rewrote checks / formalized parameters...
    * 1068 livedump: Added optional check interval (detect staleness) / option to encrypt mails...
    * 1093 windows agent: performance counter can now be specified by name...
    * 0189 docsis_channels: Support for Frequency of Downstream Channels for Devices with DOCSIS MIB
    * 0190 docsis_channels_upstream: New check for monitoring upstream channels on cable modems with DOCSIS MIB
    * 0193 docsis_cm_status: New Check Status Check for Cable Modems with Docsis MIB.
    * 1070 printer_input/printer_output: New checks to monitor input/output sub-units of printers...
    * 0196 esx_vsphere_hostsystem: New subcheck for maintenance mode...
    * 0197 check_uniserv: New Check for Uniserv Data Management Services...
    * 0199 veeam_client: Check rewritten to get a nicer output
    * 0200 arris_cmts_cpu,arris_cmts_temp: New Checks for Arris CMTS Devices ( Temperature and CPU Utilization)
    * 0202 cisco_temp_sensor: It is now possible to configure this check in WATO....
    * 1172 New check sap.value_groups...
    * 1173 cisco_secure: Check creates now a summary instead one service by port...
            NOTE: Please refer to the migration notes!
    * 1174 rms200_temp: New Temperature check for RMS200 Devices
    * 1175 dell_idrac_disks: New Check for Harddisks using Dell iDrac
    * 0644 adva_fsp_if: instead of lower warning and critical levels check now supports lower and upper levels
            NOTE: Please refer to the migration notes!
    * 1006 printer_pages: add Perf-O-Meter and PNP template
    * 0646 brocade_fcport: the administrative states for which ports are inventorized can now be configured in WATO
    * 1010 chrony: new check for NTP synchronization via chrony on Linux...
    * 1011 ibm_svc_systemstats.disk_latency: introduce levels for alerting...
    * 1372 cisco_vss: new check for monitoring state of Cisco Virtual Switches
    * 0648 brocade_fcport: new speed calculation of isl_ports...
    * 0649 f5_bigip_pool: check now also prints the node names of down nodes
    * 1374 arc_raid_status: moved plugin into main Linux agent...
            NOTE: Please refer to the migration notes!
    * 1375 vxvm_enclosures, vxvm_multipath, vxvm_objstatus: joined into one agent plugin called vxvm...
    * 1376 dmraid: moved plugin code into normal Linux agent...
    * 1377 Renamed agent plugin resolve_hostname into dnsclient, make portable to all Unices...
    * 1146 nfsmounts: supported by AIX agent now...
    * 1103 windows agent: now able to omit context text of logfiles...
    * 1150 netstat: new check for monitoring TCP/UDP connections and Linux and AIX...
    * 0654 oracle_instance: now also monitors the log mode
    * 1176 winperf_msx_queues: The list of counters for inventory can now be configured host based using wato
    * 0656 brocade_fcport: inventory rule can now choose upon physical und operations states as well, state choices were also updated
    * 1177 Hivemanger: New agent to check hivemanager devices
    * 1383 oracle_asm_diskgroup: Account for offline disks and required mirror free space...
            NOTE: Please refer to the migration notes!
    * 1178 arris_cmts_mem: New check for Memory usage on arris cmts modules.
    * 1179 bluecat_dhcp: New Check for DHCP Service on bluecat adonis devices.
    * 1180 bluecat_dns, bluecat_dns_queries: New DNS Checks for Bluecat Adonis.
    * 1181 bluecat_ntp: New Check for NTP on bluecat adonis or proteus devices
    * 1105 wmic_if.ps1: Powershell version of the wmic_if.bat script...
    * 1182 bluecat_ha: New Check for HA Status on Bluecat Adonis devices
    * 1183 bluecat_commandserver: New Check for bluecat adonis devices
    * 1397 juniper_screenos_cpu, juniper_screenos_fan, juniper_screenos_mem, juniper_screenos_temp, juniper_screenos_vpn: new checks for Juniper ScreenOS Firewalls
    * 1106 mk_inventory.ps1: now uses the MK_CONFDIR environment variable from the agent (if available)...
    * 1107 windows agent: now sets additional environment variables...
    * 1108 printer_io.include: included tray description in check output
    * 0657 diskstat: cluster support added for single disk modes
    * 1111 vCenter monitoring: greatly improved performance (at least 40 times faster)...
    * 1112 esx_vsphere_hostsystem.mem_usage_cluster: allows to monitor total RAM usage of all nodes in a cluster...
    * 0658 brocade_info: new check to retrieve informational data about Brocade switches
    * 1385 oracle_instance: new WATO rules for archivelog, logging, login and uptime...
    * 1403 kernel.util: allow levels for the total CPU utilization...
            NOTE: Please refer to the migration notes!
    * 1117 agent_vsphere: now able to query license information from esx system...
    * 1118 bluecat_dns, bluecat_dhcp: no able to run as clustered checks...
    * 1409 Extended Check_MK-API: check function may return None...
    * 0659 domino_tasks: new check to monitor tasks on a lotus domino server via snmp
    * 1187 Hivemanager: Extended Check and Agent...
    * 1130 esx monitoring: agent_vsphere now retrieves additional data (used by HW-inventory)...
    * 1422 agent_vsphere: now able to configure where the power state of a vm or esx-host should be assigned...
    * 1442 ups_socomec_out_source: New check for checking the power source of out phases for Socomec UPSs
    * 0662 domino_mailqueues: new check to monitor mail queues in Lotus Domino
    * 1188 veeam_client: Check now also outputs ReadSize and TransferedSize...
    * 0663 domino_info: new check to extract informational data about a Lotus Domino Server
    * 0664 domino_users: new check to monitor the number of users on a Domino Notes server
    * 1447 domino_transactions: new check to monitor the number of transactions per minute on Lotus Domino servers
    * 1190 statgrab_cpu: Check can now handle parameters
    * 1191 Linux agent now also sends information about tmpfs...
    * 1193 ps: Manual Checks can now use RegEx for user matching...
    * 1194 Linux Agent now supports monitoring of cifs mounts
    * 1195 AIX Agent now also supports monitoring of cifs mounts
    * 1196 apache_status: Added timeout...
    * 1443 ups_socomec_outphase: New check for monitoring the out phases of Socomec UPSs
    * 1051 FIX: tcp_conn_stats: fix missing performance data...
    * 1142 FIX: winperf_ts_sessions: fix computation, check has never really worked
    * 1090 FIX: zfsget: fixed exception which happened on incomplete zfs entries
    * 0187 FIX: hp_proliant_power: Fixed Wato configuration
    * 0192 FIX: oracle_rman_backups: Not longer try to make a inventory for broken plugin outputs
    * 0194 FIX: raritan_pdu_inlet: Check now outputs the correct values...
            NOTE: Please refer to the migration notes!
    * 1071 FIX: oracle_rman_backups: Only inventorize ARCHIVELOG / DB FULL / DB INCR entries...
    * 1152 FIX: mk-job: The check now captures currently running jobs and their start time...
    * 0198 FIX: cisco_temp_sensor: Removed dicey detection for temperature value....
    * 0645 FIX: brocade_fcport: since in newer firmware (7.*) swFCPortSpeed is deprecated, we then calculate port speed from IF-MIB::ifHighSpeed
    * 1097 FIX: windows_agent: preventing missing agent sections on first query...
    * 1009 FIX: df: deal with space in file system type for PlayStation file system...
    * 1098 FIX: esx_vsphere_counters.diskio: Now reports unknown when counter data is missing
    * 1143 FIX: dell_powerconnect_temp: fix configuration via WATO...
    * 1144 FIX: blade_bx_temp, dell_chassis_temp, emerson_temp, ibm_svc_enclosurestats, ups_bat_temp: rename service description...
            NOTE: Please refer to the migration notes!
    * 1145 FIX: windows_tasks: handle case correctly where task is currently running...
    * 1378 FIX: mk_logwatch: remove exceeding \n when rewriting message and using \0...
    * 1147 FIX: upc_capacity, ups_socomec_capacity: Fix checking of battery left levels...
    * 1099 FIX: tsm_scratch: now returns the variable name instead the values during inventory...
    * 0650 FIX: f5_bigip_pool: limits to the number of active nodes are now correctly applied...
            NOTE: Please refer to the migration notes!
    * 1102 FIX: esx_vsphere_counters: no longer raise false alarms because of invalid data from ESX Host...
    * 1149 FIX: check_mk-ibm_svc_systemstats.diskio, check_mk-ibm_svc_systemstats.iops: fix exception in Perf-O-Meter
    * 0651 FIX: f5_bigip_interfaces: Fix invalid throughput values, detect newer F5 devices...
    * 1393 FIX: casa_cpu_temp, casa_cpu_util: Change service description to standard...
            NOTE: Please refer to the migration notes!
    * 1104 FIX: winperf_if: Improved matching of data from wmic_if.bat / wmic_if.ps1 scripts...
    * 1110 FIX: windows agent: fixed missing agent section problem if a cached script ran into a timeout...
    * 1113 FIX: oracle_rman: fixed exception when backup was currently running
    * 1114 FIX: bluecat_threads: no longer detected on wrong systems...
    * 1116 FIX: megaraid_ldisk: now longer raises an exception for adapters with 'No Virtual Drive Configured'
    * 1122 FIX: windows agent: unicode logfile monitoring: now able to detect incomplete written lines...
    * 1184 FIX: cisco_power: Fixed detection of item. In some cases the status information was part of the item...
            NOTE: Please refer to the migration notes!
    * 1078 FIX: Fix compensation for daylight safing time in prediction
    * 1126 FIX: bluecat_ntp: check no longer crashes on evaluating sysLeap values higher than 1...
    * 1127 FIX: bluecat_dhcp: fixed exception when data was available.. returns UNKNOWN when data is missing
    * 1128 FIX: bluecat_dns: now reports UNKNOWN if no snmp data is available
    * 1131 FIX: esx_vsphere_hostsystem.maintenance: fixed misspelling in service description...
            NOTE: Please refer to the migration notes!
    * 1161 FIX: fc_port: Fixed invalid values of counters, fixed wrong values in graphs...
    * 1192 FIX: veeam_jobs: Check now recognize sync jobs...
    * 1386 FIX: oracle_jobs: Bugfix for forever running jobs...
    * 1427 FIX: esx_vsphere_hostsystem.multipath: no longer crashes at invalid multipath types...

    Multisite:
    * 1066 New Dashboard Designer...
    * 1392 WATO Folder filter: show only the paths a user is allowed to see
    * 1398 Allow to spread times of next check when rescheduling...
    * 1405 Checkbox for settings downtimes on the hosts of the selected services...
    * 1410 Output log text of scheduled downtime log entries...
    * 1411 New builting views for the history of scheduled downtimes
    * 1185 mobile ui: Added a new view to see events from the Event Console
    * 1412 Speed up of displaying and sorting after WATO folder path
    * 1477 New screenshot mode for Multisite...
    * 1067 FIX: Fixed login problem in LDAP connector when no user filter specified...
    * 1094 FIX: sidebar snaping 'Tree of folders': fixed exception
    * 1154 FIX: Availability: Fixed unwanted redirect to edit annotation page after editing availability options...
    * 1401 FIX: Display options in views are now again persistent...
    * 1120 FIX: Multisite filters Host/Service Contactgroup: Fixed livestatus exception...
    * 1158 FIX: Moved filter logic to visuals module...
            NOTE: Please refer to the migration notes!
    * 1077 FIX: Fixed labelling of Y achsis in prediction graphs...
    * 1162 FIX: User profiles can not be edited on WATO remote sites anymore...

    WATO:
    * 1096 New WATO web service: manage hosts via a new HTTP API...
    * 1155 NagVis map edit/view permissions can now be set using roles/groups...
    * 1115 Renamed rule: Hosts using SNMP v2c -> Legacy SNMP devices using SNMP v2c...
    * 1404 Make title/help of custom user attributes localizable...
    * 1159 Remote BI Aggregations can now be configured to be checked as single services...
    * 1163 Service discovery: Added direct link to check parameter ruleset of services...
    * 1428 Web-API: now able to add cluster hosts...
    * 1064 FIX: Fixed rare issue with WATO communication in distributed setups (different OS versions)...
    * 1089 FIX: Snapshot restore: fixed exception during exception handling......
    * 1091 FIX: logwatch patterns: allow unicode text in pattern comment
    * 1092 FIX: logwatch: now able to enter unicode text into the "Pattern (Regex)" field
    * 0191 FIX: Added swp files to the ignore list for the WATO git feature...
    * 1153 FIX: Changed custom user attributes can now be used immediately...
    * 0201 FIX: Fixed error message in Rulelist of RBN...
    * 1100 FIX: WATO backup domains: fixed bug were excluded files still got deleted on snapshot restore...
    * 1101 FIX: WATO check parameter: renamed 'Nominal Voltages' to 'Voltage Levels..'
    * 1396 FIX: Fix default setting of Enable sounds in views...
    * 1109 FIX: WATO active checks: passwords no longer shown as plain text....
    * 1119 FIX: WATO create rule: No longer raises an incorrect permission warning when creating a new rule...
    * 1121 FIX: Rule based notifications formular: No longer raises Request-Uri-Too-Large errors...
    * 1160 FIX: Fixed wrong named column in mkeventd rules
    * 1430 FIX: Clone group: Now displays correct alias name of cloned group...

    Notifications:
    * 1151 Add variables (HOST/SERVICE)ACK(AUTHOR/COMMENT) to notification context...
    * 1394 HTML notifications have a new content field for debugging variables...
    * 1400 Added example notification script for Pushover to doc/treasures/notifications...
    * 1123 Rule based notifications: New condition "Match Service Groups"
    * 1186 RBN: It's now possible to Filter for contactgroups...
    * 1189 sms notification: also send information about Downtimes, Acknowledgments and Fallping now
    * 1424 mknotifyd: now able to check if its still listening for telegrams...
    * 1156 FIX: Graphs in HTML mails are now sent again where they where missing...
    * 1157 FIX: Fixed SMS plugin on at least debian (distrs which have no sendsms/smssend)...
    * 1407 FIX: Fix exception in rule based notification on non-Ascii characters in log message
    * 1408 FIX: mknotifyd now really reads all configuration files below mknotifyd.d...

    BI:
    * 1406 Assume PEND in count_ok aggregations if all nodes are PEND...

    Event Console:
    * 1148 Allow execution of actions when cancelling events...
    * 1395 Event Console can now create notifications via Check_MK RBN...
    * 1007 FIX: check_mkevents: fix case where events contain binary zeroes
    * 1399 FIX: Fix left-over tac processes when showing Event Console history...
    * 1402 FIX: Fixed cased where counting events did not reach required count...
    * 1124 FIX: WATO EC configuration: no longer raises an exception when user has restricted WATO access...
    * 1125 FIX: EC actions are now saved when an EC rule has "Send monitoring notification" set...

    HW/SW-Inventory:
    * 0643 windows inventory: OS now contains the install date, reg_uninstall now contains the path...
            NOTE: Please refer to the migration notes!
    * 0652 windows software inventory gives some more details about OS and installed software...
            NOTE: Please refer to the migration notes!
    * 0653 script to extract HW/SW-Inventory data in CSV format...
    * 0660 mk_inventory-ps1: new uses the Install Location as path for win_reg_uninstall
    * 0661 HW/SW-Inventory: install date of software packages no longer in unix timestamps but date format...
            NOTE: Please refer to the migration notes!
    * 1413 HW/SW-Inventory implementation step one finished...
    * 0655 FIX: win_cpuinfo and mk_inventory.ps1 agent: unit of CPU speed fixed, fixes for long output lines in agent
    * 1379 FIX: Fixed filter "Host has inventory data"...
    * 1423 FIX: Host HW-inventory: now longer generates an exception on displaying the BIOS date

    check:
    * 1384 oracle_jobs: new WATO rules, changed service name to SID.OWNER.NAME...
            NOTE: Please refer to the migration notes!


1.2.5i5:
    Core & Setup:
    * 1012 Fix quoting of backslashes in custom checks with nagios core...
            NOTE: Please refer to the migration notes!
    * 1038 Massive speedup of cmk --snmptranslate
    * 1035 FIX: Do not fail on errors in *.mk files anymore - except in interactive mode...
    * 0174 FIX: Fixed appending of --keepalive-fd parameters to checkhelpers...
    * 1053 FIX: Fixed events check always being reporting OK state...
    * 1045 FIX: Gracefully restart check_mk helpers in case of memory leak...
    * 0633 FIX: diskstat: fixed performance data of old legacy disk IO read/write data...

    Checks & Agents:
    * 0168 f5_bigip_pool: Added Wato configuration...
    * 0995 raritan_pdu_outletcount: new check for outlet count of Raritan PX-2000 family PDUs
    * 0169 websphere_mq_channels,ebsphere_mq_queues: New Checks to monitor IBM Websphere MQ Queues and Channels...
    * 1034 Always provide also 64 bit version of Windows agent
    * 0170 hp_proliant_power: New check to monitor the Power Meter on Prolaint Servers and iLO Boards
    * 0172 zfsget: Check is now usable in cluster_mode...
    * 1039 aix_diskiod: new check for disk IO on AIX
    * 0997 New checks and a special agent for ALLNET IP Sensoric devices...
    * 0175 logwatch.groups: New logwatch subcheck who can be used to group logfiles together....
    * 1041 aix_memory: new check for RAM and SWAP on AIX
    * 0998 ibm_imm_health: Trying to recognice newer versions of IBM IMM now too
    * 0628 raritan_pdu_inlet: now also monitors the three phases of the inlet
    * 1073 sni_octopuse_cpu: added PNP graph definition and Perf-O-Meter
    * 0178 mssql_tablespaces: It is now possible to define thresholds
    * 0999 allnet_ip_sensoric.pressure: New Check for Pressure Sensors in ALLNET IP Sensoric devices
    * 1082 windows agent: now also available as msi installer...
    * 0179 check_dns: It is now possible to use the local dns server in wato configuration...
    * 1058 livedump-mail-fetch: Now supporting either quoted-printable or non encoded mails...
    * 0180 sap: It is now possible to add multiple sap instances to the sap.cfg file...
    * 0181 citrix_sessions, citrix_serverload: New checks for Citrix Load (a Score calculated by citrix) and the number of sessions
    * 0637 jolokia_metrics.gc, jolokia_metrics.tp, jolokia_info: two new subchecks for the jolokia_metrics checks and better error handling for jolokia_info...
    * 1000 qlogic_sanbox.temp: New Check for temperature sensors in QLogic SANbox Fibre Channel Switches
    * 1001 qlogic_sanbox.psu: New Check for power supplies in QLogic SANbox Fibre Channel Switches
    * 0182 MegaCli: Agent now also supports the 64bit version (Thanks to Philipp Lemke)
    * 1132 qlogic_fcport: New Check for Fibre Channel Ports in QLogic SANbox FC Switches
    * 1133 qlogic_sanbox_fabric_element: New Check for Fabric Elements in QLogic SANbox Fibre Channel Switches
    * 1134 bintec_sensors.fan: New Check for Fan Speed of Bintec Routers
    * 1135 bintec_sensors.voltage, bintec_sensors.temp: New Checks for Voltage and Temperature Sensors of Bintec Routers
    * 1048 mem.win: support predictive levels...
    * 1136 bintec_brrp_status: New Check for BRRP States on Bintec Routers
    * 0640 jolokia_metrics.gc, jolokia_metrics.tp: now come with its own pnp templates
    * 1088 included check_mk_agent windows msi installer...
    * 0183 sentry_pdu: New check to monitor plugs of sentry PDUs
    * 0184 knuerr_sensors: New Check to monitor Sensors on a Knürr RMS Device
    * 0994 FIX: agent plugin smart: fixed syntax error
    * 0989 FIX: logwatch.ec: Fix forwarding multiple messages via syslog/TCP...
    * 0943 FIX: if.include: fixed incorrect traffic percentage values in the check output of if checks...
    * 0944 FIX: oracle_tablespaces: fixed calculation of space left and number of remaining increments...
    * 1032 FIX: check_traceroute: Fix option Use DNS, worked vice versa
    * 0171 FIX: hp_blade_psu: Fixed pnp template...
    * 0996 FIX: apc_symmetra_test: Handle unknown date of last self test as intended...
    * 0173 FIX: hitachi_hnas_volume: Fixed bug when snmp outputs empty lines
    * 1037 FIX: bintec_info: support bintec RXL12500
    * 0948 FIX: mk_inventory.ps1: increased caching time to 14400, fixed incorrect default cachefile path
    * 0827 FIX: lnx_thermal: Not checking active trip points (e.g. cooling device triggers) anymore
    * 1043 FIX: printer_supply: fix value error in default parameters...
    * 0626 FIX: veeam_jobs: agent now supports output lines longer than 80 chars
    * 1072 FIX: printer_supply: fix colors of Perf-O-Meter on HP OfficeJet...
    * 0950 FIX: check_mkevents: now able to resolve the hostname of the remote hosts...
    * 0177 FIX: esx_vsphere_hostsystem.multipath: Fixed return state in case of paths in standby...
    * 1054 FIX: mysql_slave: Only monitor the age of the slave when it is running
    * 1075 FIX: if, if64: Fixed PNP template in order to correctly scale Y axis
    * 0631 FIX: fc_port: several fixes for the perfometer to display the right values...
    * 0632 FIX: brocade_fcport: fix perfometer output of out bandwidth when averaging is switched on
    * 1055 FIX: mysql_slave: Fixed detecting CRIT states when IO/SQL slaves are not running
    * 0634 FIX: Max Bandwidth for PNP-Graphs of Interface checks corrected...
    * 0635 FIX: fc_port: the check no longer inventorizes ports with administrative state of 'unknown' or 'offline'
    * 0636 FIX: fc_port: do not inventorize if brocade fibre channel mib is also supported on the device...
    * 1083 FIX: ad_replication.bat: does not return data if the server is no DC
    * 0638 FIX: windows_updates: agent plugin now always sends section header, even if no update information provided...
    * 1084 FIX: ps: now able to handle bigger process groups without constant MKCounterWrapped Exceptions...
    * 1087 FIX: Active checks: Non-ascii check commands now converted into utf-8...
    * 1049 FIX: ups_capacity: Fix exception when running on battery...
    * 0639 FIX: jolokia_metrics: fix for problem when catalina uses the standalone engine
    * 1050 FIX: websphere_mq_queues: make compatible with old agent, fix not-found case

    Multisite:
    * 1013 Sort host names naturally, e.g. foobar11 comes after foobar2...
    * 1033 New Mutisite filter for the number of services a host has...
    * 0949 quicksearch: now able to search for multiple hosts at once...
    * 1052 SEC: index start URL can not be used to redirect to absolute URLs anymore...
    * 1085 quicksearch: multiple hostname matches now lead to the searchhost view instead of the hosts view...
    * 1047 Virtual Host Tree: Allow to use topic as tree level...
    * 1062 SEC: Fixed several XSS issues on different pages...
    * 1063 SEC: Fixed several XSS issues on different pages...
    * 0945 FIX: Sidebar snapin "Problem hosts": Now excludes hosts and services in downtime
    * 1036 FIX: doc/treasures/downtime: fix --url option, better error output
    * 1074 FIX: Fix Virtual Host Tree snapin...
    * 1059 FIX: LDAP: Using configured user filter during login to prevent temporary created users...
    * 1060 FIX: Fixed exception during first login of a user when saving of access times is enabled...

    WATO:
    * 0825 WATO: Hover menu of user online state shows the last seen date/time now
    * 1057 WATO folder permissions are only exported to NagVis when configured...
    * 1086 check_http: now able to enter non-ascii signs in "Send HTTP POST data" rule...
    * 0990 FIX: Fix HTTP error handling in bulk inventory...
    * 1004 FIX: Fix exception when saving rules, caused by empty item
    * 0947 FIX: WATO snapshots: fixed missing files on restoring nagvis backup domains
    * 0826 FIX: Fixed problem where user access times were not updated correctly
    * 1044 FIX: Remove icon for service parameters in WATO service list for missing services...
    * 1056 FIX: Fixed selection of hosts for bulk actions

    Notifications:
    * 1042 Rule based notifications: allow matching on host groups...
    * 0828 FIX: Mails sent with mail/asciimail plugin now really set the from address
    * 1061 FIX: SMS notifications: correctly handling spaces in phone numbers...

    Reporting & Availability:
    * 0991 FIX: Availability: optionally show time stamps as UNIX epoch time...
    * 1076 FIX: Fix wrong percentual host availability > 100% when excluding downtimes...

    Event Console:
    * 1040 FIX: Avoid sporadic errors when checking event state in Event Console...

    Livestatus:
    * 0988 FIX: livedump: Fix exception in case no contact groups are defined for a service
    * 0951 FIX: table servicegroups: fixed service visibility when using group_authorization AUTH_STRICT...

    HW/SW-Inventory:
    * 0625 hw/sw inventory now reads the kernel version and architecture for linux and windows
    * 0627 lnx_video, win_video: added inventory function and agent for linux video cards, modified windows inventory function
    * 0629 improvements to windows sw/hw inventory (encoding, more details for sw inventory)
    * 0630 win_disks: hardware inventory for physical disks in windows
    * 1046 Added AIX support for HW/SW-Inventory...
    * 0167 FIX: mk_inventory.linux: Changed field separator from pipe to tab...
    * 1005 FIX: Fix exception when using pretty-print output format
    * 0946 FIX: hw/sw inventory: fixed display bug for byte fields with the value 0...
    * 0641 FIX: windows inventory: moved encoding from checks to windows agent plugin


1.2.5i4:
    Core & Setup:
    * 0940 SEC: Fixed various core SIGSEGV when using malformed livestatus queries...

    Checks & Agents:
    * 0812 nginx_status: New check for monitoring status information of the Nginx web server...
    * 0986 citrix_licenses: new check for monitoring Citrix licenses
    * 0814 Agent versions can now be checked with "at least version X" parameters...
    * 0815 mysql_slave: New check for monitoring MySQL slave sync state
    * 0617 adva_fsp_if: new check to monitor interfaces of the ADVA FSP 3000 scalable optical transport solution
    * 0618 adva_fsp_current: new check for the power supply units of the ADVA FSP 3000 scalable optical transport solution
    * 0619 adva_fsp_temp: new check to monitor temperature and temperature trends on ADVA scalable optical transport solutions
    * 0993 raritan_pdu_inlet: now delivers performance data
    * 0624 fc_port: new check for fibre channel devices supporting the FCMGMT MIB
    * 1003 ibm_svc_enclosure: support new firmware, also check fan modules
    * 0616 FIX: brocade.fan, brocade.power, brocade.temp: will now only discover services which are not marked as absent
    * 0992 FIX: zfs_arc_cache: returns OK even if values of arc meta are missing...
    * 0936 FIX: agent_ibmsvc: improved error messages on using wrong credentials
    * 0621 FIX: zfsget: better filesystem selection and calculation of sizes...
    * 0819 FIX: Fixed keepalive termination in case of exceptions during checking...
    * 0622 FIX: cisco_temp_sensor: fix to also work with newer IOS versions
    * 0623 FIX: fsc_fans: upper levels for fan RPMs are now optional also for the check
    * 0823 FIX: mk_sap: Fixed some wrong calculated values (decimal numbers)...

    Multisite:
    * 0982 SEC: Fix two XSS weaknesses according to CVSS 8.5 AV:N/AC:M/Au:S/C:C/I:C/A:C...
    * 0983 SEC: Fix security issue in code of row selections (checkboxes) (CVSS 4.9 AV:N/AC:M/Au:S/C:N/I:P/A:P)...
    * 0934 FIX: Logwatch messages with class unknown ( 'u' ) now displayed as WARN...
    * 0166 FIX: mobile gui: Fixed colors of command list...
    * 0820 FIX: Fixed wrong NagVis links in "custom links" snapin
    * 0938 FIX: logwatch: fixed incorrect display of warning messages
    * 0939 FIX: Fixed multisite exception caused by missing explanation text for a AUTODELETE event action
    * 0822 FIX: Sorting columns in view dashlets is now working again
    * 0941 FIX: esx_vsphere_hostsystem.cpu_usage: pnpgraph now displays AVERAGE instead of MAX values in all timeframes...
    * 0942 FIX: check_mk-winperf.cpuusage.php: now displays AVERAGE values instead of MAX...

    WATO:
    * 0984 Fix code injection for logged in users via automation url...
            NOTE: Please refer to the migration notes!
    * 0987 New button for updating DNS cache...
    * 0824 SEC: Valuespecs: Fixed several possible HTML injections in valuespecs...
    * 0813 FIX: LDAP: Improved slightly missleading logging of LDAP sync actions...
    * 0935 FIX: CPU utilization: increased maximum value to 10000...
    * 0821 FIX: Reducing size of auth.php (needed for authorisation in NagVis) in large environments...

    Notifications:
    * 1002 FIX: Fix crash when debugging notifications with non-Ascii characters...

    Reporting & Availability:
    * 0985 Availability: display phases of freqent state changes as "chaos"...

    Event Console:
    * 0816 States of events can now be set by patterns...

    HW/SW-Inventory:
    * 0620 new version of Check_MKs hardware and software inventory including a much extended windows agent and inventory functions
    * 0818 FIX: Fixed exception in HW/SW inventory search dialog...


1.2.5i3:
    Core & Setup:
    * 0884 New options --oid and --extraoid for cmk --snmpwalk...
    * 0785 FIX: Availability: fixed memory leak in table statehist...
    * 0903 FIX: availability: fixed bug causing the availability feature not considering timeperiod transitions
    * 0888 FIX: Fix SNMP inventory check in simulation mode

    Checks & Agents:
    * 0149 cisco_secure: New check for Port Security on Cisco swichtes
    * 0751 New localcheck for Linux that makes sure that filesystems in /etc/fstab are mounted...
    * 0783 enterasys_lsnat: new check monitoring the current LSNAT bindings
    * 0601 printer_alerts: check can now display a textual representation of the alert code...
            NOTE: Please refer to the migration notes!
    * 0799 ibm_svc_systemstats.cpu_util: New check for CPU Utilization of an IBM SVC / V7000 device in total
    * 0800 ibm_svc_nodestats.cache, ibm_svc_systemstats.cache: New checks for Cache Usage of IBM SVC / V7000 devices
    * 0150 printer_suply: New option to upturn toner levels...
    * 0801 ibm_svc_eventlog: New Check for Messages in Event log of IBM SVC / V7000 devices
    * 0151 enterasys_cpu_util: Changed check to not longer summarize all modules...
            NOTE: Please refer to the migration notes!
    * 0802 ibm_svc_nodestats.iops, ibm_svc_systemstats.iops: new checks for IO operations/sec on IBM SVC / V7000 devices
    * 0602 cmciii.humidity: new check for Rittals CMC III humidity sensors
    * 0829 oracle_tablespaces: improved formatting of levels text in check output...
    * 0757 Linux multipath check can now use the alias instead of the UUID as item...
    * 0879 windows_tasks: output last and next run time
    * 0881 rmon_stats: now needs to be activated via a rule in order to be inventorized...
            NOTE: Please refer to the migration notes!
    * 0804 ibm_svc_portfc: New check for status of FC Ports in IBM SVC / Storwize V3700 / V7000 devices
    * 0805 ibm_svc_enclosure: New Check for Enclosures, Canisters and PSUs in IBM SVC / Storwize V3700 / V7000 devices
    * 0806 ibm_svc_enclosurestats.temp: New Check for temperature in enclosures of IBM SVC / Storwize V3700 / V7000 devices
    * 0807 ibm_svc_enclosurestats.power: New check for power consumption of enclosures of IBM SVC / Storwize V3700 / V7000 devices
    * 0808 brocade_mlx*: Checks now also work correctly with Brocade ADX / FGS / ICX devices
    * 0892 wagner_titanus_topsense: new info check and overall status check for Wagner Titanus Top Sens devices
    * 0893 wagner_titanus_topsense.alarm: New check for Alarms Triggered on Wagner Titanus Top Sens devices
    * 0894 wagner_titanus_topsense.smoke: New check for Smoke Detectors in Wagner Titanus Top Sens devices
    * 0895 wagner_titanus_topsense.chamber_deviation: New Check for Chamber Deviation from Calibration Point in Wagner Titanus Top Sens devices
    * 0152 fsc_fans: Added support for Wato configuration and upper limits
    * 0896 wagner_titanus_topsense.airflow_deviation: New Check for Airflow Deviation in Wagner Titanus Top Sens devices
    * 0897 wagner_titanus_topsense.temp: New Check for Temperature measured by Wagner Titanus Top Sens devices
    * 0898 ibm_svc_nodestats.disk_latency, ibm_svc_systemstats.disk_latency: New Checks for Disk Latency in IBM SVC / Storwize V3700 / V7000 devices
    * 0156 akcp_daisy_temp: New Check for akcp daisyTemp sensor chains...
    * 0899 enterasys_temp: New Check for temperature sensor in Enterasys Switches
    * 0901 ibm_svc_portfc: more devices recognized...
    * 0952 ibm_svc_array: New check for Status of RAID Arrays in IBM SVC / Storwize devices.
    * 0911 esx_vsphere_hostsystem.multipath: now able to configure paths minimum count...
    * 0159 brocade: Added support for brocade fdx switches
    * 0160 brocade_vdx_status: New check to monitor the operational state of vdx switches.
    * 0916 if: now able to configure minimum bandwidth limits
    * 0917 df checks: now able to show time left until disk full as perfometer and pnpgraph...
    * 0954 juniper_bgp_state: New Check for BGP status at Juniper Routers
    * 0955 zfs_arc_cache, zfs_arc_cache.l2: New Checks for Hit Ratios and Sizes of ZFS arc Cache
    * 0162 if_brocade: New if64 Check version for Brocade VDX Switches...
            NOTE: Please refer to the migration notes!
    * 0956 fast_lta_headunit.status, fast_lta_headunit.replication: New checks for FAST LTA Storage Systems
    * 0957 fast_lta_silent_cubes.capacity: New check for Total Capacity over all Silent Cubes on FAST LTA Storage Systems
    * 0975 esx_vsphere_vm.guest_tools: renamed check (formerly esx_vsphere_vm.guestTools)...
            NOTE: Please refer to the migration notes!
    * 0920 blade_bays: now also detects if blade server is switched off
    * 0977 check_traceroute: new active check for checking presence and absence of routes...
    * 0959 libelle_business_shadow.info, libelle_business_shadow.process, libelle_business_shadow.status: New Checks for Libelle Business Shadow
    * 0960 libelle_business_shadow.archive_dir: New check for the Archive Dir of Libelle Business Shadow...
    * 0978 Fix security issue with mk-job on Linux...
            NOTE: Please refer to the migration notes!
    * 0925 ps: improved/fixed calculation of CPU utilization (linux)...
    * 0926 windows agent: local / plugin scripts now get the REMOTE_HOST as environment variable
    * 0163 kaspersky_av_quarantine,kaspersky_av_tasks,kaspersky_av_updates: New checks for kaspersky anti virus on linux
    * 0164 symantec_av_progstate,symantec_av_quarantine, symantec_av_updates: New checks for Symantec Anti Virus on Linux
    * 0615 apc_symmetra: check now also monitors the battery replacement status
    * 0927 windows agent: now able to evaluate logfiles written in unicode (2 bytes per character)...
    * 0165 ups checks now supports also GE devices (Thanks to Andy Taylor)...
    * 0928 runas: new plugin script to include and execute mrpe, local and plugin scripts as different user...
    * 0929 windows agent: now able to include and execute additional local and plugin scripts as different user...
    * 0812 nginx_status: New check for monitoring status information of the Nginx web server...
    * 0961 fast_lta_volumes: new check of capacity of volumes in FAST LTA Storage Systems...
    * 0777 FIX: special agent emcvnx: did not work with security file authentication...
    * 0786 FIX: zfsget: fixed compatibility with older Solaris agents...
    * 0809 FIX: brocade_fcport: Fixed recently introduced problem with port speed detection
    * 0787 FIX: df: fixed problems on some filesystem checks when legacy check parameters where used...
    * 0803 FIX: agent_ibmsvc: raw data for System Info Check and License Check now in correct format...
    * 0788 FIX: oracle_tablespaces: now able to bear None values as warn/crit levels...
    * 0789 FIX: oracle_tablespaces: fixed bug when using dynamic filesystem levels...
    * 0603 FIX: cmciii checks: more general scan function plus perf-o-meters for humidity and temperature checks
    * 0604 FIX: windows_updates: now handles situations with forced reboot and no limits correctly
    * 0605 FIX: enterasys_cpu_util enterasys_lsnat: syntax fixes
    * 0889 FIX: logwatch: fix case where rule wouldn't be applied...
    * 0882 FIX: check_bi_local.py: fix crash in case of non-ascii characters...
    * 0606 FIX: apache_status: now also sends an accept header to make it work with mod_security enables servers
    * 0832 FIX: solaris_mem: fixed invalid calculation of total swap...
    * 0810 FIX: fritz.link: Not inventorizing "unconfigured" interfaces anymore
    * 0154 FIX: zfsget: Fixed inventory of filesystems
    * 0155 FIX: mssql_counters: harded check agains odd agent output
    * 0907 FIX: windows agent: register_service: fixed ImagePath registry entry...
    * 0608 FIX: oracle_asm_diskgroup: check now also handles older oracle version 11.1.0
    * 0157 FIX: apc_symmetra_test: Fixed case of unkown last test date
    * 0910 FIX: brocade.power: fixed an error where the check reports an UNKNOWN on power supply failure...
    * 0158 FIX: dell_om_disks: Handle hotspares more correctly
    * 0161 FIX: cisco_fru_power: Exluded not existing devices from the inventory
    * 0969 FIX: blade_health: correctly output error message in non-OK state
    * 0611 FIX: nfsexports.solaris: fix in determination of path prefix
    * 0953 FIX: brocade_mlx_temp: special treatment for devices sometimes not delivering temperature by SNMP
    * 0958 FIX: df.include: failed for checks with grouping patterns...
    * 0924 FIX: windows agent: now able to execute python scripts again
    * 0614 FIX: cmciii.temp, cmciii.humidity: fixed bugs to get performance data back
    * 0932 FIX: prediction: fixed bug where predicted levels were not recalculated

    Multisite:
    * 0779 Hostgroups (Summary): Empty hostgroups are no longer shown (can be re-enabled by filter)
    * 0887 Add new column painter "Host Notifications Enabled"...
    * 0963 New snapin with virtual host trees...
    * 0914 Improved transaction handling to speedup the Web-GUI...
    * 0905 FIX: Multisite context buttons: links in context buttons are no longer called twice...
    * 0906 FIX: Improved transaction handling in Web GUI...
    * 0909 FIX: Table checkboxes: Fixed bug where selected checkboxes got ignored...
    * 0811 FIX: Fixed handling of exceptions occuring before login in debug mode
    * 0912 FIX: Multisite Views: Fixed bug where custom views could not get deleted
    * 0921 FIX: dashboards: fixed bug not updating header timestamp...
    * 0923 FIX: json export: fixed bug not stripping html tags from output
    * 0931 FIX: pnp-template ps.perf: fixed display bug of cpu averaging

    WATO:
    * 0784 Improved security of WATO bulk inventory by using transaction ids
    * 0880 Added support for 389 Directory Server to LDAP connector
    * 0607 online help text for host creation in WATO now also explains hostname caching
    * 0908 Check event state: New option "Less Verbose Output"...
    * 0965 Cumulative permissions and contact groups for WATO folders...
    * 0973 Renaming of hosts via WATO...
    * 0976 Show preview of active and custom checks in WATO services table...
    * 0930 WATO snapshots: disabled upload of legacy snaphots and snapshots with invalid checksums...
    * 0781 FIX: host diag page: fixed problem with update of diagnose subwindows...
    * 0904 FIX: Fixed exception in host parameter overview...
    * 0971 FIX: Fix missing authentication of PHP addons in D-WATO when activation mode is reload...
    * 0972 FIX: Do not loose site specific global settings anymore when chaning a site's configuration...
    * 0933 FIX: WATO snapshots: excluded some superfluous files from nagvis backup domaim...

    Notifications:
    * 0754 Allow users to disable their notifications completely...
    * 0755 Added variables LASTHOSTUP_REL and LASTSERVICEOK_REL to notification context...
    * 0883 Added Date / Time to HTML notification email
    * 0900 notify_multitech.py: new treasures script for notifying via MultiTech SMS Gateway...
    * 0968 Notification scripts are now configurable via WATO...
    * 0974 New notification plugin for ASCII emails...
    * 0752 FIX: FIX: compute correct state transitions for notifications...
    * 0753 FIX: FIX: correctly show original state in HTML notification mails...
    * 0609 FIX: mail notification script now uses 6 digit hex codes for colors to be better compatible with web based mail browsers
    * 0964 FIX: Fix hanging shutdown of CMC on RedHat 5.X...
    * 0918 FIX: notification: fixed exception when sending notifications as sms / ascii mail...

    Reporting & Availability:
    * 0756 Allow availability of multisite BI aggregates at once...
    * 0966 CSV export for availability works now also for BI aggregates
    * 0967 BI Availability timewarp: new buttons for moving back and forth
    * 0962 FIX: Fix CSV-Export in availability table
    * 0890 FIX: Fix availability computation for hosts...
    * 0891 FIX: Fix HTML encoding of tootip in inline timeline of availability

    Event Console:
    * 0885 New option for writing all messages into a syslog-like logfile...
    * 0902 FIX: event console view: fixed exception on rendering host tags for unknown hosts...

    Livestatus:
    * 0747 FIX: livestatus table hostsbygroup: fixed bug with group_authorization strict...
    * 0831 FIX: table statehist: no longer crashes on TIMEPERIOD TRANSITION entries with an invalid syntax...

    Livestatus-Proxy:
    * 0970 FIX: liveproxyd: handle situations with more then 1024 open files...
    * 0613 FIX: liveproxyd: fewer log messages in case a site is unreachable

    HW/SW-Inventory:
    * 0913 lnx_distro: Now able to detect SuSE distributions...
    * 0610 mk_inventory: windows inventory check now included, install date added to data
    * 0886 FIX: Fix exception on non-UTF-8 encoded characters in software list
    * 0922 FIX: dmidecode: fixed exceptions on missing/unknown data


1.2.5i2:
    Checks & Agents:
    * 0147 enterasys_fans: New Check to monitor fans of enterasys swichtes
    * 0773 ibm_svc_system: new check for System Info of IBM SVC / V7000 devices
    * 0774 ibm_svc_nodestats.diskio: new check for disk troughput per node on IBM SVC / V7000 devices
    * 0775 ibm_svc_systemstats.diskio: new check for disk throughput in IBM SVC / V7000 devices in total
    * 0764 lnx_quota: Added new check to monitor Linux File System Quota...
    * 0776 ibm_svc_nodestats.cpu_util: new check for CPU Utilization per Node on IBM SVC / V7000 devices
    * 0600 nfsexports.solaris: new agent plugin for monitoring nfs exports on solaris systems...
    * 0743 mem, fortigate_memory, solaris_mem: display total SWAP info in check output
    * 0745 drbd: Roles and diskstates are now configurable via WATO...
    * 0740 FIX: winperf_if: now able to handle bandwidth > 4GBit...

    Multisite:
    * 0765 NagVis-Maps-Snapin: Now visualizes downtime / acknowledgment states of maps...
    * 0766 FIX: Changed transid implemtation to work as CSRF protection (Fixes CVE-2014-2330)...

    WATO:
    * 0767 FIX: Signing and verification of WATO snapshot (addresses CVE-2014-2330)...

    BI:
    * 0741 FIX: BI editor: fixed display bug in "Create nodes based on a service search"...

    Livestatus:
    * 0742 FIX: table statehist: now able to cancel a running query if limit is reached...


1.2.5i1:
    Core & Setup:
    * 0386 Added all active checks to check_mk -L output...
    * 0452 Speedup generation of configuration...
    * 0124 Support multiline plugin output for Check_MK Checks...
    * 0675 Activate inline SNMP per default (if available)...
    * 0695 Remove obsolete option -u, --cleanup-autochecks...
            NOTE: Please refer to the migration notes!
    * 0087 FIX: Fixed possible locking issue when using datasource program with long output...
    * 0313 FIX: Avoid duplicate reading of configuration file on --create-rrd...
    * 0379 FIX: check_mk -c: Now also rewrites the location of conf.d directory
    * 0354 FIX: Catch exception when check plugins do not return a state...
    * 0398 FIX: Tolerate debug output in check plugins when using CMC...
    * 0314 FIX: Fix CMC not executing any Check_MK checks after config reload...
    * 0401 FIX: Fix rule precedence in WATO-configured manual checks...
    * 0402 FIX: Fix exception in case of missing agent sections of cluster-aware checks...
    * 0426 FIX: Fixed processing of cached agent plugins / local scripts...
    * 0451 FIX: Ignore missing check types when creating configuration for Nagios
    * 0259 FIX: Fixed htpasswd permission problem in check_mk standalone installation...
    * 0453 FIX: Fix ugly Python exception in host diagnosis page in case of SNMP error...
    * 0696 FIX: Remove garbled output of cmk -v in state of CMC
    * 0682 FIX: Allow overriding of active and custom checks by more specific rule...
    * 0267 FIX: Fixed auth.serials permission problem in check_mk standalone installation...
    * 0282 FIX: TIMEPERIOD TRANSITION messages no longer cut at 64 bytes...
    * 0730 FIX: cmc: fixed bug displaying logentries after a logfile rotation...
    * 0140 FIX: Fixed unwanted handling of hostname as regex...
    * 0739 FIX: Availablity: Prevent crash if the notification period is missing...

    Checks & Agents:
    * 0306 esx_vsphere_counters: added missing ramdisk levels sfcbtickets
    * 0073 moxa_iologik_register: new check to monitor moxa e2000 series registers
    * 0105 apc_humidity: New Check for humidity levels on APC Devices
    * 0106 3ware_units: The verifying state is now handled as ok...
    * 0086 timemachine: new check checking the age of latest backup by timemachine on MAC OS
    * 0074 raritan_pdu_plugs: new check for Raritan PX-2000 family PDUs...
    * 0107 stulz_alerts, stulz_powerstate, stulz_temp, stulz_humidity: New Checks for Stulz clima devices
    * 0075 raritan_pdu_inlet: new check to monitor inlet sensors of the Raritan PX-2000 PDUs
    * 0315 hitachi_hnas_quorumdevice, hitachi_hnas_pnode, hitachi_hnas_vnode: New checks for Hitachi HNAS devices
    * 0316 hitachi_hnas_cpu: New check for CPU utilization of Hitachi HNAS devices
    * 0373 wut_webtherm: Supporting several other devices now
    * 0377 check_http: Certificate Age mode now supports SNI...
    * 0317 emc_isilon: New checks for EMC Isilon Storage System
    * 0395 cmctc.temp: also detect older CMC devices
    * 0396 cmciii_access cmciii_io cmciii_psm_current cmciii_psm_plugs: Support other firmeware versions as well...
    * 0111 kemp_loadmaster_ha, kemp_loadmaster_realserver, kemp_loadmaster_services: New Checks for Kemp Loadbalancer
    * 0318 hitachi_hnas_fan: New check for fans in Hitachi HNAS systems
    * 0319 hitachi_hnas_psu, hitachi_hnas_psu: New checks for Hitachi HNAS storage systems
    * 0320 hitachi_hnas_fpga: new check for Hitachi HNAS storage systems
    * 0321 brocade_mlx: enhancing checks (BR-MLX modules, more OK states)...
    * 0323 emcvnx_hwstatus, emcvnx_hba, emcvnx_disks: new checks for EMC VNX storage systems
    * 0254 agent_vsphere: Make handling of spaces in hostnames of ESX configurable...
    * 0077 cmciii.psm_current, cmciii_psm_plugs, cmciii_io, cmciii.access, cmciii.temp, cmciii.can_current, cmciii.sensor, cmciii.state: new sub checks included in one new check cmcmiii superseding and improving several previous checks of the Rittal CMCIII device...
            NOTE: Please refer to the migration notes!
    * 0078 job: check now monitors the time since last start of the job, limits can be configured in WATO
    * 0079 f5_bigip_conns: new check to monitor number of current connections
    * 0324 hitachi_hnas_cifs: new check for the number of users using a CIFS share
    * 0455 hitachi_hnas_span: new check for Spans (Storage Pools) in Hitachi HNAS storage systems
    * 0445 mem.win: Allow time-averaging of values before applying levels...
    * 0446 mem.used, solaris_mem: Introduce optional averaging of used memory...
    * 0566 services.summary: new check to monitor stopped services of mode autostart in windows
    * 0568 f5_big_ip_conns: check now supports predictive monitoring and both connections types are merged in one check
    * 0257 windows_agent: now reports extended process information (obsoletes psperf.bat plugin)...
    * 0457 hitachi_hnas_volume: New check for Usage and Status of Volumes in Hitachi HNAS storage systems
    * 0450 mem.used: Add information about shared memory (on Linux hosts)
    * 0458 hitachi_hnas_fc_if: New check for FibreChannel Interfaces in Hitachi HNAS storage systems
    * 0459 emcvnx_info: New info check providing Model, Revision and Serial Number of EMC VNX storage systems
    * 0461 emcvnx_raidgroups.list_luns: New check for EMC VNX storage system...
    * 0462 emcvnx_raidgroups.list_disks: New check for EMC VNX storage system...
    * 0463 emcvnx_raidgroups.capacity, emcvnx_raidgroups.capacity_contiguous: New Checks for EMC VNX Storage systems...
    * 0570 fileinfo.groups: file groups now allow exclude patterns as well
    * 0464 stulz_pump: new check for the status of pumps of Stulz clima units
    * 0125 unitrends_backup:Unitrends Backup...
    * 0126 mikrotik_signal: Check for mikrotik wifi bridges
    * 0127 hp_proliant_raid: Check for proliant RAID status.
    * 0571 cmciii_lcp_fans: now monitors the lower limit for the rpm
    * 0572 cmciii_lcp_waterflow: lower and upper limits to the flow are now monitored
    * 0573 cmciii_lcp_airin, cmciii_lcp_airout, cmciii_lcp_waterin, cmciii_lcp_waterout: checks now observe limits to the temperatures
    * 0128 unitrends_replication: Check for monitoring  Replicaion staus on Unitrend systems
    * 0265 mpre_include: run additional mrpe configs within user context...
    * 0266 windows_agent: now supports mrpe include files...
    * 0574 if64: check now supports clustering...
    * 0576 fileinfo.groups: new feature to include current date in file pattern
    * 0130 Support of new Firmware version of various Fujitsu Sotarge Systems
    * 0698 emc_isilon.nodehealth: new check for EMC Isilon Storage systems: NodeHealth
    * 0699 emc_isilon_iops: New check for Disk Operations per Second (IOPS) in EMC Isilon Storage
    * 0132 New checks fjdarye101_disks fjdarye101_rluns: Fujitsu Storage Systems with 2013 Firmware
    * 0697 check_dns: allow to specify multiple expected answers
    * 0700 arcserve_backup: new check for status of backups in an Arcserve Backup Server
    * 0580 emc_datadomain_fans, emc_datadomain_nvbat, emc_datadomain_power, emc_datadomain_temps: new hardware checks for EMC Datadomain
    * 0691 Solaris agent: include lofs in list of monitored filesystem types
    * 0694 wut_webtherm: Support new versions of WUT-Thermometer...
    * 0135 apc_inputs: New Check for APC Input Contacts
    * 0701 emc_isilon_diskstatus: new check for Status of Disks in EMC Isilon Storage Systems
    * 0581 emc_datadomain_disks emc_datadomain_fs:  new checks to monitor disks and filesystems of EMC Datadomain
    * 0718 logwatch.ec: Optionally monitor the list of forwarded logfiles...
    * 0556 esx_vsphere_counters.diskio: now also shows disk latency
    * 0583 stulz_pump: now monitors the pumps rpm in precent of maximum and gathers performance data
    * 0560 check_mk_agent.solaris: report statgrab_mem section if solaris_mem section is missing...
    * 0702 Rule for checking agents for wanted version...
    * 0586 rmon_stats: new snmp check to gather network traffic statistics on RMON enabled network interfaces
    * 0704 windows_os_bonding: new check for bonding interfaces on windows...
    * 0562 esx_vsphere_vm.guest_tools: new check to monitor guest tools status...
    * 0674 brocade_fcport: Now supporting interface speed of 16 Gbit (just discovered in the wild)
    * 0138 Removed caching function in Windows Update agent plugin...
            NOTE: Please refer to the migration notes!
    * 0564 esx_vsphere_vm.datastores: displays the datastores of the VM...
    * 0731 mk_postgres: improved support for versions postgres < 9.2...
    * 0588 dell_poweredge_amperage.current, dell_poweredge_amperage.power, dell_poweredge_cpu, dell_poweredge_status, dell_poweredge_temp: new checks for the Dell PowerEdge Blade Server
    * 0589 brocade_tm: new check monitoring traffic manager statistics for interfaces of brocade devices
    * 0591 dell_poweredge_mem: new check to monitor memory modules of Dell PowerEdge Servers
    * 0592 dell_poweredge_pci: new check for pci devices on dell PowerEdge Servers
    * 0141 ups_socomec_capacity: Battery Capacity Check for Socomec UPS Devices.
    * 0705 arcserve_backup: improved documentation (check manpage and comments in the agent plugin)
    * 0143 ups_socomec_in_voltage, ups_socomec_out_voltage: Socomec UPS Devices, Input and Output Voltages...
    * 0732 df: now able to monitor inodes...
    * 0716 Add Linux caching agent also to normal agent RPM...
    * 0594 dell_poweredge_netdev: new check to monitor the status of network devices on Dells Poweredge Servers
    * 0733 mem, solaris_mem: now able to configure amount of free memory...
    * 0706 EMC VNX: special agent can alternatively authenticate via security files...
    * 0734 esx_vsphere_vm.running_on: shows the esx host of the VM
    * 0144 enterasys_cpu_util enterasys_powersupply: New Checks for CPU Utilization and Power Supplies on enterasys switches
    * 0595 dell_chassis_power, dell_chassis_powersupplies: new checks for Dell Poweredge Chassis Ppower consumption...
    * 0596 dell_chassis_status, dell_chassis_temp, dell_chassis_kvm, dell_chassis_io, dell_chassis_fans: new checks to monitor the overall status of various sections of the Dell Poweredge Chassis via CMC
    * 0597 dell_chassis_slots: new check to monitor the status of the blade slots of the Dell Poweredge Blade Servers
    * 0145 apc_symmetra: Changed naming of Batterie Temperature to System Temerature...
            NOTE: Please refer to the migration notes!
    * 0146 innovaphone_priports_l1, innovaphone_priports_l2: New Checks for Innovaphone PRI Ports
    * 0707 ibm_svc_host: New check: Status of hosts an IBM SVC / V7000 presents volumes to
    * 0598 kentix_temp, kentix_humidity: new checks for Kentix MultiSensor-Rack
    * 0768 ibm_svc_license: New check for Licensing Status on IBM SVC / V7000 devices
    * 0778 New Special Agent for innovaphone gateways...
    * 0769 juniper_trpz_cpu_util, juniper_trpz_flash, juniper_trpz_info, juniper_trpz_power: new Checks for juniper trapeze switches
    * 0770 innovaphone_licenses: New check to monitor licenses on innovaphone devices"
    * 0771 juniper_trpz_aps: Show the number of connected access points on juniper wlan controllers
    * 0772 added special agent for IBM SVC / V7000 storage systems...
    * 0147 enterasys_fans: New Check to monitor fans of enterasys swichtes
    * 0759 check_notify_count: New active check to monitor the number of notifications sent to contacts...
    * 0760 The windows agent contains meta information about version, manufacturer etc....
    * 0103 FIX: services: Fixed bug with service inventory defined in main.mk...
    * 0299 FIX: borcade_mlx_fan: Prettified output, handling "other" state now
    * 0300 FIX: cisco_fru_power: Trying not to inventorize not plugged in FRUs...
    * 0305 FIX: apache_status: Fixed exception when agent reports HTML code as apache-status data...
    * 0104 FIX: mssql: Server instances with underline in name are now supported....
    * 0240 FIX: Virtualmachine names with space no longer have missing piggyback data...
    * 0310 FIX: apache_status: Improved handling of unexpeted data sent by agents...
    * 0088 FIX: esx_vsphere_datastores: fixed error with reported capacity of 0 bytes...
    * 0243 FIX: cisco_qos: no longer crashes when the qos policy name is not set...
    * 0326 FIX: hr_fs printer_supply: Improved translation of wrong encoded chars...
    * 0059 FIX: agent_vpshere: new option for supporting ESX 4.1...
    * 0334 FIX: cisco_fantray: Fixed error on Cisco devices which do not support this check...
    * 0355 FIX: heartbeat_crm: Now handling "Failed actions:" output in agent...
    * 0357 FIX: megaraid_bbu: Fixed expected state checking...
    * 0358 FIX: df: now ignores filesystems with a reported size of '-'...
    * 0360 FIX: multipath: Inventory handles non loaded kernel module now...
    * 0339 FIX: blade_bays blade_blades blade_blowers blade_health blade_mediatray blade_powerfan blade_powermod: fix scan function...
    * 0340 FIX: blade_health: fix check, it was totally broken...
    * 0363 FIX: mysql_capacity: Did use wrong calculated warn / crit thresholds...
    * 0364 FIX: brocade_mlx*: Several cleanups, fixed bug in brocade_mlx_fan where only the first worst state was shown in output
    * 0365 FIX: RPMs: Cleaning up xinetd checkmk.rpmnew file after updating package...
    * 0366 FIX: heartbeat_crm: Agent code is now compatible to pacemaker 1.1.9...
    * 0367 FIX: Now using /dev/null instead of closing stdin in linux agent...
    * 0342 FIX: postgres_stat_database: make agent compatible with PostgreSQL 8.4.x...
    * 0343 FIX: postgres_sessions: make agent plugin compatible with PostgreSQL 9.2...
    * 0369 FIX: cups_queues: Fixed bug checking the last queue reported by agent...
    * 0370 FIX: brocade_mlx_module*: Improved output of checks
    * 0372 FIX: megaraid_ldisks: Ignoring adapters without configured logical disks...
    * 0345 FIX: Linux agent: fix detaching of background plugins...
    * 0378 FIX: agent_vsphere.pysphere: Trying to deal with permissions only on some guests/hosts
    * 0245 FIX: Inline SNMP no longer throws an exception when using SNMPv3 credentials...
    * 0380 FIX: jolokia_metrics.mem: PNP-Template now handles non existant max values...
    * 0381 FIX: win_printers: Fixed creation of duplicate services...
    * 0347 FIX: smart.stats: Remove duplicate disks...
    * 0349 FIX: winperf.cpuusage: update man page: this check is deprecated
    * 0383 FIX: solaris_mem: Is now compatible to more systems...
    * 0109 FIX: cisco_fantray: Prevent inventory for not available fans
    * 0110 FIX: cisco_fru_power:  Prevent inventory for not available FRUs
    * 0350 FIX: nfsmounts: correctly handle mount points with spaces...
    * 0387 FIX: df*: Negative filesystem space levels get a more clear text in check output...
    * 0351 FIX: local: Catch invalid state codes and map to 3 (UNKNOWN)...
    * 0397 FIX: mrpe: tolerate performance variable names with spaces...
    * 0399 FIX: check_ftp: cleanup configuration via WATO, remove Hostname field...
    * 0435 FIX: esx_vsphere_sensors: Fix garbled output in case of placeholder VMs...
    * 0251 FIX: agent_vsphere / check_mk agent: fixed outdated systemtime of check_mk agent...
    * 0439 FIX: postfix_mailq: Linux agent better detects Postfix installation...
    * 0440 FIX: heartbeat_crm: Inventory more gracefully handles case where agent output is invalid...
    * 0113 FIX: blade_blades: Now only make inventory for blades that are powered on...
    * 0441 FIX: megaraid_bbu: Fix several false alarms and cases where inventory failed
    * 0442 FIX: dell_om_disks: Treat global hot spare disks as OK, instead of WARN...
    * 0443 FIX: brocade_fcport: cope with firmware that does not provide speed information...
    * 0322 FIX: timemachine: Check now also works if there are spaces in the name of the backup volume or the hostname
    * 0253 FIX: windows agent: fixed crash on processing eventlog records...
    * 0403 FIX: mem.used: Prefer statgrab on FreeBSD for supporting more than 4GB...
    * 0404 FIX: cups_queues: fix exception in case of alternative time format...
    * 0444 FIX: timemachine: do not inventorize check when timemachine is not used
    * 0116 FIX: cisco_vpn_tunnel: Fixed typo that lead to an exception
    * 0118 FIX: stulz_humidity: Fixed coloring in pnp template...
    * 0119 FIX: stulz_humidity: Fixed lower thresholds...
    * 0565 FIX: windows_updates: fix for some cases when forced_reboot is not set
    * 0255 FIX: windows_agent: now able to handle the removal of local/plugin scripts during runtime...
    * 0447 FIX: fortigate_memory: Fix inventory, do not add check if no info available...
    * 0567 FIX: apc_symmetra: transformation from old tuple to new dict format fixed and improved
    * 0432 FIX: stulz_humidity: Fixed syntax error...
    * 0120 FIX: stulz_humidity, apc_humidity: Fixed bug while processing check params...
    * 0460 FIX: endless waiting for printer queues fixed...
    * 0260 FIX: Fixed incorrect formatting of checks with long output...
    * 0261 FIX: df_netapp32 / df_netapp: Fixed bug with negative size in check output...
    * 0262 FIX: ps: Now able to skip disabled "Process Inventory" rules...
    * 0264 FIX: printer_supply_ricoh: now reports correct filling levels...
    * 0575 FIX: cmciii_lcp_airin, cmciii_lcp_airout, cmciii_lcp_waterin, cmciii_lcp_waterout: improved handling of warning state...
    * 0272 FIX: if checks: port type 56 (fibrechannel) is no longer inventorized per default...
    * 0577 FIX: fileinfo.groups: new date pattern is now available for inventory check as well
    * 0688 FIX: winperf_msx_queues: Support output of Exchange 2013...
    * 0578 FIX: zypper: check is always registered as soon as mk_zypper plugin detects zypper tool...
    * 0689 FIX: postgres_sessions: fix empty agent section in case of 0 sessions...
    * 0579 FIX: veeam_client: fix for case when no StopTime section in agent output
    * 0692 FIX: fileinfo: Avoid duplicate entries in Solaris agent...
    * 0693 FIX: hpux_lvm: avoid problem when alternative vgdisplay is installed...
    * 0708 FIX: ntp.time, ntp: avoid DNS lookups in NTP queries and avoid timeouts...
    * 0277 FIX: solaris agent: ntp now able to work with ntpd and xntpd...
    * 0279 FIX: check_mk_agent.solaris: removed proc section from statgrab...
    * 0281 FIX: statgrab_net.ctr: only inventorize interfaces with actual traffic...
    * 0582 FIX: cisco_sys_mem: check now has a man page and a new WATO integration
    * 0667 FIX: oracle_asm_diskgroup: Now really uses the generic filesystem levels...
    * 0555 FIX: snmp_uptime: no longer fails if uptime is < 1 seconds
    * 0136 FIX: cisco_fru_power: Prevent inventory of not exsisting devices
    * 0557 FIX: check_mk_agent.solaris: removed section statgrab mem...
    * 0673 FIX: zfsget: Fixed broken check - was not compatible to current agent output of "df"
    * 0719 FIX: postfix_mailq: fix Linux agent in case of ssmtp being installed
    * 0584 FIX: agent_vsphere: special agent now handles non-standard https port correctly...
    * 0585 FIX: check_mk_agent.linux: more efficient handling of cups printer queues...
    * 0703 FIX: brocade_mlx: omit inventory of cpu and memory on more states...
    * 0137 FIX: Fixed printer_pages...
    * 0587 FIX: if64: problems resolved when running as a clustered service...
    * 0563 FIX: windows agent: now able to process perl scripts...
    * 0729 FIX: esx_vsphere_hostsystem: fixed incorrect status label (not state)...
    * 0142 FIX: winperf_if: treat unknown packets no longer as error packets
    * 0593 FIX: zypper: agent plugin and check now lead to UNKNOWN result in case of repo problems
    * 0758 FIX: check_sql: Fixed monitoring of stored procedures with oracle
    * 0599 FIX: esx_vsphere_datastores: provisioning levels in WATO are no longer limited to 101%
    * 0737 FIX: megaraid_ldisks: now able to handle "No Virtual Drive Configured" states...
    * 0763 FIX: hpux_if: Fixed exception during parsing of provided data on some systems...

    Multisite:
    * 0371 Added log class filter to hostsvcevents view
    * 0352 Avoid Livestatus connections on pages that do not need them...
    * 0390 Added an icon selector to the view editor...
    * 0391 Added sorter / filter for host/service service levels...
    * 0247 New mkp package for web applications: iNag / nagstatus / nagios status.dat...
    * 0429 Implemented role permissions for dashboards...
    * 0430 It is now possible to define custom time ranges in PNP graph search...
    * 0449 Show all custom variables of hosts and services in the detail views...
    * 0665 Added mail notificaton method to custom user notification dialog...
    * 0123 New time range filter for Downtimes and Comments...
    * 0683 New column painter for the last time a service was OK...
    * 0561 quicksearch: now able to search with multiple filters...
    * 0748 Also custom views now have permissions...
    * 0302 FIX: Fixed highlight of choosen elements in foldertee/views snapin in Chrome/IE
    * 0239 FIX: Fixed incorrect html formatting when displaying host or service comments...
    * 0307 FIX: Increased performance of multisite GUI with a large userbase...
    * 0312 FIX: Hiding views related to not existing datasources, like the EC now...
    * 0325 FIX: Removed CSV export icon from availability views...
    * 0327 FIX: Most forms did now work with "Profile Requests" enabled...
    * 0333 FIX: Fixed too long page title during performing several actions...
    * 0356 FIX: Fixed exception caused by utf8 chars in tooltip text...
    * 0368 FIX: Generating selection id is hopefully now compatible to more systems...
    * 0374 FIX: Fixed syntax error in exception handler of LDAP search code...
    * 0375 FIX: LDAP: Now handling user-ids with umlauts...
    * 0246 FIX: brocade_fcport: fixed error in pnp-template...
    * 0393 FIX: LDAP: Enabled paged LDAP search by default now with a page size of 1000...
    * 0394 FIX: LDAP: Auth expiration plugin now checks users for being disabled (in AD)...
    * 0436 FIX: Fix broken Site status switching via sidebar snapin...
    * 0420 FIX: LDAP: Roles/Groups are now synced even if case of DNs do not match...
    * 0421 FIX: UserDB: Fixed lost passwords when changing users in large user databases...
    * 0423 FIX: Users are not logged out anymore during changing their own passwords...
    * 0424 FIX: Improved error handling in case of incorrect auth config in distributed WATO environments
    * 0425 FIX: Fix login loop bug in distributed environments with different auth secrets
    * 0117 FIX: Availability button is now visible for users without the right to edit views
    * 0431 FIX: LDAP: Fixed group syncrhonisation when nested group sync is enabled
    * 0122 FIX: Multisite view editor not longer throwing a exception when loading views from other users
    * 0569 FIX: recurring updates of serial numbers of disabled ldap users fixed...
    * 0676 FIX: Move view "Stale services" to Problems folder
    * 0270 FIX: Multisite host tag filter: Now uses exact match...
    * 0273 FIX: Fixed exceptions when modifying / cloning views...
    * 0274 FIX: Fixed exception when view title or description was missing
    * 0278 FIX: Fixed bookmark icon images for non-english user languages...
    * 0670 FIX: LDAP: Fixed sync when non lower case attributes are configured...
    * 0671 FIX: LDAP: Disable logging of password changes received from LDAP
    * 0558 FIX: availability: fixed exception on specific filter settings...
    * 0712 FIX: Fix multiple groups with same tag when grouping hosts after a tag...
    * 0738 FIX: csv_export: now able to handle umlauts in download filenames...
    * 0762 FIX: Fixed availability filters not opening in IE7

    WATO:
    * 0308 Multisite can now set rotation view permissions for NagVis...
    * 0329 Removed Distributed WATO peer mode...
            NOTE: Please refer to the migration notes!
    * 0244 New features for WATO page Backup & Restore...
    * 0382 Active HTTP check now supports multiline regexp matching...
    * 0112 Explicit mapping of clustered services can now be done with WATO...
    * 0437 Convert WATO rule for debug_log into simple Checkbox...
    * 0428 Changed user profiles (e.g. pw changes) are now replicated in distributed setups...
    * 0114 User Custom Attributes can now be exported to the core...
    * 0448 New button in WATO service list for displaying check parameters...
    * 0454 Add output of traceroute to host diagnostic page
    * 0677 Make title of tags and tag groups localizable...
    * 0685 Distributed WATO now disabled WATO on slave sites per default...
    * 0687 New summary pages with all settings of a host or service...
    * 0275 WATO "Notify Users" feature: Improved confirmation info...
    * 0134 New option to use expect string in response heads for check_http in wato...
    * 0717 Sort permissions of views, dashboards, commands and snapins alphabetically
    * 0761 New bulk host import mode in WATO...
    * 0057 FIX: Fix exception in WATO host editor on custom tag without topic...
    * 0241 FIX: Improved sorting of WATO folders in dropdown menu...
    * 0019 FIX: Fixed wording in WATO rule for MSSQL check
    * 0242 FIX: Parameters for clustered services can now be configured on the cluster host...
    * 0309 FIX: Trying to prevent read/write conflicts with a large user base...
    * 0311 FIX: Fixed "Inventory failed" message when trying an inventory on clusters via WATO...
    * 0330 FIX: Improved performance of WATO slave push with a large user base...
    * 0331 FIX: LDAP diagnostic LOG can now have the $OMD_SITE$ macro configured via WATO...
    * 0332 FIX: Own host tag groups without topics resulted in two groups "Host tags" in the rule editor
    * 0361 FIX: The page linked by "new rule" can now be bookmarked again
    * 0341 FIX: Avoid rare exception in WATO when deleting a host...
    * 0376 FIX: LDAP: Default configuration of attributes is reflected within WATO now
    * 0346 FIX: Fix folder visibility in WATO for unpriviledged users...
    * 0385 FIX: Better error handling for invalid service regex in rule conditions...
    * 0389 FIX: Showing LDAP settings on site specific global settings page now...
    * 0400 FIX: WATO BI editor now supports percentages for count_ok...
    * 0392 FIX: LDAP: Improved error messages of LDAP configuration test...
    * 0415 FIX: LDAP: The LDAP Settings dialog is now disabled when the LDAP Connector is disabled
    * 0416 FIX: When doing user sync on user page rendering, contact group memberships are shown correctly now...
    * 0417 FIX: LDAP: Fixed "Sync-Plugin: Roles" test with OpenLDAP
    * 0248 FIX: Backup & Restore: Snapshot comments now support unicode character...
    * 0418 FIX: LDAP: Fixed broken role sync plugin with OpenLDAP...
    * 0419 FIX: LDAP: The default user profile roles are only assigned to users without roles...
    * 0249 FIX: Backup & Restore: fixed bug when uploading legacy snapshots...
    * 0250 FIX: Fixed error on creating very large WATO snapshots...
    * 0422 FIX: Fixed numbers shown in log entries of bulk inventory...
    * 0252 FIX: ESX vSphere configuration: Fixed non-working configuration parameters...
    * 0456 FIX: Column was too short...
    * 0256 FIX: wato snapshots: snapshot restore no longer fails with older python versions...
    * 0433 FIX: Creating WATO lock during automations (like e.g. master to slave syncs)...
    * 0434 FIX: Fixed wrong count of failed hosts in bulk inventory mode...
    * 0678 FIX: Move two last global settings of Event Console to proper places
    * 0268 FIX: wato inventory: fixed missing services...
    * 0686 FIX: Fix replication with WATO if EC is enabled on master and disabled on slave
    * 0129 FIX: Fixed permission bug in "Edit user profile" dialog....
    * 0269 FIX: brocade_fcport: fixed problem on displaying check_parameters in WATO...
    * 0271 FIX: Fixed sorting in duallist element (two lists with interchangable elements)...
    * 0131 FIX: Error rates for network interfaces can now be set smaller then 0.1 when using Wato....
    * 0690 FIX: Fix language jumping to German when saving user profiles
    * 0666 FIX: Minimum port for the mknotifyd is now 1024 (never use well known ports)...
    * 0559 FIX: WATO snapshots: improved validation of (uploaded) snapshots...
    * 0709 FIX: Fix NoneType has not attribute userdb_automatic_sync bug in D-WATO
    * 0728 FIX: mem.win: fixed bug in WATO configuration rule...
    * 0139 FIX: ldap sync: syncing if rules against ldap is not longer case sensitiv
    * 0736 FIX: WATO backup and restore: improved error handling...

    Notifications:
    * 0362 sms: now searching PATH for sendsms and smssend commands...
    * 0684 New notification variables NOTIFY_LASTSERVICEOK and NOTIFY_LASTHOSTUP...
    * 0711 New rules based notifications...
    * 0713 New bulk notifications...
    * 0108 FIX: Prevent service notification on host alerts...
    * 0058 FIX: Fix email notifications containing non-ASCII characters in some situtations...
    * 0133 FIX: Fixed mkeventd notification plugin...
    * 0720 FIX: Fix timeperiod computation with CMC and flexible notifications...

    BI:
    * 0721 Use hard states in BI aggregates...
    * 0714 BI aggregations now also honor scheduled downtimes...
    * 0715 BI aggregates now acknowledgement information...
    * 0669 FIX: Fixed regex matching in BI when using character groups [...]...

    Reporting & Availability:
    * 0018 New option for displaying a legend for the colors used in the timeline...
    * 0405 Add CSV export to availability views...
    * 0338 FIX: Introduce time limit on availability queries...
    * 0681 FIX: Display correct year for availability range for last month in january
    * 0750 FIX: Availability: fix exception when summary is on and some elements have never been OK

    Event Console:
    * 0301 Handling messages of special syslog format correctly...
    * 0388 Moved Event Console related settings to own settings page...
    * 0710 Create a history entry for events that failed their target count...
    * 0749 Allow to restrict visibility of events by their host contacts...
    * 0303 FIX: Old log entries were shown in event history first...
    * 0304 FIX: Escaping several unwanted chars from incoming log messages...
    * 0089 FIX: CSV export of event console was broken...
    * 0359 FIX: Fixed exception in event simulator when one match group did not match
    * 0384 FIX: Trying to prevent problem when restarting mkeventd...
    * 0427 FIX: Fixed exception when handling connections from event unix socket...
    * 0679 FIX: Allow non-Ascii characters in generated events
    * 0680 FIX: Do not allow spaces in host names in event simulator...
    * 0672 FIX: Service item of "Check event state in event console" checks can now be configured...
    * 0590 FIX: mkeventd: fixed encoding of unicode characters in the snmptrap receiver...

    Livestatus:
    * 0337 New header for limiting the execution time of a query...
    * 0276 nagios4 livestatus support...
    * 0335 FIX: Parse state of downtime notification log entries correctly...
    * 0336 FIX: Limit the number of lines read from a single logfile...
    * 0344 FIX: Fix semantics of columns num_services_hard_*...

    Livestatus-Proxy:
    * 0263 FIX: livestatus log table: fixed missing logentries of archived logfiles...


1.2.3i7:
    Core & Setup:
    * 0011 Introduce optional lower limit for predicted levels...
    * 0217 FIX: More verbose error output for SNMP errors on the command line...
    * 0288 FIX: Error messages of datasource programs (e.g. VSphere Agent) are now visible within WATO...
    * 0010 FIX: Fix computation of hour-of-the-day and day-of-month prediction...
    * 0292 FIX: Inline SNMP: Check_MK check helpers are closing UDP sockets now...

    Checks & Agents:
    * 0060 cisco_fantray: new check for monitoring fan trays of Cisco Nexus switches
    * 0061 cisco_cpu: check now recognizes new object cpmCPUTotal5minRev...
    * 0063 veeam_client: new check to monitor status of veeam clients with special agent plugin...
    * 0064 veeam_jobs: new check to monitor the backup jobs of the veeam backup tool...
    * 0047 fritz.conn fritz.config fritz.uptime fritz.wan_if fritz.link: New checks for monitoring Fritz!Box devices...
    * 0027 esx_vsphere_sensors: it is now possible override the state of sensors...
    * 0090 apc_ats_status: New Check for monitoring APC Automatic Transfer Switches
    * 0080 Added new checks for Brocade NetIron MLX switching / routing devices...
    * 0091 apc_ats_output: new check for output measurements on APC ATS devices
    * 0068 check_sql: support for mssql databases included
    * 0208 fileinfo.groups: Added minimum/maximum file size parameters...
    * 0093 check_http: Default service description prefix can be avoided...
    * 0004 df: dynamic filesystem levels now reorder levels automatically...
    * 0069 veeam_client: limits for time since last backup introduced
    * 0214 Logwatch: context lines can now be disabled using nocontext=1...
    * 0038 casa_cpu_mem casa_cpu_temp casa_cpu_util casa_fan casa_power: New checks for casa Cable Modem Termination Systems...
    * 0097 arc_raid_status: New check for Areca RAID controllers
    * 0070 cmciii_lcp_airin cmciii_lcp_airout cmciii_lcp_fans cmciii_lcp_waterflow cmciii_lcp_waterin cmciii_lcp_waterout: new checks for the Rittal CMC-III LCP device
    * 0098 apc_inrow_airflow, apc_inrow_fanspeed, apc_inrow_temp: New checks for APC inrow devices
    * 0099 apc_mod_pdu_modules: New check for APC Modular Power Distribution Unit
    * 0072 cmciii_pu_access cmciii_pu_canbus cmciii_pu_io cmciii_pu_temp: New checks for the Rittal CMC-III PU Unit
    * 0100 juniper_cpu: New check for CPU utilization on Juniper switches
    * 0236 windows_agent: each script can now be configured to run sync / async...
    * 0101 liebert_chiller_status: New check for Liebert Chiller devices
    * 0083 brocade_mlx: Temperature sensors of one module now in one common check...
    * 0008 df: Solaris agent now also supports samfs
    * 0084 brocade_mlx: single checks now instead of sub checks...
    * 0291 winperf_ts_sessions: New check to monitor Microsoft Terminal Server sessions...
    * 0102 modbus_value: New check and Agent to modbus devices...
    * 0013 Solaris Agent: implement cached async plugins and local checks...
    * 0238 vsphere monitoring: new option to skip placeholder vms in agent output...
    * 0016 Linux+Windows agent: allow spooling plugin outputs via files...
    * 0017 local: New state type P for state computation based on perfdata...
    * 0085 brocade_mlx: now handles more different module states...
    * 0024 FIX: cisco_wlc: removed check configuration parameter ap_model...
    * 0003 FIX: ps: Remove exceeding [ and ] in service description when using process inventory...
    * 0037 FIX: checkman browser (cmk -m) was not working properly in network subtree...
    * 0283 FIX: Interface Checks: ignore invalid error counts while interface is down...
    * 0081 FIX: Fixed corruption in SNMP walks created with cmk --snmpwalk...
    * 0286 FIX: esx_vsphrere_counters.ramdisk: Better handling for non existant ramdisks...
    * 0290 FIX: winperf_processor mem.win: Handling no/empty agent responses correctly now...
    * 0293 FIX: esx_vsphere_counters_ramdisk_sizes: Handles ram disk "ibmscratch" by default now
    * 0012 FIX: Solaris Agent: fixed broken fileinfo section...
    * 0297 FIX: mk-job is now also usable on CentOS 5+...
    * 0298 FIX: win_dhcp_pools: Fixed wrong percentage calculation
    * 0237 FIX: tsm_sessions: fixed invalid check output during backups...

    Multisite:
    * 0001 New filters for selecting several host/service-groups at once...
    * 0050 New concept of favorite hosts and services plus matching filters and views...
    * 0211 GUI Notify: Added notify method "popup" to really create popup windows...
    * 0215 Added option to make HTML escape in plugin outputs configurable...
    * 0071 livedump: new option to include contact_groups instead of contacts when dumping configuration
    * 0043 FIX: LDAP: Improved error reporting during synchronisation...
    * 0044 FIX: LDAP: Fixed error with empty groups during non nested group sync...
    * 0045 FIX: LDAP: Fixed error when synchronizing non nested groups to roles...
    * 0046 FIX: Fixed editing contactgroup assignments of hosts or folders with "-" in names...
    * 0049 FIX: Fixed useless I/O during page processing...
    * 0203 FIX: Changed sidebar reload interval to be more random...
    * 0204 FIX: Reduced I/O on logins with access time recording or failed login counts...
    * 0206 FIX: Fixed logwatch permission check when using liveproxy for normal users...
    * 0210 FIX: LDAP: Fixed problem syncing contactgroups of a user with umlauts in CN
    * 0035 FIX: Convert HTTP(S) links in plugin output into clickable icon...
    * 0006 FIX: Checkboxes for hosts/services were missing on modified views...
    * 0284 FIX: Context help toggled on/off randomly...
    * 0285 FIX: Fixed bookmarking of absolute URLs or PNP/NagVis URLs in sidebar snapin...
    * 0296 FIX: Fixed moving of snapins while in scrolled sidebar...

    WATO:
    * 0053 New rule for configuring the display_name of a service...
    * 0216 Supporting float values as SNMP timeout value now...
    * 0082 Improved online help for LDAP connections...
    * 0009 Automatically schedule inventory check after service config change...
    * 0294 Added "services" button to host diagnose page
    * 0048 FIX: Tests on host diagnose page are executed parallel now...
    * 0033 FIX: Fixed problem when saving settings in WATOs host diagnostic page...
    * 0205 FIX: NagVis related permissions of roles can be edited again...
    * 0207 FIX: Explicit communities were not saved in all cases...
    * 0094 FIX: Hide SNMPv3 credentials in WATO...
    * 0212 FIX: Fixed broken site edit page in case a TCP socket has been configured...
    * 0095 FIX: Fixed problem with portnumber in Wato Distributed Monitoring dialog
    * 0213 FIX: LDAP: Various small improvements for handling the LDAP user connector...
    * 0039 FIX: Fixed exception on displaying WATO helptexts in the global settings...
    * 0219 FIX: Fixed display problems in WATO folders with long contact group names
    * 0220 FIX: Added HTML escaping to several global settings attributes...
    * 0234 FIX: Improved handling of interface inventory states / types...
    * 0289 FIX: Renamed "Hosts & Folders" page to "Hosts"
    * 0295 FIX: Fixed problem with new created tag groups with "/" in title...

    Notifications:
    * 0005 Added notification script for sending SMS via mobilant.com...
    * 0032 FIX: Fixed problem when forwarding notification mails in windows...
    * 0218 FIX: Fixed rendering of HTML mails for Outlook (at least 2013)...

    BI:
    * 0287 FIX: Fixed assuming states of services with backslashes in descriptions...

    Reporting & Availability:
    * 0051 Option for showing timeline directly in availability table...
    * 0052 Visual colorization of availability according to levels...
    * 0054 New labelling options for availability table...
    * 0055 Allow grouping by host, host group or service group...
    * 0056 New concept of service periods in availability reporting...
    * 0002 You can now annotate events in the availability reporting...
    * 0014 FIX: Fix styling of tables: always use complete width...
    * 0015 FIX: Fixed summary computation in availability when grouping is used...

    Event Console:
    * 0026 FIX: snmptd_mkevent.py: fixed crash on startup
    * 0036 FIX: Fixed bug where multsite commands did not work properly...

    Livestatus:
    * 0067 livedump: new option to mark the mode at the beginning of the dump and documentation fixes...
    * 0023 FIX: Fixed incorrect starttime of table statehist entries...
    * 0034 FIX: Availability no longer showes incorrect entries when only one logfile exists...
    * 0233 FIX: Fixed missing entries in log file and availability view...


1.2.3i6:
    Core & Setup:
    * 0041 FIX: setup.py now handles non existing wwwuser gracefully...

    Checks & Agents:
    * 0040 Add agent plugin to test local hostname resolving...
    * 0020 FIX: Inventory problem with inventory_processes parameter...

    Multisite:
    * 0000 Improved performance of LDAP sync by refactoring the group sync code

    WATO:
    * 0042 FIX: Removed debug outputs from service inventory...


1.2.3i5:
    Core:
    * Automatically remove duplicate checks when monitoring with Agent+SNMP
       at the same time. TCP based ones have precedence.
    * inventory check of SNMP devices now does scan per default (configurable)
    * FIX: inventory check now honors settings for exit code
    * FIX: avoid exception nodes of cluster have different agent type
    * FIX: continue inventory, if one check does not support it
    * FIX: fix configuration of explicit SNMP community, allow unicode
    * FIX: avoid invalid cache of 2nd and up hosts in bulk inventory
    * FIX: fixed error handling in SNMP scan, inventory check fails now
           if SNMP agent is not responding
    * FIX: Ignore snmp_check_interval cache in interactive situations (e.g.  -nv)
    * FIX: check_mk config generation: on computing the checks parameters
           there is no longer a small chance that existing rules get modified

    Event Console:
    * check_mkevents now available as C binary: check_mkevents_c
    * FIX: use default values for unset variables in actions

    Multisite:
    * Speed-O-Meter: now measure only service checks. Host checks
      are omitted, since they do not really matter and make the
      results less useful when using CMC.
    * Added host aliases filter to some views (host/service search)
    * It is now possible to enforce checkboxes in views upon view loading
      (needs to be confgured per view via the view editor)
    * Wiki Sidebar Snapin: showing navigation and quicksearch. OMD only.
    * Sidebar can now be folded. Simply click somewhere at the left 10 pixels.
    * Foldable sections now have an animated triangle icon that shows the folding state
    * Added new snapin "Folders", which interacts with the views snapin when
      both are enabled. You can use it to open views in a specific folder context
    * LDAP: Added option to make group and role sync plugin handle nested
            groups (only in Active Directory at the moment). Enabling this
	    feature might increase the sync time a lot - use only when really needed.
    * FIX: Fixed encoding problem in webservice column output
    * FIX: Fix output format python for several numeric columns
    * FIX: Fixed searching hosts by aliases/adresses
    * FIX: Remove duplicate entries from Quicksearch
    * FIX: Avoid timed browser reload after execution of exections
    * FIX: Hosttag filter now works in service related views
    * FIX: Added code to prevent injection of bogus varnames
           (This might break code which uses some uncommon chars for varnames)
    * FIX: Fixed computation of perfometer values, which did not care about
           the snmp_check_interval. Simplyfied computation of perfometer values
    * FIX: LDAP: Custom user attributes can now be synced again

    BI:
    * FIX: Fix exception when showing BI tree in reporting time warp
    * FIX: Fixed blue triangle link: would show more aggregations,
       if one name was the prefix of another

    Notifications:
    * Blacklisting for services in the felixble notification system
    * FIX: mail with graph plugin: set explicit session.save_path for php
           Fixes instances where the php command couldn't fetch any graphs

    Checks & Agents:
    * diskstat: removed (ever incorrect) latency computation for Linux
    * statgrab_load: support predictive levels, add perf-o-meter
    * ucd_cpu_load: support predictive levels
    * hpux_cpu, blade_bx_load: support predictive levels, add perf-o-meter,
       make WATO-configable
    * check_sql: Database port can now be explicitly set
    * steelhead_perrs: New check for Rivergate Gateways
    * alcatel_power: Check for power supplies on Alcatel switches
    * qnap_disks: New check for Hardisks in Qnap devices
    * Dell Open Manage: SNNP Checks for Physical Disks, CPU and Memory
    * check_tcp: Now able to set custom service description
    * Apache ActiveMQ: New Special Agent and Check to query ActiveMQ Queues
    * check_ftp: can now be configured via Wato
    * windows_tasks: New check to  monitor the Windows Task Scheduler
    * sensatronics_temp: New check for Sensatronic E4 Temperatur Sensor
    * akcp_sensor_drycontact: New Check for AKCP drycontact Sensors
    * esx_vsphere_vm.heartbeat: Heartbeat status alert level now configurable
    * ps:  new configuration option: handle_count (windows only)
    * FIX: Windows agent: gracefully handle garbled logstate.txt
    * FIX: esx_vsphere_counters: added missing ramdisk type upgradescratch
    * FIX: esx_vsphere_hostsystem: fixed bug in handling of params
    * FIX: local: tolerate invalid output lines
    * FIX: hp_proliant: Correct handling of missing snmp data
    * FIX: logwatch.ec: No longer forwards "I" lines to event console
    * FIX: check_dns: default to querying the DNS server on the localhost itself
    * FIX: ps: do not output perfdata of CPU averaging (use ps.perf for that)
    * FIX: nfsexports: also support systems with rpcbind instead of portmap
    * FIX: ups_in_freq: corrected spelling of service description
    * FIX: ups_bat_temp: renamed service description to "Temperature Battery",
           in order to make it consistent with the other temperature checks
    * FIX: hp_blade_blades: Fixed crash on inventory when receiving
           unexpected snmp data
    * FIX: apache_status: If ReqPerSec and BytesPerSec are not reported by
           the agent, no PNP graphs for them are drawn.
           (This is the case if ExtendedStatus set to Off in Apache config)
    * FIX: oracle_jobs: fixed issues with incorrect column count in check output
    * FIX: if/if64/...: layout fix in PNP template for packets


    WATO:
    * You can now have site-specific global settings when using
      distributed WATO (available in the "Distributed Monitoring")
    * bulk inventory: display percentage in progress bar
    * New option for full SNMP scan in bulk inventory
    * bulk operations now also available when checkboxes are off
    * LDAP: Added test to validate the configured role sync groups
    * LDAP: The sync hooks during activate changes can now be enabled/disabled
      by configuration (Global Settings)
    * Disabled replication type "peer" in site editor.
    * Added "permanently ignore" button to inventory services dialog which 
      links directly to the disabled services view
    * Added diagnose page linked from host edit dialog. This can be used to test
      connection capabilities of hosts
    * The rule "Process inventory" now offers the same configuration options 
      as its manual check equivalent "State and count of processes"
    * New configuration option handle_count (windows only) in the rules
      "Process inventory" and "State and count of processes"
    * FIX: correct display of number of hosts in bulk inventory
    * FIX: nailed down ".siteid" exception when added new site
    * FIX: fixed setting for locking mode from 'ait' to 'wait'
    * FIX: avoid removal of tags from rules when not yet acknowledged
    * FIX: avoid need for apache restart when adding new service levels
    * FIX: fix encoding problem on GIT integration

    Livestatus:
    * Removed "livecheck". It never was really stable. Nagios4 has something
      similar built in. And also the Check_MK Micro Core.
    * table statehist: no longer computes an unmonitored state for hosts and
                       services on certain instances.
                       (showed up as no hosts/services in the multisite gui)
    * table statehist: fixed SIGSEGV chance on larger queries

1.2.3i4:
    Core:
    * Create inventory check also for hosts without services, if they
          have *no* ping tag.

    WATO:
    * Bulk inventory: speed up by use of cache files and doing stuff in
          groups of e.g. 10 hosts at once
    * Multisite connection: new button for cloning a connection

    Checks & Agents:
    * Linux agent RPM: remove dependency to package "time". That package
         is just needed for the binary mk-job, which is useful but not
         neccessary.

    Multisite:
    * FIX: fix broken single-site setups due to new caching

1.2.3i3:
    Core:
    * FIX: fixed typo in core startup message "logging initial states"
    * FIX: livestatus table statehist: fixed rubbish entries whenever
           logfile instances got unloaded

    Livestatus:
    * FIX: check_mk snmp checks with a custom check interval no longer
           have an incorrect staleness value

    Notifications:
    * mkeventd: new notification plugin for forwarding notifications
       to the Event Console. See inline docu in share/check_mk/notification/mkeventd
       for documentation.
    * FIX: cleanup environment from notifications (needed for CMC)

    Checks & Agents:
    * Windows agent: increased maximum plugin output buffer size to 2MB
    * check_icmp: New WATO rule for custom PING checks
    * agent_vsphere: now able to handle < > & ' " in login credentials
    * if/if64 and friends: add 95% percentiles to graphs
    * services: inventory now also matches against display names of services
    * esx_vsphere_hostsystem.multipath: now able to set warn/crit levels
    * cpu_netapp: added Perf-O-Meter and PNP template
    * cisco_cpu: added Perf-O-Meter and PNP template
    * apc_symmetra: add input voltage to informational output
    * agent_vsphere: new debug option --tracefile
    * FIX: windows_agent: fixed bug in cleanup of open thread handles
    * FIX: cups default printer is now monitored again in linux agent
    * FIX: host notification email in html format: fixed formating error
           (typo in tag)
    * FIX: netapp_volumes: better output when volume is missing
    * FIX: winperf_phydisk: handle case where not performance counters are available
    * FIX: check_mk_agent.linux: limit Livestatus check to 3 seconds
    * FIX: esx_vsphere_vm: fixed exception when memory info for vm is missing
    * FIX: esx_vsphere_hostsystem: Fixed typo in check output
    * FIX: psperf.bat/ps: Plugin output processing no longer crashes when
           the ps service is clustered

    Multisite:
    * Filtering in views by Hostalias is possible now too
       (however the filter is not displayed in any standard view - user needs
       to enable it by customizing the needed views himself)
    * FIX: add missing service icons to view "All Services with this descr..."
    * FIX: ldap attribute plugins: fixed crash when parameters are None
    * FIX: avoid duplicate output of log message in log tables
    * FIX: fixed problem with ldap userid encoding
    * FIX: removed state-based colors from all Perf-O-Meters
    * FIX: brocade_fcport pnp-template: fixed incorrect display of average values
    * FIX: all log views are now correctly sorted from new to old

    Livestatus-Proxy:
    * Implement caching of non-status requests (together with Multisite)
    * FIX: fix exception when printing error message
    * FIX: honor wait time (now called cooling period) after failed TCP connection
    * FIX: fix hanging if client cannot accept large chunks (seen on RH6.4)

    WATO:
    * Rule "State and count of processes": New configuration options:
           virtual and resident memory levels
    * Added title of tests to LDAP diagnose table
    * Bulk inventory: new checkbox to only include hosts that have a failed
        inventory check.
    * Bulk inventory: yet another checkbox for skipping hosts where the
        Check_MK service is currently critical
    * New rule: Multipath Count (used by esx_vsphere_hostsystem.multipath)
    * FIX: The rule "State and count of processes" is no longer available
           in "Parameters for inventorized check". This rule was solely
           intented for "Manual checks" configuration
    * FIX: Trying to prevent auth.php errors while file is being updated

1.2.3i2:
    Core:
    * New option -B for just generating the configuration
    * Introduced persistent host address lookup cache to prevent issues
      loading an unchanged configuration after a single address is not resolvable anymore
    * Assigning a service to a cluster host no longer requires a reinventory
    * Setting a check_type or service to ignore no longer requires a reinventory
      Note: If the ignore rule is removed the services will reappear
    * Config creation: The ignore services rule now also applies to custom, active
                       and legacy checks
    * Predictive monitoring: correctly handle spaces in variable names (thanks
       to Karl Golland)
    * New man page browser for console (cmk -m)
    * New option explicit_snmp_communities to override rule based SNMP settings
    * Preparations for significant SNMP monitoring performance improvement
      (It's named Inline SNMP, which is available as special feature via subscriptions)
    * Allow to specify custom host check via WATO (arbitrary command line)
    * Implement DNS caching. This can be disabled with use_dns_cache = False

    Livestatus:
    * new service column staleness: indicator for outdated service checks
    * new host    column staleness: indicator for outdated host checks

    Checks & Agents:
    * esx_hostystem multipath: criticize standby paths only if not equal to active paths
    * mk_logwatch: fixed bug when rewriting logwatch messages
    * check_mk: Re-inventory is no longer required when a service is ignored via rule
    * check_mk: Now possible to assign services to clusters without the need to
                reinventorize
    * lnx_if: Fixed crash on missing "Address" field
    * viprinet_router: Now able to set required target state via rule
    * windows_agent: Now available as 64 bit version
    * agent_vsphere: fix problem where sensors were missing when
      you queried multiple host systems via vCenter
    * cached checks: no longer output cached data if the age of the
                     cache file is twice the maximum cache age
    * windows agent: no longer tries to execute directories
    * fileinfo: no longer inventorize missing files(reported by windows agent)
    * New checks for Brocade fans, temperature and power supplies
    * cluster hosts: removed agent version output from Check_MK service (this
      was misleading for different agent versions on multiple nodes)
    * job check: better handling of unexpected agent output
    * lnx_thermal: Added check for linux thermal sensors (e.g. acpi)
    * hwg_temp: Make WATO-Rule "Room Temperature" match, add man page, graph
                and Perf-O-Meter
    * ps.perf: Support Windows with new plugin "psperf.bat". wmicchecks.bat
               is obsolete now.
    * Special Agent vSphere: support ESX 4.1 (thanks to Mirko Witt)
    * esx_vsphere_object: make check state configurable
    * mk_logwatch: support continuation lines with 'A'. Please refer to docu.
    * mk_oracle: Added plugin for solaris
    * win_netstat: New check for Windows for checking the existance of a UDP/TCP
        connection or listener
    * ps/ps.perf: allow to set levels on CPU util, optional averaging of CPU
    * diskstat: Agent is now also processing data of mmcblk devices
    * qmail: Added check for mailqueue 
    * cisco_locif: removed obsolete and already disabled check completely
    * fc_brocade_port: removed obsolete check
    * fc_brocade_port_detailed: removed obsolete check
    * tsm_stgpool: removed orphaned check
    * vmware_state: removed ancient, now orphaned check. Use vsphere_agent instead.
    * vms_{df,md,netif,sys}: remove orphaned checks that are not needed by the current agent
    * tsm: Added new TSM checks with a simple windows agent plugin
    * windows_agent: now starts local/plugin scripts in separate threads/processes
                     new script parameters cache_age, retry_count, timeout
                     new script caching options "off", "async", "sync"
    * windows_agent: increased maximum local/plugin script output length to 512kB
                     (output buffer now grows dynamically)
    * jolokia_metrics: fixed incorrect plugin output for high warn/crit levels
    * jolokia_metrics.uptime: Added pnp template
    * hyperv: Added a check for checking state changes.
    * df / esx_vsphere_datastore: now able to set absolute levels and levels depending
                                  on total disk space of used and free space
    * cisco_wlc: New check for monitoring cisco wireless lan access points 
    * cisco_wlc_clients: New check for the nummber of clients in a wlc wifi
    * df: Negative integer levels for MB left on a device
    * win_printers: Monitoring of printer queue on a windows printserver
    * cisco_qos: Updated to be able to mintor IOS XR 4.2.1 (on a ASR9K device)
    * New active check, check_form_submit, to submit HTML forms and check the resulting page
    * mk-job: /var/lib/check_mk_agent/job directory is now created with mode 1777 so 
              mk-job can be used by unprivileged users too
    * ADD: etherbox: new check for etherbox (messpc) sensors.
           currently supported: temperature, humidity, switch contact and smoke sensors
    * cisco_wlc_client: now supports low/high warn and crit levels
    * cisco_wlc: now supports configuration options for missing AP
    * agent_vsphere: completely rewritten, now considerably faster
                     vCenter is still queried by old version
    * windows_agent: windows eventlog informational/audit logs now reported with O prefix
    * mk_logwatch: ignored loglines now reported with an "." prefix (if required)
    * apache_status: Nopw also supports multithreaded mpm
    * windows_agent: now able to suppress context messages in windows eventlogs
    * agent_vsphere: completely rewritten, now considerably faster
                     vCenter is still queried by old version
    * windows_agent: windows eventlog informational/audit logs now reported with O prefix
    * mk_logwatch: ignored loglines now reported with an "." prefix (if required)
    * check_mk-if.pnp: fixed bug with pnp template on esx hosts without perfdata
    * jolokia checks (JVM): uptime, threads, sessions, requests, queue
      now configurable via WATO
    * vSphere checks: secret is not shown to the user via WATO anymore
    * WATO rule to check state of physical switch (currently used by etherbox check)
    * cisco_wlc: Allows to configure handling of missing AP
    * logwatch.ec: show logfiles from that we forwarded messages
    * FIX: blade_blades: Fixed output of "(UNKNOWN)" even if state is OK
    * FIX: apache_status: fix exception if parameter is None
    * FIX: hr_mem: handle virtual memory correct on some devices
    * FIX: apache_status agent plugin: now also works, if prog name contains slashes
    * FIX: check_dns: parameter -A does not get an additional string
    * FIX: cisco_qos: Catch policies without post/drop byte information
    * FIX: cisco_qos: Catch policies without individual bandwidth limits
    * FIX: windows_agent: fixed bug on merging plugin output buffers
    * FIX: esx_vsphere_datastores: Fix incomplete performance data and Perf-O-Meter
    * FIX: cleaned up fileinfo.groups pattern handling, manual configuration
      is now possible using WATO
    * FIX: check_mk-ipmi.php: PNP template now displays correct units as delivered
           by the check plugin
    * FIX: check_disk_smb: Remove $ from share when creating service description.
           Otherwise Nagios will not accept the service description.
    * FIX: mrpe: gracefully handle invalid exit code of plugin

    Notifications:
    * notify.py: Matching service level: Use the hosts service level if a
                 service has no service level set
    * notify.py: fixed bug with local notification spooling
    * HTML notifications: Now adding optional links to host- and service names
      when second argument notification script is configured to the base url of the
      monitoring installation (e.g. http://<host>/<site>/ in case of OMD setups)
    * HTML notifications: Added time of state change

    Multisite:
    * Finally good handling of F5 / browser reloads -> no page switching to
      start page anymore (at least in modern browsers)
    * User accounts can now be locked after a specified amount of auth
      failures (lock_on_logon_failures can be set to a number of tries)
    * Column Perf-O-Meter is now sortable: it sorts after the *first*
      performance value. This might not always be the one you like, but
      its far better than nothing.
    * logwatch: Logwatch icon no longer uses notes_url
    * Inventory screen: Host inventory also displays its clustered services
    * Rules: Renamed "Ignored services" to "Disabled services"
             Renamed "Ignored checks" to "Disabled checks"
    * Sorter Host IP address: fixed sorting, no longer uses str compare on ip
    * Views: New: Draw rule editor icon in multisite views (default off)
             Can be activated in global settings
    * New global multisite options: Adhoc downtime with duration and comment
                                    Display current date in dashboard
    * LDAP: Using asynchronous searches / added optional support for paginated
      searches (Can be enabled in connection settings)
    * LDAP: It is now possible to provide multiple failover servers, which are
      tried when the primary ldap server fails
    * LDAP: Supporting posixGroup with memberUid as member attribute
    * LDAP: Added filter_group option to user configuration to make the
    synchonized users filterable by group memberships in directories without
    memberof attributes
    * LDAP: Moved configuration to dedicated page which also provides some
      testing mechanisms for the configuration
    * Added option to enable browser scrollbar to the multisite sidebar (only
      via "sidebar_show_scrollbar = True" in multisite.mk
    * Added option to disable automatic userdb synchronizations in multisite
    * Implemented search forms for most data tables
    * New icons in view footers: export as CSV, export as JSON
    * Availability: new columns for shortest, longest, average and count
    * Editing localized strings (like the title) is now optional when cloning
      views or editing cloned views. If not edited, the views inherit the
      localized strings from their ancestors
    * Added simple problems Dashboard
    * New filter and column painter for current notification number (escalations)
    * Added new painters for displaying host tags (list of tags, single tag
    groups). All those painters are sortable. Also added new filters for tags.
    * Added painters, icon and filters for visualizing staleness information
    * Improved filtering of the foldertree snapin by user permissions (when a user is
      only permitted on one child folder, the upper folder is removed from the
      hierarchy)
    * "Unchecked Services" view now uses the staleness of services for filtering
    * Globe dashlets make use of the parameter "id" to make it possible to
      provide unique ids in the render HTML code to the dashlets
    * Multisite can now track wether or not a user is online, this need to be
      enabled e.g. via Global Settings in WATO (Save last access times of
      users)
    * Added popup message notification system to make it possible to notify
      multisite users about various things. It is linked on WATO Users page at
      the moment. An image will appear for a user in the sidebar footer with
      the number of pending messages when there are pending messages for a user.
      To make the sidebar check for new messages on a regular base, you need
      to configure the interval of sidebar popup notification updates e.g. via
      WATO Global Settings.
    * Event views: changed default horizon from 31 to 7 days
    * New option for painting timestamp: as Unix Epoch time
    * New filters: Host state type and Service state type
    * FIX: better error message in case of exception in SNMP handling
    * FIX: Inventory screen: Now shows custom checks
    * FIX: Fixed locking problem of multisite pages related to user loading/saving
    * FIX: Fixed wrong default settings of view filters in localized multisite
    * FIX: line wrapping of logwatch entries
    * FIX: Fixed button dragging bug when opening the view editor
           (at least in Firefox)

    WATO:
    * Allow to configure check-/retry_interval in second precision
    * Custom user attributes can now be managed using WATO
    * Allow GIT to be used for change tracking (enable via global option)
    * Hosts/Folders: SNMP communities can now be configured via the host
      and folders hierarchy. Those settings override the rule base config.
    * Require unique alias names in between the following elements:
      Host/Service/Contact Groups, Timeperiods and Roles
    * Removed "do not connect" option from site socket editor. Use the
      checkbox "Disable" to disable the site for multisite.
    * Converted table of Event Console Rules to new implementation, make it sortable
    * FIX: do validation of check items in rule editor
    * FIX: More consistent handling of folderpath select in rule editor
    * FIX: Now correctly handling depends_on_tags on page rendering for
           inherited values
    * FIX: Changed several forms from GET to POST to prevent "Request-URI too
           large" error messages during submitting forms
    * FIX: automation snmp scan now adhere rules for shoddy snmp devices
           which have no sys description
    * FIX: Cisco ruleset "Cisco WLC WiFi client connections" has been generalized to
           "WLC WiFi client connections"
    * FIX: Snapshot handling is a little more robust agains manually created
           files in snapshot directory now
    * FIX: Slightly more transparent handling of syntax errors when loading rules.mk

    Notifications:
    * Flexible Notification can now filter service levels
    * FIX: check_tcp corrected order of parameters in definition

    Event Console:
    * New global setting "force message archiving", converts the EC into
      a kind of syslog archive
    * New built-in snmptrap server to directly receive snmp traps
    * FIX: fix layout of filter for history action type
    * FIX: better detect non-IP-number hosts in hostname translation

1.2.3i1:
    Core:
    * Agents can send data for other hosts "piggyback". This is being
      used by the vSphere and SAP plugins
    * New variable host_check_commands, that allows the definition of
      an alternative host check command (without manually defining one)
    * New variable snmp_check_interval which can be used to customize
      the check intervals of SNMP based checks
    * setup: Added missing vars rrd_path and rrdcached_sock
    * new variable check_mk_exit_status: allows to make Check_MK service OK,
      even if host in not reachable.
    * set always_cleanup_autochecks to True per default now
    * check_mk: new option --snmptranslate

    Multisite:
    * New availability view for arbitrary host/service collections
    * New option auth_by_http_header to use the value of a HTTP header
      variable for authentication (Useful in reverse proxy environments)
    * New permission that is needed for seeing views that other users
      have defined (per default this is contained in all roles)
    * New path back to the view after command exection with all
      checkboxes cleared
    * Added plugins to config module to make registration of default values
      possible for addons like mkeventd - reset to default values works now
      correctly even for multisite related settings
    * perfometer: Bit values now using base of 1000
    * Added PNP tempate for check_disk_smb
    * Dashboards can now be configured to be reloaded on resizing
      (automatically adds width/height url parameters)
    * LDAP authentification: New config option "Do not use persistent
                             connections to ldap server"
    * Hosttags and auxiliary tags can now be grouped in topics
    * Fixed output of time in view if server time differs from user time

    Event Console:
    * New rule feature: automatically delete event after actions
    * New filter for maximum service level (minimum already existed)
    * New global setting: hostname translation (allows e.g. to drop domain name)
    * New rule match: only apply rule within specified time period

    Checks & Agents:
    * solaris_mem: New check for memory and swap for Solaris agent
    * agent_vsphere: New VMWare ESX monitoring that uses pySphere and the VMWare
      API in order to get data very efficiently. Read (upcoming) documentation
      for details.
    * new special agent agent_random for creating random monitoring data
    * New checks: windows_intel_bonding / windows_broadcom_bonding
    * Implemented SAP monitoring based on the agent plugin mk_sap. This
      must be run on a linux host. It connects via RFC calls to SAP R/3
      systems to retrieve monitoring information for this or other machines.
    * sap.dialog: Monitors SAP dialog statistics like the response time
    * sap.value: Simply processes information provided by SAP to Nagios
    * openvpn_clients: new check for OpenVPN connections
    * if64_tplink: special new check for TP Link switches with broken SNMP output
    * job: Monitoring states and performance indicators of any jobs on linux systems
    * oracle_asm_diskgroups: Added missing agent plugin + asmcmd wrapper script
    * oracle_jobs: New check to monitor oracle database job execution
    * oracle_rman_backups: New check to monitor state of ORACLE RMAN backups
    * jar_signature: New check to monitor wether or not a jar is signed and
      certificate is not expired
    * cisco_qos: adhere qos-bandwidth policies
    * check_disk_smb: WATO formalization for active check check_disk_smb
    * if.include: new configurable parameters for assumed input and output speed
    * cisco_qos: new param unit:    switches between bit/byte display
                 new param average: average the values over the given minute
                 new params post/drop can be configured via int and float
                 fixed incorrect worst state if different parameters exceed limit
    * logwatch.ec: Added optional spooling to the check to prevent dataloss
      when processing of current lines needs more time than max execution time
    * mounts: ignore multiple occurrances of the same device
    * Linux agent: allow cached local/plugins checks (see docu)
    * mem.include: Linux memory check now includes size of page tables. This
      can be important e.g. on ORACLE systems with a lot of memory
    * windows_agent: Now buffers output before writing it to the socket
                     Results in less tcp packages per call
    * smart.stats: rewrote check. Please reinventorize. Error counters are now
      snapshotted during inventory.
    * smart.temp: add WATO configuration
    * windows_agent: check_mk.ini: new option "port" - specifies agent port
    * winperf_processor: introduce averaging, support predictive levels
    * cpu_util.include: fixed bug when params are set to None
    * predictive levels: fixed bug when existing predictive levels get new options
    * windows_plugin mssql.vbs: No longer queries stopped mssql instances
    * cisco_hsrp: fixed problem when HSRP groups had same ip address
    * winperf_if: hell has frozen over: a new check for network adapters on Windows
    * windows agent: new config section plugins, now able to set timeouts for specific plugins
                     new global config option: timeout_plugins_total
    * lnx_if in Linux agent: force deterministical order of network devices
    * Linux agent: remove obsolete old <<<netif>>> and <<<netctr>>> sections
    * logwatch, logwatch.ec: detect error in agent configuration
    * Linux agent: cups_queues: do not monitor non-local queues (thanks to Olaf Morgenstern)
    * AIX agent: call lparstat with argument 1 1, this give more accurate data
    * Check_MK check: enable extended performance data per default now
    * viprinet checks: New checks for firmware version/update, memory usage, power supply status, 
                       router mode, serialnumber and temperature sensors
    * uptime, snmp_uptime, esx_vsphere_counters.uptime: allow to set lower and upper levels
    * winperf_processor: Now displays (and scales) to number of cpus in pnpgraph
    * mk_postgres plugin: replace select * with list of explicit columns (fix for PG 9.1)
    * lnx_if: show MAC address for interfaces (needs also agent update)
    * winperf_tcp_conn: New check. Displays number of established tcpv4 connections in windows
                        Uses WATO Rule "TCP connection stats (Windows)"
    * windows_agent: fixed timeouts for powershell scripts in local/plugins
    * logwatch: Agent can now use logwatch.d/ to split config to multipe files
    * logwatch: Agent can now rewrite Messages
    * apache_status: New rule: set levels for number of remaining open slots
    * mrpe: handle long plugin output correctly, including performance data
    * cisco_qos: parameters now configurable via WATO

    Notifications:
    * notify.py: unique spoolfiles name no longer created with uuid
    * Warn user if only_services does never match

    Livestatus:
    * Table statehist: Improved detection of vanished hosts and services.
                       Now able to detect and remove nonsense check plugin output
    * FIX: able to handle equal comment_id between host and service
    * livestatus.log: show utf-8 decoding problems only with debug logging >=2
    * livestatus: fixed incorrect output formatting of comments_with_info column

    BI:
    * Integrated availability computing, including nifty time warp feature

    WATO:
    * Configuration of datasource programs via dedicated rules
    * New editor for Business Intelligence rules
    * Rule Editor: Now able to show infeffective rules
    * Valuespec: CascadingDropdown now able to process choice values from functions
    * Removed global option logwatch_forward_to_ec, moved this to the
      logwatch_ec ruleset. With this option the forwarding can now be enabled
      for each logfile on a host
    * Configuration of an alternative host check command
    * Inventory: Display link symbol for ps ruleset
    * New rule for notification_options of hosts and services
    * FIX: Rulesets: correct display of rules within subfolders
    * Remove Notification Command user settings, please use flexible notifications instead


1.2.2p3:
    Core:
    * FIX: get_average(): Gracefully handle time anomlies of target systems
    * FIX: notifications: /var/lib/check_mk/notify directory is now created 
           correctly during setup from tgz file. (Without it notifications
           did not get sent out.)
    * FIX: add missing $DESTDIR to auth.serials in setup.sh

    Checks & Agents:
    * FIX: winperf_processor: fix case where CPU percent is exactly 100%
    * FIX: blade_powerfan: fix mixup of default levels 50/40 -> 40/50
    * FIX: Cleaned up graph rendering of Check_MK services 
    * FIX: zypper: deal with output from SLES 10
    * FIX: zpool_status: Ignoring "No known data errors" text
    * FIX: dmi_sysinfo: Handling ":" in value correctly
    * FIX: check_http: Fixed syntax error when monitoring certificates
    * FIX: check_dns: parameter -A does not get an additional string
    * FIX: diskstat: Fixed wrong values for IO/s computation on linux hosts
    * FIX: blade_healts: Fixed wrong index checking resulting in exceptions
    * FIX: notifications: /var/lib/check_mk/notify directory is now created 
           correctly during setup from tgz file. (Without it notifications
           did not get sent out.)

    Multisite:
    * FIX: LDAP: Disabling use of referrals in active directory configuration
    * FIX: Fixed missing roles in auth.php (in some cases) which resulted in
           non visible pnp graphs and missing nagvis permissions
    * FIX: Fixed label color of black toner perfometers when fuel is low
    * FIX: Fixed wrong default settings of view filters in localized multisite
    * FIX: Fixed exception when enabling sounds for views relying on 
           e.g. alert statistics source
    * FIX: Folder Tree Snapin: make folder filter also work for remote
           folders that do not exist locally
    * FIX: correctly display sub-minute check/retry intervals
    * FIX: fix logic of some numeric sorters
    * FIX: Improved user provided variable validation in view code
    * FIX: Escaping html code in plugin output painters

    WATO:
    * FIX: fix layout of Auxiliary tags table
    * FIX: avoid exception when called first time and first page ist host tags
    * FIX: fix validation of time-of-day input field (24:00)
    * FIX: automation users can now be deleted again (bug was introduced in 1.2.2p1)
    * FIX: fix logwatch pattern analyzer message "The host xyz is not
           managed by WATO." after direct access via snapin
    * FIX: Fixed first toggle of flags in global settings when default is set to True
    * FIX: fix exception and loss of hosts in a folder when deleting all site connections
           of a distributed WATO setup
    * FIX: avoid Python exception for invalid parameters even in debug mode
    * FIX: check_ldap: Removed duplicate "-H" definition
    * FIX: Fixed some output encoding problem in snapshot restore / deletion code
    * FIX: Improved user provided variable validation in snapshot handling code
    * FIX: Improved user provided variable validation in inventory dialog

    Event Console:
    * FIX: apply rewriting of application/hostname also when cancelling events
    * FIX: check_mkevents now uses case insensitive host name matching

    Livestatus:
    * FIX: fixed incorrect output formatting of comments_with_info column
    * FIX: statehist table: fixed memory leak

1.2.2p2:
    Core:
    * FIX: livecheck: fixed handling of one-line plugin outputs and missing \n
           (Thanks to Florent Peterschmitt)

    Checks & Agents:
    * FIX: jolokia_info: ignore ERROR instances
    * FIX: apache_status: use (also) apache_status.cfg instead of apache_status.conf
    * FIX: f5_bigip_vserver: fix wrong OID (13 instead of 1), thanks to Miro Ramza
    * FIX: f5_bigip_psu: handle more than first power supply, thanks to Miro Ramza
    * FIX: ipmi_sensors: ignore sensors in state [NA] (not available)
    * FIX: aix_lvm: handle agents that output an extra header line
    * FIX: zfsget: do not assume that devices begin with /, but mountpoints
    * FIX: ipmi_sensors: handle two cases for DELL correctly (thanks to Sebastian Talmon)
    * FIX: check_dns: enable performance data
    * FIX: free_ipmi: fix name of sensor cache file if hostname contains domain part
    * FIX: ad_replication plugin: Fixed typo (Thanks to Dennis Honke)

    Multisite:
    * List of views: Output the alias of a datasource instead of internal name
    * FIX: fix column editor for join columns if "SERVICE:" is l10n'ed
    * FIX: fix invalid request in livestatus query after reconnect

    WATO:
    * FIX: convert editing of global setting to POST. This avoid URL-too-long
      when defining lots of Event Console actions
    * FIX: LDAP configuration: allow DNs without DC=

    Event Console:
    * FIX: fix icon in events check if host specification is by IP address
    * Renamed "Delete Event" to "Archive Event" to clearify the meaning

    Notifications:
    * FIX: contacts with notifications disabled no longer receive 
           custom notifications, unless forced

1.2.2p1:
    Core:
    * FIX: correctly quote ! and \ in active checks for Nagios
    * FIX: Performing regular inventory checks at configured interval even
           when the service is in problem state
    * Check_MK core now supports umlauts in host-/service- and contactgroup names

    Checks & Agents:
    * FIX: vsphere_agent: fix problems whith ! and \ in username or password
    * FIX: check_mk_agent.aix: fix shebang: was python, must be ksh
    * FIX: cisco_qos: Be compatible to newer IOS-XE versions (Thanks to Ken Smith)
    * FIX: mk_jolokia: Handling spaces in application server instances correctly

    Multisite:
    * FIX: do not remove directories of non-exisant users anymore. This lead to
           a deletion of users' settings in case of an external authentication
           (like mod_ldap).
    * FIX: Fixed handling of dashboards without title in sidebar view snapin
    * FIX: titles and services got lost when moving join-columns in views
    * FIX: Fixed exception during initial page rendering in python 2.6 in special cases
           (Internal error: putenv() argument 2 must be string, not list)

    Livestatus:
    * livestatus.log: show utf-8 decoding problems only with debug logging >=2

    Notifications:
    * FIX: HTML mails: Handle the case where plugin argument is not set
    * FIX: HTML mails: remove undefinded placeholders like $GRAPH_CODE$

    WATO:
    * Improved handling of valuespec validations in WATO rule editor. Displaying a
      warning message when going to throw away the current settings.
    * FIX: fix bug where certain settings where not saved on IE. This was mainly
           on IE7, but also IE8,9,10 in IE7 mode (which is often active). Affected
           was e.g. the nodes of a cluster or the list of services for service
           inventory

1.2.2:
    Core:
    * Added $HOSTURL$ and $SERVICEURL$ to notification macros which contain an
      URL to the host/service details views with /check_mk/... as base.

    Checks & Agents:
    * FIX: blade_bx_load: remove invalid WATO group
    * FIX: lnx_bonding: handle also 802.3ad type bonds

    Notifications:
    * FIX: Removing GRAPH_CODE in html mails when not available
    * Using plugin argument 1 for path to pnp4nagios index php to render graphs
    * Little speedup of check_mk --notify

    Multisite:
    * FIX: Fixed umlaut handling in reloaded snapins

    WATO:
    * FIX: Fix several cases where WATO rule analyser did not hilite all matching rules
    * Added tcp port parameter to SSL certificate check (Thanks to Marcel Schulte)

    Event Console:
    * FIX: Syslog server is now able to parse RFC 5424 syslog messages

1.2.2b7:
    Checks & Agents:
    * FIX: postfix_mailq: fix labels in WATO rule, set correct default levels
    

1.2.2b6:
    Core:
    * FIX: setup: detect check_icmp also on 64-Bit CentOS
           (thanks to あきら) 
    * FIX: setup.sh: create auth.serials, fix permissions of htpasswd
    * FIX: livecheck: now able to handle check output up to 16kB

    Checks & Agents:
    * FIX: apc_symmetra_power: resurrect garble PNP template for 
    * FIX: check_mk_agent.freebsd: remove garble from output
           (Thanks to Mathias Decker)
    * FIX: check_mk-mssql_counters.locks: fix computation, was altogether wrong
    * FIX: check_mk-mssql_counters.transactions: fix computation also
    * check_http: now support the option -L (urlizing the result)
    * Added mem section to Mac OSX agent (Thanks to Brad Davis)
    * FIX: mssql.vbs (agent plugin) now sets auth options for each instance
    * FIX: jolokia_metrics.mem: error when missing max values
    * Make levels for SMART temperature editable via WATO

    Multisite:
    * FIX: fix localization in non-OMD environment
           (thanks to あきら)
    * FIX: hopefully fix computation of Speed-O-Meter
    * Add $SERVICEOUTPUT$ and $HOSTOUTPUT$ to allowed macros for
      custom notes
    * FIX: Writing one clean message to webserver error_log when write fails
    * FIX: Escaping html entities when displaying comment fields
    * FIX: Monitored on site attribute always has valid default value

    Notifications:
    * FIX: fix event type for recoveries
    * FIX: fix custom notifications on older nagios versions
    * FIX: handle case where type HOST/SERVICE not correctly detected
    
    Livestatus:
    * FIX: memory leak when removing downtime / comment 

    WATO:
    * FIX: Removed "No roles assigned" text in case of unlocked role attribute
           in user management dialog
    * FIX: Fix output of rule search: chapters appeared twice sometimes

    Event Console:
    * FIX: check_mkevents: fix usage help if called with illegal options
    * check_mkevents now allows specification of a UNIX socket
      This is needed in non-OMD environments
    * setup.py now tries to setup Event Console even in non-OMD world

1.2.2b5:
    Core:
    * Checks can now omit the typical "OK - " or "WARN -". This text
      will be added automatically if missing.
    * FIX: livecheck: fixed compilation bug
    * FIX: check_mk: convert service description unicode into utf-8
    * FIX: avoid simultanous activation of changes by means of a lock
    
    Checks & Agents:
    * FIX: jolokia_metrics.mem - now able to handle negative/missing max values
    * ADD: tcp_conn_stats: now additionally uses /proc/net/tcp6
    * ADD: wmic_processs: cpucores now being considered when calculating 
           user/kernel percentages. (thanks to William Baum)
    * FIX: UPS checks support Eaton Evolution
    * FIX: windows agent plugin: mssql now exits after 10 seconds

    Notifications:
    * FIX: fixed crash on host notification when contact had explicit services set

    Livestatus:
    * FIX: possible crash with VERY long downtime comments

    WATO:
    * FIX: Fix hiliting of errors in Nagios output
    * FIX: localisation error

    Multisite:
    * FIX: Avoid duplicate "Services" button in host detail views
    * FIX: fix rescheduling icon for services with non-ASCII characters
    * New filter for IP address of a host
    * Quicksearch: allow searching for complete IP addresses and IP
      address prefixes
    * Add logentry class filter to view 'Host- and Service events'

    BI:
    * FIX: fix exception with expansion level being 'None'
    * FIX: speedup for single host tables joined by hostname (BI-Boxes)
    * FIX: avoid closing BI subtree while tree is being loaded

    Event Console:
    * FIX: make hostname matching field optional. Otherwise a .* was
           neccessary for the rule in order to match
    * FIX: event_simulator now also uses case insensitive matches

1.2.2b4:
    Core:
    * FIX: Fix output of cmk -D: datasource programs were missing
    * FIX: allow unicode encoded extra_service_conf
    * FIX: no default PING service if custom checks are defined
    * FIX: check_mk_base: fixed rounding error in get_bytes_human_readable
    * FIX: check_mk: improved support of utf-8 characters in extra_service_conf
    * FIX: livestatus: table statehist now able to check AuthUser permissions
    * New configuration variable contactgroup_members

    Checks & Agents:
    * FIX: smart - not trying to parse unhandled lines to prevent errors
    * FIX: winperf_processor - fixed wrong calculations of usage
    * FIX: WATO configuration of filesystem trends: it's hours, not days!
    * FIX: mysql: fixed crash on computing IO information
    * FIX: diskstat: fix local variable 'ios_per_sec' referenced before assignment
    * FIX: multipath: ignore warning messages in agent due to invalid multipath.conf
    * FIX: megaraid_bbu: deal with broken output ("Adpater"), found in Open-E
    * FIX: megaraid_pdisk: deal with special output of Open-E
    * FIX: jolokia_metrics.mem: renamed parameter totalheap to total
    * FIX: megaraid_bbu: deal with broken output ("Adpater")
    * FIX: check_ldap: added missing host address (check didn't work at all)
    * FIX: check_ldap: added missing version option -2, -3, -3 -T (TLS)
    * FIX: mssql: Agent plugin now supports MSSQL Server 2012
    * FIX: hr_mem: fix max value in performance data (thanks to Michaël COQUARD)
    * FIX: f5_bigip_psu: fix inventory function (returned list instead of tuple)
    * FIX: mysql.connections: avoid crash on legacy agent output
    * FIX: tcp_conn_stats: use /proc/net/tcp instead of netstat -tn. This
           should avoid massive performance problems on system with many
           connections
    * Linux agent: limit netstat to 10 seconds
    * ps: Allow %1, %2, .. instead of %s in process_inventory. That allows
      reordering of matched groups
    * FIX: f5_bigip_psu - fixed inventory function
    * FIX: printer_supply - fixed inventory function for some kind of OKI printers

    Multisite:
    * FIX: Fixed problem with error during localization scanning
    * FIX: Fixed wrong localization right after a user changed its language
    * FIX: Improved handling of error messages in bulk inventory
    * FIX: fixed focus bug in transform valuespec class
    * FIX: stop doing snapin refreshes after they have been removed
    * FIX: sidebar snapins which refresh do not register for restart detection anymore
    * FIX: fix user database corruption in case of a race condition
    * FIX: added checks wether or not a contactgroup can be deleted
    * FIX: Avoid deadlock due to lock on contacts.mk in some situations
    * Changed sidebar snapin reload to a global interval (option:
      sidebar_update_interval), defaults to 30 seconds
    * Sidebar snapins are now bulk updated with one HTTP request each interval

    BI:
    * FIX: fixed invalid links to hosts and services in BI tree view
    * FIX: fix exception in top/down and bottom/up views
    * FIX: fix styling of top/down and bottom/up views (borders, padding)
    * FIX: fix style of mouse pointer over BI boxes
    * FIX: list of BI aggregates was incomplete in some cases
    * FIX: single host aggregations didn't work for aggregations += [...]
    * FIX: top-down and bottom-up was broken in case of "only problems"
    * FIX: BI see_all permission is now working again
    * Do not handle PENDING as "problem" anymore
    * Make titles of non-leaf tree nodes klickable

    WATO:
    * FIX: flexible notification valuespec is now localizable
    * FIX: Alias values of host/service/contact groups need to be set and unique
           within the group
    * FIX: Fixed exception when editing contactgroups without alias
    * FIX: Fix localization of rule options
    * FIX: ValueSpec OptionalDropDown: fix visibility if default is "other"
    * Suggest use default value for filesystem levels that make sense
    * Valuespec: CascadingDropdown now able to process choice values from functions
    * Freshness checking for classical passive Nagios checks (custom_checks)

1.2.2b3:
    Checks & Agents:
    * FIX: Fixed date parsing code ignoring the seconds value in several checks
           (ad_replication, cups_queues, heartbeat_crm, mssql_backup, smbios_sel)
    * FIX: Fixed pnp template for apc_symmetra check when using multiple rrds

    Multisite:
    * FIX: Removed uuid module dependency to be compatible to python < 2.5
    * FIX: remove Javascript debug popup from multi-string input fields
    * FIX: list of strings (e.g. host list in rule editor) didn't work anymore

1.2.2b2:
    Checks & Agents:
    * Added dynamic thresholds to the oracle_tablespace check depending on the
      size of the tablespaces.

    BI:
    * FIX: fix exception in BI-Boxes views of host groups
    * FIX: fix problem where BI-Boxes were invisible if not previously unfolded

    Event Console:
    * FIX: support non-Ascii characters in matching expressions. Note:
           you need to edit and save each affected rule once in order
           to make the fix work.
    * FIX: Fixed exception when logging actions exectuted by mkeventd
    * FIX: etc/init.d/mkeventd flush did not work when mkeventd was stopped

    Multisite:
    * FIX: Fixed several minor IE7 related layout bugs
    * FIX: title of pages was truncated and now isn't anymore
    * Cleanup form for executing commands on hosts/services

    WATO:
    * FIX: Fixed layout of rulelist table in IE*
    * FIX: Fixed adding explicit host names to rules in IE7
    * Add: Improved navigation convenience when plugin output contains [running on ... ]

1.2.2b1:
    Core:
    * cmk --notify: added notification script to generate HTML mails including
      the performance graphs of hosts and services
    * cmk --notify: added the macros NOTIFY_LASTHOSTSTATECHANGE, NOTIFY_HOSTSTATEID,
      NOTIFY_LASTSERVICESTATECHANGE, NOTIFY_SERVICESTATEID, NOTIFY_NOTIFICATIONCOMMENT,
      NOTIFY_NOTIFICATIONAUTHOR, NOTIFY_NOTIFICATIONAUTHORNAME, NOTIFY_NOTIFICATIONAUTHORALIAS
    * FIX: more robust deletion of precompiled files to ensure the correct 
      creation of the files (Thanks to Guido Günther)
    * FIX: Inventory for cluster nodes who are part of multiple clusters 
    * cmk --notify: added plugin for sms notification
    * FIX: precompiled checks: correct handling of sys.exit() call when using python2.4 
    * cmk --notify: improved logging on wrong notification type
    * RPM: Added check_mk-agent-scriptless package (Same as normal agent rpm,
      but without RPM post scripts)

    Checks & Agents:
    * winperf_processor now outputs float usage instead of integer
    * FIX: mssql_counters.file_sizes - Fixed wrong value for "Log Files" in output
    * FIX: drbd: Parameters for expected roles and disk states can now be set to 
           None to disable alerting on changed values
    * printer_supply_ricoh: New check for Ricoh printer supply levels
    * jolokia_metrics.mem: now supports warn/crit levels for heap, nonheap, totalheap
    * jolokia_metrics.mem: add dedicated PNP graph
    * FIX: logwatch.ec: use UNIX socket instead of Pipe for forwarding into EC 
    * FIX: logwatch.ec: fixed exception when forwarding "OK" lines
    * FIX: logwatch.ec: fixed forwarding of single log lines to event console
    * Improved performance of logwatch.ec check in case of many messages
    * livestatus_status: new check for monitoring performance of monitoring
    * FIX: diskstat.include: fix computation of queue length on windows
      (thanks to K.H. Fiebig)
    * lnx_bonding: new check for bonding interfaces on Linux
    * ovs_bonding: new check for bonding interfaces on Linux / Open vSwitch
    * if: Inventory settings can now be set host based
    * FIX: lnx_bonding/ovs_bonding: correct definition of bonding.include
    * Add: if check now able to handle interface groups  (if_groups)
    * Add: New check for DB2 instance memory levels
    * Add: winperf_phydisk can now output IOPS
    * Add: oracle_tablespace now with flexible warn/crit levels(magic number)
    
    Livestatus:
    * Add: new column in hosts/services table: comments_with_extra_info
    Adds the entry type and entry time

    Multisite:
    * Added comment painter to notification related views
    * Added compatibility code to use hashlib.md5() instead of md5.md5(), which
      is deprecated in python > 2.5 to prevent warning messages in apache error log
    * Added host filter for "last host state change" and "last host check"
    * FIX: Preventing autocomplete in password fields of "edit profile" dialog
    * The ldap member attribute of groups is now configruable via WATO
    * Added option to enforce lower User-IDs during LDAP sync
    * Improved debug logging of ldap syncs (Now writing duration of queries to log)
    * Displaying date/time of comments in comment icon hover menu (Please
      note: You need to update your livestatus to current version to make this work)
    * FIX: Making "action" context link unclickable during handling actions / confirms

    BI:
    * Use Ajax to delay rendering of invisible parts of the tree (this
      saves lots of HTML code)

    WATO:
    * Added hr_mem check to the memory checkgroup to make it configurable in WATO
    * Make page_header configurable in global settings
    * FIX: Fixed some typos in ldap error messages
    * FIX: Fixed problem on user profile page when no alias set for a user
    * FIX: list valuespecs could not be extended after once saving
    * FIX: fix title of foldable areas contained in list valuespecs
    * FIX: Fixed bug where pending log was not removed in multisite setup
    * FIX: Fixed generation of auth.php (Needed for NagVis Multisite Authorisation)
    * FIX: Fixed missing general.* permissions in auth.php on slave sites in 
      case of distributed WATO setups
    * Added oracle_tablespaces configuration to the application checkgroup
    * FIX: Fixed synchronisation of mkeventd configs in distributed WATO setups
    * FIX: "Sync & Restart" did not perform restart in distributed WATO setups
    * FIX: Fixed exception in editing code of ldap group to rule plugin
    * FIX: Don't execute ldap sync while performing actions on users page

    Event Console:
    * Added UNIX socket for sending events to the EC
    * Speed up rule matches in some special cases by factor of 100 and more
    * Init-Script: Improved handling of stale pidfiles
    * Init-Script: Detecting and reporting already running processes
    * WATO: Added hook to make the mkeventd reload in distributed WATO setups
      during "activate changes" process
    * Added hook mkeventd-activate-changes to add custom actions to the mkeventd
      "activate changes" GUI function
    * FIX: When a single rule matching raises an exception, the line is now
      matched agains the following rules instead of being skipped. The
      exception is logged to mkeventd.log

1.2.1i5:
    Core:
    * Improved handling of CTRL+C (SIGINT) to terminate long runnining tasks 
      (e.g.  inventory of SNMP hosts)
    * FIX: PING services on clusters are treated like the host check of clusters
    * cmk --notify: new environment variable NOTIFY_WHAT which has HOST or SERVICE as value
    * cmk --notify: removing service related envvars in case of host notifications
    * cmk --notify: added test code to help developing nitofication plugins.
      Can be called with "cmk --notify fake-service debug" for example

    Checks & Agents:
    * Linux Agent, diskstat: Now supporting /dev/emcpower* devices (Thanks to Claas Rockmann-Buchterkirche)
    * FIX: winperf_processor: Showing 0% on "cmk -nv" now instead of 100%
    * FIX: win_dhcp_pools: removed faulty output on non-german windows 2003 servers 
           with no dhcp server installed (Thanks to Mathias Decker)
    * Add: fileinfo is now supported by the solaris agent. Thanks to Daniel Roettgermann
    * Logwatch: unknown eventlog level ('u') from windows agent treated as warning
    * FIX: logwatch_ec: Added state undefined as priority
    * Add: New Check for Raritan EMX Devices
    * Add: mailman_lists - New check to gather statistics of mailman mailinglists
    * FIX: megaraid_bbu - Handle missing charge information (ignoring them)
    * FIX: myssql_tablespaces - fix PNP graph (thanks to Christian Zock)
    * kernel.util: add "Average" information to PNP graph
    * Windows Agent: Fix startup crash on adding a logfiles pattern, but no logfile specified
    * Windows Agent: check_mk.example.ini: commented logfiles section

    Multisite:
    * FIX: Fixed rendering of dashboard globes in opera
    * When having row selections enabled and no selected and performing
      actions an error message is displayed instead of performing the action on
      all rows
    * Storing row selections in user files, cleaned up row selection 
      handling to single files. Cleaned up GET/POST mixups in confirm dialogs
    * Add: New user_options to limit seen nagios objects even the role is set to see all
    * Fix: On site configaration changes, only relevant sites are marked as dirty
    * Fix: Distributed setup: Correct cleanup of pending changes logfile after "Activate changes"
    * FIX: LDAP: Fixed problem with special chars in LDAP queries when having
    contactgroup sync plugin enabled
    * FIX: LDAP: OpenLDAP - Changed default filter for users
    * FIX: LDAP: OpenLDAP - Using uniqueMember instead of member when searching for groups of a user
    * FIX: LDAP: Fixed encoding problem of ldap retrieved usernames
    * LDAP: Role sync plugin validates the given group DNs with the group base dn now
    * LDAP: Using roles defined in default user profile in role sync plugin processing
    * LDAP: Improved error handling in case of misconfigurations
    * LDAP: Reduced number of ldap querys during a single page request / sync process
    * LDAP: Implemnted some kind of debug logging for LDAP communication
    * FIX: Re-added an empty file as auth.py (wato plugin) to prevent problems during update 

    WATO:
    * CPU load ruleset does now accept float values
    * Added valuespec for cisco_mem check to configure thresholds via WATO
    * FIX: Fixed displaying of tag selections when creating a rule in the ruleeditor
    * FIX: Rulesets are always cloned in the same folder
    * Flexibile notifications: removed "debug notification" script from GUI (you can make it
      executable to be choosable again)
    * Flexibile notifications: added plain mail notification which uses the
      mail templates from global settings dialog

    BI:
    * Added FOREACH_SERVICE capability to leaf nodes
    * Add: Bi views now support debug of livestatus queries

1.2.1i4:
    Core:
    * Better exception handling when executing "Check_MK"-Check. Printing python
      exception to status output and traceback to long output now.
    * Added HOSTTAGS to notification macros which contains all Check_MK-Tags
      separated by spaces
    * Output better error message in case of old inventory function
    * Do object cache precompile for monitoring core on cmk -R/-O
    * Avoid duplicate verification of monitoring config on cmk -R/-O
    * FIX: Parameter --cleanup-autochecks (long for -u) works now like suggested in help
    * FIX: Added error handling when trying to --restore with a non existant file

    Notifications:
    * Fix flexible notifications on non-OMD systems
    
    Checks & Agents:
    * Linux Agent, mk_postgres: Supporting pgsql and postgres as user
    * Linux Agent, mk_postgres: Fixed database stats query to be compatible
      with more versions of postgres
    * apache_status: Modified to be usable on python < 2.6 (eg RHEL 5.x)
    * apache_status: Fixed handling of PIDs with more than 4 numbers
    * Add: New Check for Rittal CMC PSM-M devices
    * Smart plugin: Only use relevant numbers of serial
    * Add: ibm_xraid_pdisks - new check for agentless monitoring of disks on IBM SystemX servers.
    * Add: hp_proliant_da_cntlr check for disk controllers in HP Proliant servers
    * Add: Check to monitor Storage System Drive Box Groups attached to HP servers
    * Add: check to monitor the summary status of HP EML tape libraries
    * Add: apc_rackpdu_status - monitor the power consumption on APC rack PDUs
    * Add: sym_brightmail_queues - monitor the queue levels on Symantec Brightmail mail scanners.
    * Add: plesk_domains - List domains configured in plesk installations
    * Add: plesk_backups - Monitor backup spaces configured for domains in plesk
    * Add: mysql_connections - Monitor number of parallel connections to mysql daemon
    * Add: flexible notifcations: filter by hostname
    * New script multisite_to_mrpe for exporting services from a remote system
    * FIX: postgres_sessions: handle case of no active/no idle sessions
    * FIX: correct backslash representation of windows logwatch files
    * FIX: postgres_sessions: handle case of no active/no idle sessions
    * FIX: zfsget: fix exception on snapshot volumes (where available is '-')
    * FIX: zfsget: handle passed-through filesystems (need agent update)
    * FIX: loading notification scripts in local directory for real
    * FIX: oracle_version: return valid check result in case of missing agent info
    * FIX: apache_status: fixed bug with missing 'url', wrote man page
    * FIX: fixed missing localisation in check_parameteres.py 
    * FIX: userdb/ldap.py: fixed invalid call site.getsitepackages() for python 2.6
    * FIX: zpool_status: fixed crash when spare devices were available
    * FIX: hr_fs: handle negative values in order to larger disks (thanks to Christof Musik)
    * FIX: mssql_backup: Fixed wrong calculation of backup age in seconds


    Multisite:
    * Implemented LDAP integration of Multisite. You can now authenticate your
      users using the form based authentication with LDAP. It is also possible
      to synchronize some attributes like mail addresses, names and roles from
      LDAP into multisite.
    * Restructured cookie auth cookies (all auth cookies will be invalid
      after update -> all users have to login again)
    * Modularized login and cookie validation
    * Logwatch: Added buttons to acknowledge all logs of all hosts or really
      all logs which currently have a problem
    * Check reschedule icon now works on services containing an \
    * Now showing correct representation of SI unit kilo ( k )
    * if perfometer now differs between byte and bit output
    * Use pprint when writing global settings (makes files more readable)
    * New script for settings/removing downtimes: doc/treasures/downtime
    * New option when setting host downtimes for also including child hosts
    * Option dials (refresh, number of columns) now turnable by mouse wheel
    * Views: Commands/Checkboxes buttons are now activated dynamically (depending on data displayed)
    * FIX: warn / crit levels in if-check when using "bit" as unit
    * FIX: Fixed changing own password when notifications are disabled
    * FIX: On page reload, now updating the row field in the headline
    * FIX: ListOfStrings Fields now correctly autoappend on focus
    * FIX: Reloading of sidebar after activate changes
    * FIX: Main Frame without sidebar: reload after activate changes
    * FIX: output_format json: handle newlines correctly
    * FIX: handle ldap logins with ',' in distinguished name
    * FIX: quote HTML variable names, fixes potential JS injection
    * FIX: Sidebar not raising exceptions on configured but not available snapins
    * FIX: Quicksearch: Fixed Up/Down arrow handling in chrome
    * FIX: Speedometer: Terminating data updates when snapin is removed from sidebar
    * FIX: Views: toggling forms does not disable the checkbox button anymore
    * FIX: Dashboard: Fixed wrong display options in links after data reloads
    * FIX: Fixed "remove all downtimes" button in views when no downtimes to be deleted 
    * FIX: Services in hosttables now use the service name as header (if no custom title set)
    * New filter for host_contact and service_contact
    
    WATO:
    * Add: Creating a new rule immediately opens its edit formular
    * The rules formular now uses POST as transaction method
    * Modularized the authentication and user management code
    * Default config: add contact group 'all' and put all hosts into it
    * Reverse order of Condition, Value and General options in rule editor
    * Allowing "%" and "+" in mail prefixes of contacts now
    * FIX: Fixed generated manual check definitions for checks without items
      like ntp_time and tcp_conn_stats
    * FIX: Persisting changing of folder titles when only the title has changed
    * FIX: Fixed rendering bug after folder editing

    Event Console:
    * Replication slave can now copy rules from master into local configuration
      via a new button in WATO.
    * Speedup access to event history by earlier filtering and prefiltering with grep
    * New builtin syslog server! Please refer to online docu for details.
    * Icon to events of host links to view that has context button to host
    * FIX: remove event pipe on program shutdown, prevents syslog freeze
    * FIX: hostnames in livestatus query now being utf8 encoded
    * FIX: fixed a nastiness when reading from local pipe
    * FIX: fix exception in rules that use facility local7
    * FIX: fix event icon in case of using TCP access to EC
    * FIX: Allowing ":" in application field (e.g. needed for windows logfiles)
    * FIX: fix bug in Filter "Hostname/IP-Address of original event"

    Livestatus:
    * FIX: Changed logging output "Time to process request" to be debug output

1.2.1i3:
    Core:
    * added HOST/SERVICEPROBLEMID to notification macros
    * New configuration check_periods for limiting execution of
      Check_MK checks to a certain time period.

    Checks & Agents:
    * Windows agent: persist offsets for logfile monitoring

    Notifications:
    * fix two errors in code that broke some service notifications

    Event Console:
    * New performance counter for client request processing time
    * FIX: fixed bug in rule optimizer with ranges of syslog priorities

    WATO:
    * Cloning of contact/host/service groups (without members)

    Checks & Agents:
    * logwatch: Fixed confusion with ignore/ok states of log messages
    * AIX Agent: now possible to specify -d flag. Please test :)

1.2.1i2:
    Core:
    * Improved validation of inventory data reported by checks
    * Added -d option to precompiled checks to enable debug mode
    * doc/treasures: added script for printing RRD statistics

    Notifications:
    * New system of custom notification, with WATO support

    Event Console:
    * Moved source of Event Console into Check_MK project 
    * New button for resetting all rule hits counters
    * When saving a rule then its hits counter is always reset
    * New feature of hiding certain actions from the commands in the status GUI
    * FIX: rule simulator ("Try out") now handles cancelling rules correctly
    * New global option for enabling log entries for rule hits (debugging)
    * New icon linking to event views for the event services
    * check_mkevents outputs last worst line in service output
    * Max. number of queued connections on status sockets is configurable now
    * check_mkevents: new option -a for ignoring acknowledged events
    * New sub-permissions for changing comment and contact while updating an event
    * New button for generating test events directly via WATO
    * Allow Event Console to replicate from another (master) console for
      fast failover.
    * Allow event expiration also on acknowledged events (configurable)

    Multisite:
    * Enable automation login with _username= and _secret=, while
      _secret is the content of var/check_mk/web/$USER/automation.secret
    * FIX: Fixed releasing of locks and livestatus connections when logging out
    * FIX: Fixed login/login confusions with index page caching
    * FIX: Speed-o-meter: Fixed calculation of Check_MK passive check invervals
    * Removed focus of "Full name" attribute on editing a contact
    * Quicksearch: Convert search text to regex when accessing livestatus
    * FIX: WATO Folder filter not available when WATO disabled
    * WATO Folder Filter no longer available in single host views
    * Added new painters "Service check command expanded" and
      "Host check command expanded"
    * FIX: Corrected garbled description for sorter "Service Performance data" 
    * Dashboard globes can now be filtered by host_contact_group/service_contact_group
    * Dashboard "iframe" attribute can now be rendered dynamically using the
      "iframefunc" attribute in the dashlet declaration
    * Dashboard header can now be hidden by setting "title" to None
    * Better error handling in PNP-Graph hover menus in case of invalid responses

    Livestatus:
    * Added new table statehist, used for SLA queries
    * Added new column check_command_expanded in table hosts
    * Added new column check_command_expanded in table services
    * New columns livestatus_threads, livestatus_{active,queued}_connections

    BI:
    * Added missing localizations
    * Added option bi_precompile_on_demand to split compilations of
      the aggregations in several fragments. If possible only the needed
      aggregations are compiled to reduce the time a user has to wait for
      BI based view. This optimizes BI related views which display
      information for a specific list of hosts or aggregation groups.
    * Added new config option bi_compile_log to collect statistics about
      aggregation compilations
    * Aggregations can now be part of more than one aggregation group
      (just configure a list of group names instead of a group name string)
    * Correct representation of (!), (!!) and (?) markers in check output
    * Corrected representation of assumed state in box layout
    * Feature: Using parameters for hosttags

    WATO:
    * Added progress indicator in single site WATO "Activate Changes"
    * Users & Contacts: Case-insensitive sorting of 'Full name' column
    * ntp/ntp.time parameters are now configurable via WATO
    * FIX: Implemented basic non HTTP 200 status code response handling in interactive
           progress dialogs (e.g. bulk inventory mode)
    * FIX: Fixed editing of icon_image rules
    * Added support of locked hosts and folders ( created by CMDB )
    * Logwatch: logwatch agents/plugins now with ok pattern support 
    * Valuespec: Alternative Value Spec now shows helptext of its elements
    * Valuespec: DropdownChoice, fixed exception on validate_datatype

    Checks & Agents:
    * New check mssql_counters.locks: Monitors locking related information of
      MSSQL tablespaces
    * Check_MK service is now able to output additional performance data
      user_time, system_time, children_user_time, children_system time
    * windows_updates agent plugin: Fetching data in background mode, caching
      update information for 30 minutes
    * Windows agent: output ullTotalVirtual and ullAvailVirtual (not yet
      being used by check)
    * Solaris agent: add <<<uptime>>> section (thanks to Daniel Roettgermann)
    * Added new WATO configurable option inventory_services_rules for the
      windows services inventory check
    * Added new WATO configurable option inventory_processes_rules for the
      ps and ps.perf inventory
    * FIX: mssql_counters checks now really only inventorize percentage based
      counters if a base value is set
    * win_dhcp_pools: do not inventorize empty pools any more. You can switch
      back to old behaviour with win_dhcp_pools_inventorize_empty = True
    * Added new Check for Eaton UPS Devices
    * zfsget: new check for monitoring ZFS disk usage for Linux, Solaris, FreeBSD
      (you need to update your agent as well)
    * Added new Checks for Gude PDU Units
    * logwatch: Working around confusion with OK/Ignore handling in logwatch_rules
    * logwatch_ec: Added new subcheck to forward all incoming logwatch messages
      to the event console. With this check you can use the Event Console 
      mechanisms and GUIs instead of the classic logwatch GUI. It can be 
      enabled on "Global Settings" page in WATO for your whole installation.
      After enabling it you need to reinventorize your hosts.
    * Windows Update Check: Now with caching, Thanks to Phil Randal and Patrick Schlüter
    * Windows Check_MK Agent: Now able to parse textfiles for logwatch output
    * Added new Checks sni_octopuse_cpu, sni_octopuse_status, sni_octopuse_trunks: These
      allow monitoring Siemens HiPath 3000/5000 series PBX.
    * if-checks now support "bit" as measurement unit
    * winperf_phydisk: monitor average queue length for read/write

1.2.0p5:
    Checks & Agents:
    * FIX: windows agent: fixed possible crash in eventlog section

    BI:
    * FIX: fixed bug in aggregation count (thanks Neil) 

1.2.0p4:
    WATO:
    * FIX: fixed detection of existing groups when creating new groups
    * FIX: allow email addresses like test@test.test-test.com
    * FIX: Fixed Password saving problem in user settings

    Checks & Agents:
    * FIX: postgres_sessions: handle case of no active/no idle sessions
    * FIX: winperf_processor: handle parameters "None" (as WATO creates)
    * FIX: mssql_counters: remove debug output, fix bytes output
    * FIX: mssql_tablespaces: gracefully handle garbled agent output

    Multisite:
    * FIX: performeter_temparature now returns unicode string, because of °C
    * FIX: output_format json in webservices now using " as quotes

    Livestatus:
    * FIX: fix two problems when reloading module in Icinga (thanks to Ronny Biering)

1.2.0p3:
    Mulitisite
    * Added "view" parameter to dashlet_pnpgraph webservice
    * FIX: BI: Assuming "OK" for hosts is now possible
    * FIX: Fixed error in makeuri() calls when no parameters in URL
    * FIX: Try out mode in view editor does not show context buttons anymore
    * FIX: WATO Folder filter not available when WATO disabled
    * FIX: WATO Folder Filter no longer available in single host views
    * FIX: Quicksearch converts search text to regex when accessing livestatus
    * FIX: Fixed "access denied" problem with multisite authorization in PNP/NagVis
           in new OMD sites which use the multisite authorization
    * FIX: Localize option for not OMD Environments

    WATO:
    * FIX: Users & Contacts uses case-insensitive sorting of 'Full name' column  
    * FIX: Removed focus of "Full name" attribute on editing a contact
    * FIX: fix layout bug in ValueSpec ListOfStrings (e.g. used in
           list of explicit host/services in rules)
    * FIX: fix inheritation of contactgroups from folder to hosts
    * FIX: fix sorting of users, fix lost user alias in some situations
    * FIX: Sites not using distritubed WATO now being skipped when determining
           the prefered peer
    * FIX: Updating internal variables after moving hosts correctly
      (fixes problems with hosts tree processed in hooks)

    BI:
    * FIX: Correct representation of (!), (!!) and (?) markers in check output

    Livestatus:
    * FIX: check_icmp: fixed calculation of remaining length of output buffer
    * FIX: check_icmp: removed possible buffer overflow on do_output_char()
    
    Livecheck:
    * FIX: fixed problem with long plugin output
    * FIX: added /0 termination to strings
    * FIX: changed check_type to be always active (0)
    * FIX: fix bug in assignment of livecheck helpers 
    * FIX: close inherited unused filedescriptors after fork()
    * FIX: kill process group of called plugin if timeout is reached
           -> preventing possible freeze of livecheck
    * FIX: correct escaping of character / in nagios checkresult file
    * FIX: fixed SIGSEGV on hosts without defined check_command
    * FIX: now providing correct output buffer size when calling check_icmp 

    Checks & Agents:
    * FIX: Linux mk_logwatch: iregex Parameter was never used
    * FIX: Windows agent: quote '%' in plugin output correctly
    * FIX: multipath check now handles '-' in "user friendly names"
    * New check mssql_counters.locks: Monitors locking related information of
      MSSQL tablespaces
    * FIX: mssql_counters checks now really only inventorize percentage based
      counters if a base value is set
    * windows_updates agent plugin: Fetching data in background mode, caching
      update information for 30 minutes
    * FIX: netapp_vfiler: fix inventory function (thanks to Falk Krentzlin)
    * FIX: netapp_cluster: fix inventory function
    * FIX: ps: avoid exception, when CPU% is missing (Zombies on Solaris)
    * FIX: win_dhcp_pools: fixed calculation of perc_free
    * FIX: mssql_counters: fixed wrong log size output

1.2.0p3:
    Multisite:
    * Added "view" parameter to dashlet_pnpgraph webservice

    WATO:
    * FIX: It is now possible to create clusters in empty folders
    * FIX: Fixed problem with complaining empty ListOf() valuespecs

    Livestatus:
    * FIX: comments_with_info in service table was always empty

1.2.1i1:
    Core:
    * Allow to add options to rules. Currently the options "disabled" and
      "comment" are allowed. Options are kept in an optional dict at the
      end of each rule.
    * parent scan: skip gateways that are reachable via PING
    * Allow subcheck to be in a separate file (e.g. foo.bar)
    * Contacts can now define *_notification_commands attributes which can now
      override the default notification command check-mk-notify
    * SNMP scan: fixed case where = was contained in SNMP info
    * check_imap_folder: new active check for searching for certain subjects
      in an IMAP folder
    * cmk -D shows multiple agent types e.g. when using SNMP and TCP on one host

    Checks & Agents:
    * New Checks for Siemens Blades (BX600)
    * New Checks for Fortigate Firewalls
    * Netapp Checks for CPU Util an FC Port throughput
    * FIX: megaraid_pdisks: handle case where no enclosure device exists
    * FIX: megaraid_bbu: handle the controller's learn cycle. No errors in that period.
    * mysql_capacity: cleaned up check, levels are in MB now
    * jolokia_info, jolokia_metrics: new rewritten checks for jolokia (formerly
      jmx4perl). You need the new plugin mk_jokokia for using them
    * added preliminary agent for OpenVMS (refer to agents/README.OpenVMS) 
    * vms_diskstat.df: new check file usage of OpenVMS disks
    * vms_users: new check for number of interactive sessions on OpenVMS
    * vms_cpu: new check for CPU utilization on OpenVMS
    * vms_if: new check for network interfaces on OpenVMS
    * vms_system.ios: new check for total direct/buffered IOs on OpenVMS
    * vms_system.procs: new check for number of processes on OpenVMS
    * vms_queuejobs: new check for monitoring current VMS queue jobs
    * FIX: mssql_backup: Fixed problems with datetime/timezone calculations
    * FIX: mssql agent: Added compatibility code for MSSQL 9
    * FIX: mssql agent: Fixed connection to default instances ("MSSQLSERVER")
    * FIX: mssql agent: Fixed check of databases with names starting with numbers
    * FIX: mssql agent: Fixed handling of databases with spaces in names
    * f5_bigip_temp: add performance data
    * added perf-o-meters for a lot of temperature checks
    * cmctc_lcp.*: added new checks for Rittal CMC-TC LCP
    * FIX: diskstat (linux): Don't inventorize check when data empty
    * Cisco: Added Check for mem an cpu util
    * New check for f5 bigip network interfaces
    * cmctc.temp: added parameters for warn/crit, use now WATO rule
      "Room temperature (external thermal sensors)"
    * cisco_asa_failover: New Check for clustered Cisco ASA Firewalls 
    * cbl_airlaser.status: New Check for CBL Airlaser IP1000 laser bridge.
    * cbl_airlaser.hardware: New Check for CBL Airlaser IP1000 laser bridge.
      Check monitors the status info and allows alerting based on temperature.
    * df, hr_fs, etc.: Filesystem checks now support grouping (pools)
      Please refer to the check manpage of df for details
    * FIX: windows agent: try to fix crash in event log handling
    * FreeBSD Agent: Added swapinfo call to mem section to make mem check work again
    * windows_multipath: Added the missing check for multipath.vbs (Please test)
    * carel_uniflair_cooling: new check for monitoring datacenter air conditioning by "CAREL"
    * Added Agent for OpenBSD
    * Added Checks for UPS devices
    * cisco_hsrp: New Check for monitoring HSRP groups on Cisco Routers. (SMIv2 version)
    * zypper: new check and plugin mk_zypper for checking zypper updates.
    * aironet_clients: Added support for further Cisco WLAN APs (Thanks to Stefan Eriksson for OIDs)
    * aironet_errors: Added support for further Cisco WLAN APs
    * apache_status: New check to monitor apache servers which have the status-module enabled.
      This check needs the linux agent plugin "apache_status" installed on the target host.

    WATO:
    * Added permission to control the "clone host" feature in WATO
    * Added new role/permission matrix page in WATO to compare
      permissions of roles
    * FIX: remove line about number of rules in rule set overview
      (that garbled the logical layout)
    * Rules now have an optional comment and an URL for linking to 
      documntation
    * Rule now can be disabled without deleting them.
    * Added new hook "sites-saved"
    * Allow @ in user names (needed for some Kerberos setups)
    * Implemented new option in WATO attributes: editable
      When set to False the attribute can only be changed during creation
      of a new object. When editing an object this attribute is only displayed.
    * new: search for rules in "Host & Service Configuration"
    * parent scan: new option "ping probes", that allows skipping 
      unreachable gateways.
    * User managament: Added fields for editing host/service notification commands
    * Added new active check configuration for check_smtp
    * Improved visualization of ruleset lists/dictionaries
    * Encoding special chars in RegExp valuespec (e.g. logwatch patterns)
    * Added check_interval and retry_interval rules for host checks
    * Removed wmic_process rule from "inventory services" as the check does not support inventory
    * Made more rulegroup titles localizable
    * FIX: Fixed localization of default permissions
    * FIX: Removed double collect_hosts() call in activate changes hook
    * FIX: Fixed double hook execution when using localized multisite
    * FIX: User list shows names of contactgroups when no alias given
    * FIX: Reflecting alternative mode of check_http (check ssl certificate
    age) in WATO rule editor
    * FIX: Fixed monitoring of slave hosts in master site in case of special
      distributed wato configurations
    * FIX: Remove also user settings and event console rule on factory reset
    * FIX: complex list widgets (ListOf) failed back to old value when
           complaining
    * FIX: complex list widgets (ListOf) lost remaining entries after deleting one
    * FIX: Fixed error in printer_supply valuespec which lead to an exception
           when defining host/service specific rules
    * FIX: Fixed button url icon in docu-url link

    BI:
    * Great speed up of rule compilation in large environments

    Multisite:
    * Added css class="dashboard_<name>" to the dashboard div for easier
    customization of the dashboard style of a special dashboard
    * Dashboard: Param wato_folder="" means WATO root folder, use it and also
      display the title of this folder
    * Sidebar: Sorting aggregation groups in BI snapin now
    * Sidebar: Sorting sites in master control snapin case insensitive
    * Added some missing localizations (error messages, view editor)
    * Introducted multisite config option hide_languages to remove available
      languages from the multisite selection dialogs. To hide the builtin
      english language simply add None to the list of hidden languages.
    * FIX: fixed localization of general permissions
    * FIX: show multisite warning messages even after page reload
    * FIX: fix bug in Age ValueSpec: days had been ignored
    * FIX: fixed bug showing only sidebar after re-login in multisite
    * FIX: fixed logwatch loosing the master_url parameter in distributed setups
    * FIX: Fixed doubled var "site" in view editor (site and siteopt filter)
    * FIX: Don't crash on requests without User-Agent HTTP header
    * Downtimes: new conveniance function for downtime from now for ___ minutes.
      This is especially conveniant for scripting.
    * FIX: fixed layout of login dialog when showing up error messages
    * FIX: Fixed styling of wato quickaccess snapin preview
    * FIX: Made printer_supply perfometer a bit more robust against bad perfdata
    * FIX: Removed duplicate url parameters e.g. in dashboard (display_options)
    * FIX: Dashboard: If original request showed no "max rows"-message, the
           page rendered during reload does not show the message anymore
    * FIX: Fixed bug in alert statistics view (only last 1000 lines were
           processed for calculating the statistics)
    * FIX: Added missing downtime icon for comment view
    * FIX: Fixed handling of filter configuration in view editor where filters
           are using same variable names. Overlaping filters are now disabled
	   in the editor.
    * FIX: Totally hiding hidden filters from view editor now

    Livecheck:
    * FIX: Compile livecheck also if diet libc is missing

1.2.0p2:
    Core:
    * simulation_mode: legacy_checks, custom_checks and active_checks
      are replaced with dummy checks always being OK
    * FIX: Precisely define order of reading of configuration files. This
      fixes a WATO rule precedence problem

    Checks & Agents:
    * FIX: Fixed syntax errors in a bunch of man pages
    * if_lancom: silently ignore Point-To-Point interfaces
    * if_lancom: add SSID to logical WLAN interface names
    * Added a collection of MSSQL checks for monitoring MSSQL servers
      (backups, tablespaces, counters)
    * New check wut_webio_io: Monitor the IO input channels on W&T Web-IO 
      devices
    * nfsmounts: reclassify "Stale NFS handle" from WARN to CRIT
    * ORACLE agent/checks: better error handling. Let SQL errors get
      through into check output, output sections even if no database
      is running.
    * oracle_version: new check outputting the version of an ORACLE
      database - and using uncached direct SQL output.
    * ORACLE agent: fix handling of EXCLUDE, new variable ONLY_SIDS
      for explicitely listing SIDs to monitor
    * mk_logwatch on Linux: new options regex and iregex for file selection
    * remove obsolete ORACLE checks where no agent plugins where available
    * FIX: printer_supply: Fix problem on DELL printers with "S/N" in output
      (thanks to Sebastian Talmon)
    * FIX: winperf_phydisk: Fix typo (lead to WATO rule not being applied)
    * Windows agent: new [global] option crash_debug (see online docu)
    * AIX agent: new check for LVM volume status in rootvg.
    * PostgreSQL plugin: agent is now modified to work with PostgreSQL 
      versions newer than 8.1. (multiple reports, thanks!)

    Multisite:
    * Show number of rows and number of selected rows in header line
      (also for WATO hosts table)
    * FIX: fix problem in showing exceptions (due to help function)
    * FIX: fixed several localization problems in view/command processing
    * FIX: fixed duplicated settings in WATO when using localisation
    * FIX: fixed exception when refering to a language which does not exist
    * FIX: Removing all downtimes of a host/service is now possible again
    * FIX: The refresh time in footer is updated now when changing the value
    * FIX: view editor shows "(Mobile)" hint in view titles when linking to views

    WATO: 
    * Main menu of ruleeditor (Host & Service Parameters) now has
      a topic for "Used rules" - a short overview of all non-empty
      rulesets.
    * FIX: add missing context help to host details dialog
    * FIX: set new site dirty is host move due to change of
      folder attributes
    * FIX: fix exception on unknown value in DropdownChoice
    * FIX: add service specification to ruleset Delay service notifications
    * FIX: fixed problem with disabled sites in WATO
    * FIX: massive speedup when changing roles/users and activing changes
      (especially when you have a larger number of users and folders)
    * Add variable CONTACTPAGER to allowed macros in notifications
    * FIX: fixed default setting if "Hide names of configuration variables"
      in WATO
    * FIX: ListOfString Textboxes (e.g. parents of folders) do now extend in IE
    * FIX: fixed duplicated sections of permissions in rule editor

    BI:
    * New iterators FOREACH_CHILD and FOREACH_PARENT
    * FIX: fix handling of FOREACH_ in leaf nodes (remove hard coded
      $HOST$, replace with $1$, $2$, ..., apply argument substitution)
    * New logical datatable for aggregations that have the same name
      as a host. Converted view "BI Boxes" to this new table. This allows
      for Host-Aggregations containing data of other hosts as well.
    * count_ok: allow percentages, e.g. "count_ok!70%!50%"

1.2.0p1:
    Core:
    * Added macros $DATE$, $SHORTDATETIME$ and $LONGDATETIME$' to
      notification macros

    Checks & Agents:
    * FIX: diskstat: handle output 'No Devices Found' - avoiding exception
    * 3ware_units: Following states now lead to WARNING state instead of
      CRITICAL: "VERIFY-PAUSED", "VERIFYING", "REBUILDING"
    * New checks tsm_stagingpools, tsm_drive and tsm_storagepools
      Linux/UNIX
    * hpux_fchba: new check for monitoring FibreChannel HBAs und HP-UX

    Multisite:
    * FIX: fix severe exception in all views on older Python versions
      (like RedHat 5.5).

    WATO:
    * FIX: fix order of rule execution: subfolders now take precedence
      as they should.

1.2.0:
    Setup:
    * FIX: fix building of RPM packages (due to mk_mysql, mk_postgres)

    Core:
    * FIX: fix error message in case of duplicate custom check

    WATO:
    * FIX: add missing icon on cluster hosts to WATO in Multisite views
    * FIX: fix search field in host table if more than 10 hosts are shown
    * FIX: fix bulk edit and form properties (visibility of attributes was broken)
    * FIX: fix negating hosts in rule editor

    Checks & Agents: 
    * fileinfo: added this check to Linux agent. Simply put your
      file patterns into /etc/check_mk/fileinfo.cfg for configuration.
    * mysql.sessions: New check for MySQL sessions (need new plugin mk_mysql)
    * mysql.innodb_io: New check for Disk-IO of InnoDB
    * mysql_capacity: New check for used/free capacity of MySQL databases
    * postgres_sessions: New check for PostgreSQL number of sessions
    * postgres_stat_database: New check for PostgreSQL database statistics
    * postgres_stat_database.size: New check for PostgreSQL database size
    * FIX: hpux_if: convert_to_hex was missing on non-SNMP-hosts -replace
      with inline implementation
    * tcp_conn_stats: handle state BOUND (found on Solaris)
    * diskstat: support for checking latency, LVM and VxVM on Linux (needs 
      updated agent)
    * avoid duplicate checks cisco_temp_perf and cisco_sensor_temp

1.2.0b6:
    Multisite:
    * FIX: Fixed layout of some dropdown fields in view filters
    * Make heading in each page clickable -> reload page
    * FIX: Edit view: couldn't edit filter settings
    * FIX: Fixed styling of links in multisite context help
    * FIX: Fixed "select all" button for IE
    * FIX: Context links added by hooks are now hidden by the display
           option "B" again
    * FIX: preselected "refresh" option did not reflect view settings
           but was simply the first available option - usually 30.
    * FIX: fixed exception with custom views created by normal users

    WATO:
    * FIX: Fixed "select all" button in hosts & folders for IE
    * Optically mark modified variables in global settings
    * Swapped icons for rule match and previous rule match (makes for sense)

    Core:
    * FIX: Fixed "make_utf is not defined" error when having custom
           timeperiods defined in WATO

    Checks & Agents: 
    * MacOS X: Agent for MacOS (Thanks to Christian Zigotzky)
    * AIX: New check aix_multipath: Supports checking native AIX multipathing from AIX 5.2 onward
    * Solaris: New check solaris_multipath: Supports checking native Solaris multipath from Solaris10 and up.
    * Solaris: The ZFS Zpool status check now looks more closely at the reported messages. (It's also tested to work on Linux now)

1.2.0b5:
    Core:
    * FIX: handle UTF-8 encoded binary strings correctly (e.g. in host alias)
    * FIX: fix configuration of passive checks via custom_checks
    * Added NOTIFICATIONTYPE to host/service mail bodies

    WATO:
    * Site management: "disabled" only applies to Livestatus now
    * FIX: fix folding problems with dependent host tags
    * FIX: Detecting duplicate tag ids between regular tags and auxtags
    * FIX: Fixed layout problem of "new special rule" button in rule editor
    * FIX: Fixed layout problem on "activate changes" page
    * FIX: Added check if contacts belong to contactgroup before contactgroup deletion
    * FIX: fix site configuration for local site in Multisite environments
    * FIX: "(no not monitor)" setting in distributed WATO now works
    * FIX: Site management: replication setting was lost after re-editing
    * FIX: fixed problems after changing D/WATO-configuration
    * FIX: D/WATO: mark site dirty after host deletion
    * FIX: D/WATO: replicate auth.secret, so that login on one site also
           is valid on the replication slaves
    * FIX: implement locking in order to prevent data corruption on
           concurrent changes
    * FIX: Fixed handling of validation errors in cascading dropdown fields
    * FIX: fix cloning of users
    * Keep track of changes made by other users before activating changes,
      let user confirm this, new permission can be used to prevent a user
      from activating foreign changes.
    * FIX: Allowing german umlauts in users mail addresses
    * Allow list of aux tags to be missing in host tag definitions. This
      makes migration from older version easier.
    * FIX: user management modules can now deal with empty lines in htpasswd
    * FIX: Fixed js error on hostlist page with search form

    Multisite:
    * New display type 'boxes-omit-root' for BI views
    * Hostgroup view BI Boxes omits the root level
    * Finalized layout if view options and commands/filters/painteroptions.
    * Broken plugins prevent plugin caching now
    * FIX: remove refresh button from dashboard.
    * FIX: remove use of old option defaults.checkmk_web_uri
    * FIX: fixed outgoing bandwidth in fc port perfometer
    * FIX: remove nasty JS error in sidebar
    * FIX: fix folding in custom links (directories would not open)
    * FIX: animation of rotation treeangle in trees works again
    * FIX: Logwatch: Changed font color back to black
    * FIX: show toggle button for checkboxes in deactivated state
    * FIX: fix repeated stacked refresh when toggling columns
    * FIX: disable checkbox button in non-checkboxable layouts
    * FIX: fix table layout for views (gaps where missing sometimes)
    * FIX: Fixed sorting views by perfdata values which contain floats
    * FIX: fix sometimes-broken sizing of sidebar and dashboard on Chrome
    * FIX: fix dashboard layout on iPad
    * FIX: Fixed styling issues of sidebar in IE7
    * FIX: fix problem where filter settings (of checkboxes) are not effective
           when it comes to executing commands
    * FIX: Fixed styling issues of view filters with dropdown fields
    * FIX: multisite login can now deal with empty lines in htpasswd
    * FIX: Fixed a bunch of js/css errors

    Mobile:
    * FIX: Fixed logtime filter settings in all mobile views
    * FIX: fix some layout problems

    BI:
    * New aggregation function count_ok, that counts the number
      of nodes in state OK.
    * FIX: Removed debug output int count_ok aggregation

    Checks & Agents:
    * Linux: Modified cluster section to allow pacemaker/corosync clusters without heartbeat
    * AIX: convert NIC check to lnx_if (now being compatible with if/if64)
    * AIX: new check for CPU utilization (using section lparstat_aix)
    * ntp checks: Changed default value of time offsets to be 200ms (WARN) / 500ms (CRIT)
    * aironet_{errors,clients}: detect new kinds of devices (Thanks to Tiago Sousa)
    * check_http, check_tcp: allow to omit -I and use dynamic DNS name instead

1.2.0b4:
    Core:
    * New configuration variable snmp_timing, allowing to 
      configure timeout and retries for SNMP requests (also via WATO)
    * New configuration variable custom_checks. This is mainly for
      WATO but also usable in main.mk It's a variant of legacy_checks that
      automatically creates the required "define command" sections.

    WATO:
    * ps and ps.perf configurable via WATO now (without inventory)
    * New layout of main menu and a couple of other similar menus
    * New layout of ruleset overviews
    * Hide check_mk variable names per default now (change via global settings)
    * New layout of global settings
    * Folder layout: show contact groups of folder
    * Folder movement: always show complete path to target folder
    * Sidebar snapin: show pending changes
    * New rule for configuring custom_checks - allowing to run arbitrary
      active checks even if not yet formalized (like HTTP and TCP)
    * Added automation_commands to make automations pluginable
    * New layout and new internal implementation of input forms
    * New layout for view overview and view editor
    * Split up host search in two distinct pages
    * Use dynamic items in rule editor for hosts and items (making use
      of ListOfStrings())
    * FIX: audit log was not shown if no entry for today existed
    * FIX: fix parent scan on single site installations
    * FIX: fix folder visibility permission handling
    * FIX: honor folder-permissions when creating, deleting 
           and modifiying rules
    * FIX: detect non-local site even if unix: is being used
    * FIX: better error message if not logged into site during 
           action that needs remote access
    * FIX: send automation data via POST not GET. This fixes inventory
           on hosts with more than 500 services.
    * FIX: make config options directly active after resetting them
           to their defaults (didn't work for start_url, etc.
    * FIX: Fixed editing of ListOf in valuespec editors (e.g. used in logwatch
    pattern editor)
    * FIX: Reimplemented correct behaviour of the logwatch pattern "ignore"
    state which is used to drop the matching log lines

    Multisite:
    * FIX: fixed filter of recent event views (4 hours didn't catch)
    * FIX: convert more buttons to new graphical style
    * FIX: Logwatch handles logs with only OK lines in it correctly in logfile list views
    * FIX: Fixed syntax error in "Single-Host Problems" view definition
    * New help button at top right of each page now toggles help texts
    * Snapin Custom Links allows to specify HTTP link target
    * Redesign of bar with Display/Filter/Commands/X/1,2,3,4,6,8/30,60,90/Edit

    Mobile GUI:
    * FIX: commands can be executed again
    * FIX: fixed styling of buttons

    Checks & Agents:
    * FIX: Logwatch: fixed missing linebreak during reclassifing lines of logfiles
    * FIX: Logwatch: Logwatch services in rules configured using WATO must be
      given as item, not as whole service name
    * New active check via WATO: check_ldap
    * printer_alerts: new configuration variable printer_alerts_text_map. Make
      'Energiesparen' on Brother printers an OK state.
    * services: This check can now be parameterized in a way that it warn if
      a certain service is running. WATO formalization is available.

    BI:
    * FIX: make rotating folding arrows black (white was not visible)
    * Display format 'boxes' now in all BI views available
    * Display format 'boxes' now persists folding state

1.2.0b3:
    Core:
    * FIX: fixed SNMP info declaration in checks: could be garbled
      up in rare cases
    * avoid duplicate parents definition, when using 'parents' and
      extra_host_conf["parents"] at the same time. The later one has
      precedence.

    Multisite:
    * Logwatch: Colorizing OK state blocks correctly
    * FIX: allow web plugins to be byte compiled (*.pyc). Those
      are preferred over *.py if existing
    * View Editor: Fixed jump to top of the page after moving painters during
      editing views
    * FIX: Fixed login redirection problem after relogging
    * Filter for times now accept ranges (from ... until)
    * New view setting for page header: repeat. This repeats the
      column headers every 20'th row.
    * FIX: Fixed problem with new eval/pickle
    * FIX: Fixed commands in host/service search views

    Checks & Agents:
    * FIX: Made logwatch parsing mechanism a little more robust
      (Had problems with emtpy sections from windows agent)
    * FIX: brocade_fcport: Configuration of portsates now possible  
    * if_lancom: special version for if64 for LANCOM devices (uses
      ifName instead of ifDescr)


    WATO:
    * Reimplemented folder listing in host/folders module
    * Redesigned the breadcrumb navigation
    * Global settings: make boolean switches directly togglable
    * New button "Recursive Inventory" on folder: Allows to do
      a recursive inventory over all hosts. Also allows to selectively
      retry only hosts that have failed in a previous inventory.
    * You can configure parents now (via a host attribute, no rules are
      neccessary).
    * You can now do an automated scan for parents and layer 3 (IP)
    * You can configure active checks (check_tcp, ...) via WATO now
    * FIX: fix page header after confirmation dialogs
    * FIX: Fixed umlaut problem in host aliases and ip addresses created by WATO
    * FIX: Fixed exception caused by validation problems during editing tags in WATO
    * FIX: create sample config only if both rules.mk and hosttags.mk are missing
    * FIX: do not loose host tags when both using WATO-configured and 
      manual ones (via multisite.mk)
    * Timeperiods: Make list of exceptions dynamic, not fixed to 10 entries
    * Timeperiods: Configure exclusion of other timeperiods
    * Configuration of notification_delay and notification_interval

1.2.0b2:
    Core:
    * FIX: Cluster host checks were UNKNOWN all the time
    * FIX: reset counter in case of (broken) future time
    * FIX: Automation try-inventory: Fixed problem on where checks which
      produce equal service descriptions could lead to invalid inventory
      results on cluster hosts.
    * FIX: do not create contacts if they won't be assigned to any host
      or service. Do *not* assign to dummy catch-all group "check_mk".

    WATO:
    * Added new permission "move hosts" to allow/deny moving of hosts in WATO
    * Also write out contact definitions for users without contactgroups to
      have the mail addresses and other notification options persisted
    * FIX: deletion of automation accounts now works
    * FIX: Disabling notifications for users does work now
    * New main overview for rule editor
    * New multisite.mk option wato_hide_varnames for hiding Check_MK 
      configuration variable names from the user
    * New module "Logwatch Pattern Analyzer" to verify logwatch rules
    * Added new variable logwatch_rules which can also be managed through the
      WATO ruleset editor (Host/Service Parameters > Parameters and rules for
      inventorized checks > Various applications > Logwatch Patterns)
    * Users & Contacts: Added new option wato_hidden_users which holds a list
      of userids to hide the listed users from the WATO user management GUI.
    * WATO API: Added new method rewrite_configuration to trigger a rewrite of
      all host related wato configuration files to distribute changed tags
    * Added new internal hook pre-activate-changes to execute custom
      code BEFORE Check_MK is called to restart Nagios
    * FIX: Only showing sudo hint message on sudo error message in automation
      command
    * FIX: Fixed js eror in IE7 on WATO host edit page
    * FIX: Using pickle instead of repr/eval when reading data structures from
      urls to prevent too big security issues
    * Rule editor: improve sorting of groups and rulesets
    * FIX: Escaping single quotes in strings when writing auth.php
    * FIX: Fix resorting of host tags (was bug in ListOf)

    Multisite
    * Added config option default_ts_format to configure default timestamp
      output format in multisite
    * Layout and design update
    * Quicksearch: display site name if more than one different site
      is present in the current search result list
    * FIX: Fixed encoding problem in "custom notification" message
    * New configuration parameter page_heading for the HTML page heads
      of the main frameset (%s will be replaced with OMD site name)
    * FIX: Fix problem where snapins where invisible
    * FIX: Fixed multisite timeout errors when nagios not running
    * Sidebar: some new layout improvements
    * Login page is not shown in framesets anymore (redirects framed page to
      full screen login page)
    * FIX: fix exception when disallowing changing display options
    * FIX: Automatically redirect from login page to target page when already
      logged in
    * FIX: Updating the dashboard header time when the dashlets refresh

    BI:
    * Added new painter "affected hosts (link to host page)" to show all
      host names with links to the "hosts" view
    * FIX: Fixed filtering of Single-Host Aggregations
    * New sorter for aggregation group
    * FIX: fix sorting of Single-Host Aggregations after group
    * Avoid duplicate rule incarnations when using FOREACH_*
    * BI Boxes: allow closing boxes (not yet persisted)
    * New filter for services (not) contained in any aggregate
    * Configure sorting for all BI views

    Checks & Agents:
    * FIX: snmp_uptime handles empty snmp information without exception
    * FIX: Oracle checks try to handle ORA-* errors reported by the agent
      All oracle checks will return UNKNOWN when finding an ORA-* message
    * FIX: filesystem levels set via WATO didn't work, but do now
    * FIX: Group filters can handle groups without aliases now
    * nfsmounts: Added nfs4 support thanks to Thorsten Hintemann
    * megaraid_pdisks megaraid_ldisks: Support for Windows.  Thanks to Josef Hack

1.2.0b1:
    Core, Setup, etc.:
    * new tool 'livedump' for dumping configuration and status
      information from one monitoring core and importing this
      into another.
    * Enable new check registration API (not yet used in checks)
    * FIX: fix handling of prefix-tag rules (+), needed for WATO
    * FIX: handle buggy SNMP devices with non-consecutive OIDS
      (such as BINTEC routers)
    * Check API allows a check to get node information
    * FIX: fix problem with check includes in subchecks
    * Option --checks now also applies to ad-hoc check (e.g.
      cmk --checks=mrpe,df -v somehost)
    * check_mk_templates.cfg: added s to notification options
      of host and service (= downtime alerts)

    WATO:
    * Hosttag-editor: allow reordering of tags
    * Create very basic sample configuration when using
      WATO the first time (three tag groups, two rules)
    * Much more checks are configurable via WATO now
    * Distributed WATO: Made all URL calls using curl now
    * FIX: fix bug in inventory in validate_datatype()
    * Better output in case of inventory error
    * FIX: fix bug in host_icon rule on non OMD
    * FIX: do not use isdisjoint() (was in rule editor on Lenny)
    * FIX: allow UTF-8 encoded permission translations
    * FIX: Fixed several problems in OMD apache shared mode
    * FIX: Do not use None$ as item when creating new rules
    * FIX: Do load *all* users from htpasswd, so passwords from
      users not created via WATO will not be lost.
    * FIX: honor site disabling in replication module
    * FIX: honor write permissions on folder in "bulk delete"
    * FIX: honor permissions for "bulk cleanup" and "bulk edit"
    * FIX: honor write permissions and source folder when moving hosts
    * FIX: honor permissions on hosts also on bulk inventory
    * Only create contacts in Nagios if they are member of at
      least one contact group.
    * It is now possible to configure auxiliary tags via WATO
      (formerly also called secondary tags)
    * FIX: Fixed wrong label "Main Overview" shown for moved WATO folders
      in foldertree snapin
    * FIX: Fixed localization of empty host tags
    * FIX: User alias and notification enabling was not saved

    Checks & Agents:
    * hpux_if: fix missing default parameter errors
    * hpux_if: make configurable via WATO
    * if.include: fix handling of NIC with index 0
    * hpux_lunstats: new check for disk IO on HP-UX
    * windows - mk_oracle tablespace: Added missing sid column
    * diskstat: make inventory mode configurable via WATO
    * added new checks for Fujitsu ETERNUS DX80 S2 
      (thanks to Philipp Höfflin)
    * New checks: lgp_info, lgp_pdu_info and lgp_pdu_aux to monitor Liebert
      MPH/MPX devices
    * Fix Perf-O-Meter of fileage
    * hpux_snmp_cs.cpu: new SNMP check for CPU utilization
      on HP-UX.
    * if/if64: inventory also picks up type 62 (fastEther). This
      is needed on Cisco WLC 21xx series (thanks to Ralf Ertzinger)
    * FIX: fix inventory of f5_bigip_temp
    * mk_oracle (lnx+win): Fixed TEMP tablespace size calculations
    * ps: output node process is running on (only for clusters)
    * FIX: Linux Agent: Fixed ipmi-sensors handling of Power_Unit data
    * hr_mem: handle rare case where more than one entry is present
      (this prevents an exception of pfSense)
    * statgrab_load: level is now checked against 15min average - 
      in order to be consistent with the Linux load check
    * dell_powerconnect_cpu: hopefully correctly handle incomplete
      output from agent now.
    * ntp: do not check 'when' anymore since it can produce false
      alarms.
    * postfix_mailq: handle output with 'Total requests:' in last line
    * FIX: check_mk-hp_blade_psu.php: allow more than 4 power supplies
    * FIX: smart plugin: handle cases with missing vendor (thanks
      to Stefan Kärst)
    * FIX: megaraid_bbu: fix problem with alternative agent output
      (thanks to Daniel Tuecks)
    * mk_oracle: fix quoting problem, replace sessions with version,
      use /bin/bash instead of /bin/sh

    Multisite:
    * Added several missing localization strings
    * IE: Fixed problem with clicking SELECT fields in the new wato foldertree snapin
    * Fixed problem when trying to visit dashboards from new wato foldertree snapin
    * Chrome: Fixed styling problem of foldertree snapin
    * Views: Only show the commands and row selection options for views where
      commands are possible
    * The login mask honors the default_language definition now
    * check_bi_local.py: works now with cookie based authentication
    * FIX: Fixed wrong redirection after login in some cases
    * FIX: Fixed missing stats grouping in alert statistics view
    * FIX: Fixed preview table styling in view editor
    * FIX: Multisite authed users without permission to multisite are
      automatically logged out after showing the error message
    * Retry livestatus connect until timeout is used up. This avoids
      error messages when the core is being restarted
    * Events view now shows icon and text for "flapping" events
    * Use buffer for HTML creation (this speeds up esp. HTTPS a lot)
    * FIX: Fixed state filter in log views

    Livestatus:
    * Add missing column check_freshness to services table

    BI:
    * New column (painter) for simplistic box display of tree.
      This is used in a view for a single hostgroup.

1.1.13i3:
    Core, Setup, etc.:
    * *_contactgroups lists: Single group rules are all appended. When a list
      is found as a value this first list is used exclusively. All other
      matching rules are ignored
    * cmk -d does now honor --cache and --no-tcp
    * cmk -O/-R now uses omd re{start,load} core if using OMD
    * FIX: setup.sh now setups up permissions for conf.d/wato
      correctly
    * cmk --localize update supports an optional ALIAS which is used as
      display string in the multisite GUI
    * FIX: Fixed encoding problems with umlauts in group aliases
    * FIX: honor extra_summary_host_conf (was ignored)
    * new config variable snmpv2c_hosts that allows to enable SNMP v2c
      but *not* bulkwalk (for some broken devices). bulkwalk_hosts still
      implies v2c.

    Checks & Agents:
    * Windows agent: output eventlog texts in UTF-8 encoding. This
      should fix problems with german umlauts in message texts.
    * Windows agent: Added installer for the windows agent (install_agent.exe)
    * Windows agent: Added dmi_sysinfo.bat plugin (Thanks to Arne-Nils Kromer for sharing)
    * Disabled obsolete checks fc_brocade_port and fc_brocade_port_detailed.
      Please use brocade_fcport instead.
    * aironet_errors, statgrab_disk, statgrab_net: Performance data has
      been converted from counters to rates. You might need to delete your
      existing RRDs of these checks. Sorry, but these have been that last
      checks still using counters...
    * ibm_imm_health: added last missing scan function
    * Filesystem checks: trend performance data is now normalized to MB/24h.
      If you have changed the trend range, then your historic values will
      be displayed in a wrong scale. On the other hand - from now on changes
      in the range-setting will not affect the graph anymore.
    * if/if64/lnx_if: pad port numbers with zeros in order to sort correctly.
      This can be turned off with if_inventory_pad_portnumbers = False.
    * Linux agent: wrap freeipmi with lock in order to avoid cache corruption
    * New check: megaraid_bbu - check existance & status of LSI MegaRaid BBU module
    * HP-UX Agent: fix mrpe (remove echo -e and test -e, thanks to Philipp Lemke)
    * FIX: ntp checks: output numeric data also if stratum too high
    * Linux agent: new check for dmraid-based "bios raid" (agent part as plugin)
    * FIX: if64 now uses ifHighSpeed instead of ifSpeed for determining the
      link speed (fixes speed of 10GBit/s and 20GBit/s ports, thanks Marco Poet)
    * cmctc.temp: serivce has been renamed from "CMC Temperature %s" to just
      "Temperature %s", in order to be consistent with the other checks.
    * mounts: exclude changes of the commit option (might change on laptops),
      make only switch to ro critical, other changes warning.
    * cisco_temp_sensor: new check for temperature sensors of Cisco NEXUS
      and other new Cisco devices
    * oracle_tablespace: Fixed tablespace size/free space calculations
    * FIX: if/if64: omit check result on counter wrap if bandwidth traffic levels
      are used.

    Multisite:
    * Improve transaction handling and reload detection: user can have 
      multiple action threads in parallel now
    * Sounds in views are now enabled per default. The new configuration
      variable enable_sounds can be set to False in multisite.mk in order
      to disable sounds.
    * Added filter for log state (UP,DOWN,OK,CRIT...) to all log views
    * New painter for normal and retry check interval (added to detail views)
    * Site filter shows "(local)" in case of non multi-site setup
    * Made "wato folder" columns sortable
    * Hiding site filter in multisite views in single site setups
    * Replaced "wato" sidebar snapin which mixed up WATO and status GUIs with
      the new "wato_foldertree" snapin which only links to the status views
      filtered by the WATO folder.
    * Added "Dashboard" section to views snapin which shows a list of all dashboards
    * FIX: Fixed auth problem when following logwatch icon links while using
      the form based auth
    * FIX: Fix problem with Umlaut in contact alias
    * FIX: Creating auth.php file on first login dialog based login to ensure
      it exists after login when it is first needed
    * Dashboard: link problem views to *unhandled* views (this was
      inconsistent)
    * Localization: Fixed detection of gettext template file when using the
      local/ hierarchy in OMD

    Mobile:
    * Improved sorting of views in main page 
    * Fix: Use all the availiable space in header
    * Fix: Navigation with Android Hardwarekeys now working
    * Fix: Links to pnp4nagios now work better
    * Fix: Host and Service Icons now finger friendly
    * Fix: Corrected some buildin views

    WATO:
    * Removed IP-Address attribute from folders
    * Supporting localized tag titles
    * Using Username as default value for full names when editing users
    * Snapshot/Factory Reset is possible even with a broken config
    * Added error messages to user edit dialog to prevent notification problems
      caused by incomplete configuration
    * Activate Changes: Wato can also reload instead of restarting nagios
    * Replication: Can now handle replication sites which use the form based auth
    * Replication: Added option to ignore problems with the ssl certificates
                   used in ssl secured replications
    * WATO now supports configuring Check_MK clusters
    * FIX: Fixed missing folders in "move to" dropdown fields
    * FIX: Fixed "move to target folders" after CSV import
    * FIX: Fixed problem with duplicate extra_buttons when using the i18n of multiisite
    * FIX: Fixed problem with duplicate permissions when using the i18n of multiisite
    * FIX: Writing single host_contactgroups rules for each selected
      contactgroup in host edit dialog
    * FIX: Fixed wrong folder contacgroup related permissions in auth.php api
    * FIX: Fixed not up-to-date role permission data in roles_saved hook
    * FIX: Fixed duplicate custom columns in WATO after switching languages

    BI:
    * improve doc/treasures/check_bi_local.py: local check that creates
      Nagios services out of BI aggregates

    Livestatus:
    * ColumnHeaders: on is now able to switch column header on even if Stats:
      headers are used. Artifical header names stats_1, stats_2, etc. are
      begin used. Important: Use "ColumnHeaders: on" after Columns: and 
      after Stats:.

1.1.13i2:
    Core, Setup, etc.:
    * cmk -I: accept host tags and cluster names

    Checks & Agents:
    * linux agent - ipmi: Creating directory of cache file if not exists
    * dell_powerconnect_cpu: renamed service from CPU to "CPU utilization", in
      order to be consistent with other checks
    
    Multisite:
    * Several cleanups to prevent css/js warning messages in e.g. Firefox
    * Made texts in selectable rows selectable again
    * Adding reschedule icon to all Check_MK based services. Clicks on these
      icons will simply trigger a reschedule of the Check_MK service
    * FIX: ship missing CSS files for mobile GUI
    * FIX: rename check_mk.js into checkmk.js in order to avoid browser
      caching problems during version update

    WATO:
    * Optimized wraps in host lists tag column
    * Bulk inventory: Remove leading pipe signs in progress bar on main
      folder inventory
    * NagVis auhtorization file generation is also executed on activate_changes
    * Implemented a new inclusion based API for using multisite permissions
      in other addons
    * Inventory of SNMP devices: force implicit full scan if no services
      are configured yet
    * FIX: Calling activate_changes hook also in distributed WATO setups
    * FIX: Fixed display bug in host tags drop down menu after POST of form
    * FIX: Fixed javascript errors when doing replication in distributed
      wato environments when not having the sidebar open
    * FIX: Fixed search form dependant attribute handling
    * FIX: Fixed search form styling issues
    * You can now move folders to other folders
    * FIX: Distributed WATO: Supressing site sync progress output written in
      the apache error log

1.1.13i1:
    Multisite:
    * New nifty sidebar snapin "Speed-O-Meter"
    * Implemented new cookie based login mechanism including a fancy login GUI
    * Implemented logout functionality for basic auth and the new cookie based auth
    * Implemented user profile management page for changing the user password and
      the default language (if available)
    * New filter for the (new) state in host/service alerts
    * New command for sending custom notifications
    * FIX: Fixed encoding problem when opening dashboard
    * New icon on a service whos host is in downtime
    * Only show most frequently used context buttons (configurable
      in multisite.mk via context_buttons_to_show)
    * Show icon if user has modified a view's filter settings
    * New config option debug_livestatus_queries, normal debug
      mode does not include this anymore
    * Icons with link to page URL at bottom of each page
    * Logwatch: Switched strings in logwatch to i18n strings
    * Logwatch: Fixed styling of context button when acknowleding log messages
    * Logwatch: Implemented overview page to show all problematic logfiles
    * Add Snapin page: show previews of all snapins
    * Add Snapin page: Trying to prevent dragging confusions by using other click event
    * New (hidden) button for reloading a snapin (left to the close button)
    * Automatically falling back to hardcoded default language if configured
    language is not available
    * Repair layout of Perf-O-Meter in single dataset layout
    * FIX: Fixed duplicate view plugin loading when using localized multisite
    * FIX: Host-/Servicegroup snapin: Showing group names when no alias is available
    * FIX: Removed double "/" from pnp graph image urls in views

    BI:
    * Host/Service elements are now iterable via FOREACH_HOST, e.g.
      (FOREACH_HOST, ['server'], ALL_HOSTS, "$HOST$", "Kernel" ),
    * FIX: Assuming host states is possible again (exception: list index "3")

    WATO:
    * Evolved to full featured monitoring configuration tool!
    * Major internal code cleanup
    * Hosts can now be created directly in folders. The concept of host lists
      has been dropped (see migration notes!)
    * Configuration of global configuration variables of Check_MK via WATO
    * Configuration of main.mk rules
    * Configuration of Nagios objects and attributes
    * Configuration of users and roles
    * Configuration of host tags
    * Distributed WATO: replication of the configuration to slaves and peers
    * Added missing API function update_host_attributes() to change the
      attributes of a host
    * Added API function num_hosts_in_folder() to count the number of hosts
      below the given folder
    * Added option to download "latest" snapshot
    * extra_buttons can now register a function to gather the URL to link to
    * Implemented NagVis Authorisation management using WATO users/permissions

    Livestatus:
    * Experimental feature: livecheck -> super fast active check execution
      by making use of external helper processes. Set livecheck=PATH_TO_bin/livecheck
      in nagios.cfg where you load Livestatus. Optional set num_livecheck_helpers=NUM
      to set number of processes. Nagios will not fork() anymore for check exection.
    * New columns num_hosts and num_services in status table
    * New aggregation functions suminv and avginv (see Documentation)

    Core, Setup, etc.:
    * New configuration variable static_checks[] (used by WATO)
    * New configuration variable checkgroup_parameters (mainly for WATO)
    * check_submission defaults now to "file" (was "pipe")
    * Added pre-configured notification via cmk --notify
    * Drop RRA-configuration files for PNP4Nagios completely
    * New configuration variable ping_levels for configuring parameters
      for the host checks.
    * cmk --notify: new macros $MONITORING_HOST$, $OMD_ROOT$ and $OMD_SITE$
    * make ping_levels also apply to PING services for ping-only hosts
      (thanks to Bernhard Schmidt)

    Checks & Agents:
    * if/if64: new ruleset if_disable_if64_hosts, that force if on
      hosts the seem to support if64
    * Windows agent: new config variable "sections" in [global], that
      allows to configure which sections are being output.
    * Windows agent: in [logwatch] you can now configure which logfiles
      to process and which levels of messages to send.
    * Windows agent: new config variable "host" in all sections that
      restricts the folling entries to certain hosts.
    * Windows agent: finally implemented <<<mrpe>>. See check_mk.ini
      for examples.
    * Windows agent: do not execute *.txt and *.dir in <<<plugins>>> and
      <<<local>>>
    * Windows agent: make extensions to execute configurable (see
      example check_mk.ini)
    * Windows agent: agent now reuses TCP port even when taskkill'ed, so
      a system reboot is (hopefully) not neccessary anymore
    * Windows agent: section <<<df>>> now also outputs junctions (windows
      mount points). No external plugin is needed.
    * Windows agent: new section <<<fileinfo>>> for monitoring file sizes
      (and later possible ages)
    * logwatch: allow to classify messages based on their count (see
      man page of logwatch for details)
    * fileinfo: new check for monitoring age and size of files
    * heartbeat_crm: apply patches from Václav Ovsík, so that the check
      should work on Debian now.
    * ad_replication: added warninglevel 
    * fsc_*: added missing scan functions
    * printer_alerts: added further state codes (thanks to Matthew Stew)
    * Solaris agent: changed shell to /usr/bin/bash (fixes problems with LC_ALL=C)

1.1.12p7:
    Multisite:
    * FIX: detail view of host was missing column headers
    * FIX: fix problem on IE with background color 'white'
    * FIX: fix hitting enter in host search form on IE
    * FIX: fix problem in ipmi_sensors perfometer

    Checks & Agents:
    * FIX: fixed man pages of h3c_lanswitch_sensors and statgrab_cpu
    * FIX: netapp_volumes: added raid4 as allowed state (thanks to Michaël Coquard)

    Livestatus
    * FIX: fix type column in 'GET columns' for dict-type columns (bug found
      by Gerhard Lausser)

1.1.12p6:
    Checks & Agents:
    * FIX: lnx_if: remove debug output (left over from 1.1.12p5)
    
1.1.12p5:
    Multisite:
    * FIX: fix hitting enter in Quicksearch on IE 8
    * FIX: event/log views: reverse sorting, so that newest entries
      are shown first
    * FIX: fix dashboard dashlet background on IE
    * FIX: fix row highlight in status GUI on IE 7/8
    * FIX: fix row highlight after status page reload
    * FIX: single dataset layout honors column header settings
    * FIX: quote '#' in PNP links (when # is contained in services)
    * FIX: quote '#' in PNP image links also
    * FIX: add notifications to host/service event view

    Checks & Agents:
    * FIX: lnx_if: assume interfaces as up if ethtool is missing or
      not working but interface has been used since last reboot. This
      fixes the problem where interface are not found by inventory.
    * FIX: snmp_uptime: handels alternative timeformat
    * FIX: netapp_*: scan functions now detect IBM versions of firmware
    * FIX: bluecoat_diskcpu: repair scan function
    * FIX: mem.vmalloc: fix default levels (32 and 64 was swapped)
    * FIX: smart: make levels work (thanks to Bernhard Schmidt)
    * FIX: PNP template if if/if64: reset LC_ALL, avoids syntax error
    * FIX: dell_powerconnect_cpu: handle sporadic incomplete output
      from SNMP agent

1.1.12p4:
    Multisite:
    * FIX: sidebar snapin Hostgroups and Servicegroups sometimes
           failed with non-existing "available_views".
    * FIX: Fix host related WATO context button links to point to the hosts site
    * FIX: Fixed view editor redirection to new view after changing the view_name
    * FIX: Made icon painter usable when displaying hostgroup rows
    * Logwatch: Switched strings in logwatch to i18n strings
    * Logwatch: Fixed styling of context button when acknowleding log messages
    * Logwatch: Implemented overview page to show all problematic logfiles

    WATO:
    * FIX: add missing icon_csv.png
    * FIX: WATO did not write values of custom macros to extra_host_conf definitions

1.1.12p3:
    Core, Setup, etc.:
    * FIX: really suppress precompiling on PING-only hosts now

1.1.12p2:
    Core, Setup, etc.:
    * FIX: fix handling of empty suboids
    * FIX: do not create precomiled checks for host without Check_MK services

    Checks & Agents:
    * FIX: mem.win: Default levels now works, check not always OK
    * FIX: blade_health: fix OID specification
    * FIX: blade_bays: fix naming of item and man page

    Multisite:
    * FIX: Fixed styling of view header in older IE browsers
    * FIX: Do not show WATO button in views if WATO is disabled
    * FIX: Remove WATO Folder filter if WATO is disabled 
    * FIX: Snapin 'Performance': fix text align for numbers
    * FIX: Disallow setting downtimes that end in the past
    * FIX: Fix links to downtime services in dashboard
    * FIX: Fix popup help of reschedule icon

1.1.12p1:
    Core, Setup, etc.:
    * FIX: fix aggregate_check_mk (Summary host agent status)

    Checks & Agents:
    * FIX: mk_oracle now also detects XE databases
    * FIX: printer_alerts: handle 0-entries of Brother printers
    * FIX: printer_supply: fix Perf-O-Meter if no max known
    * FIX: Added id parameter to render_statistics() method to allow more than
      one pie dashlet for host/service stats
    * FIX: drbd: fixed inventory functions
    * FIX: printer_supply: handle output of Brother printers
    * FIX: ps.perf PNP template: show memory usage per process and not
      summed up. This is needed in situations where one process forks itself
      in irregular intervals and rates but you are interested just in the
      memory usage of the main process.

    Multisite:
    * FIX: finally fixed long-wanted "NagStaMon create hundreds
      of Apache processes" problem!
    * FIX: query crashed when sorting after a join columns without
      an explicit title.
    * FIX: filter for WATO file/folder was not always working.
    * Added filter for hard services states to search and service
      problems view
    * FIX: dashboard problem views now ignore notification period,
      just as tactical overview and normal problem views do
    * FIX: Loading dashboard plugins in dashboard module
 

1.1.12:
    Checks & Agents:
    * dell_powerconnect_*: final fixed, added PNP-templates
    * ps.perf: better error handling in PNP template

    Multisite:
    * Dashboard: fix font size of service statistics table
    * Dashboard: insert links to views into statistics
    * Dashboard: add links to PNP when using PNP graphs
    
1.1.12b2:
    Core, Setup, etc.:
    * FIX: fix crash with umlauts in host aliases
    * FIX: remove duplicate alias from Nagios config

    Checks & Agents:
    * services: better handling of invalid patterns
    * FIX: multipath: fix for another UUID format
    * AIX agent: fix implementation of thread count
    * blade_bays: detect more than 16 bays
    * statgrab_*: added missing inventory functions
    * FIX: fix smart.temp WARN/CRIT levels were off by one degree

    Multisite:
    * Remove Check_MK logo from default dashboard
    * Let dashboard use 10 more pixels right and bottom
    * FIX: do not show WATO icon if no WATO permission
    * Sidebar sitestatus: Sorting sites by sitealias
    * FIX: removed redundant calls of view_linktitle()

    WATO:
    * FIX: fix update of file/folder title after title property change

    Livestatus:
    * FIX: fix crash on imcomplete log lines (i.e. as
      as result of a full disk)
    * FIX: Livestatus-API: fix COMMAND via persistent connections
	

1.1.12b1:
    Core, Setup, etc.:
    * FIX: fix cmk -D on cluster hosts
    * Made profile output file configurable (Variable: g_profile_path)

    Checks & Agents:
    * FIX: j4p_performance: fix inventory functions 
    * FIX: mk_oracle: fix race condition in cache file handling (agent data
      was missing sections in certain situations)
    * mrpe: make check cluster-aware and work as clustered_service
    * cups_queues: Run agent part only on directly on CUPS servers,
      not on clients
    * FIX: mbg_lantime_state: Fixed output UOM to really be miliseconds
    * FIX: ntp: Handling large times in "poll" column correctly
    * New check dmi_sysinfo to gather basic hardware information
    * New check bintec_info to gather the software version and serial number
    of bintec routers

    Multisite:
    * FIX: fix rescheduling of host check
    * FIX: fix exception when using status_host while local site is offline
    * FIX: Fixed not updating pnp graphs on dashboard in some browsers (like chrome)
    * FIX: fix URL-too-long in permissions page
    * FIX: fix permission computation
    * FIX: fixed sorting of service perfdata columns
    * FIX: fixed sorting of multiple joined columns in some cases
    * FIX: fixed some localisation strings
    * Cleanup permissions page optically, add comments for views and snapins
    * Added some missing i18n strings in general HTML functions
    * Added display_option "w" to disable limit messages and livestatus errors in views
    * Service Perfdata Sorters are sorting correctly now
    * Added "Administration" snapin to default sidebar
    * Tactical Overview: make link clickable even if count is zero
    * Minor cleanup in default dashboard
    * Dashboard: new dashlet attribute title_url lets you make a title into a link
    * Dashboard: make numbers match "Tactical Overview" snapin

    Livestatus:
    * Write messages after initialization into an own livestatus.log

    WATO:
    * FIX: "bulk move to" at the top of wato hostlists works again
    * FIX: IE<9: Fixed problem with checkbox events when editing a host
    * FIX: "move to" dropdown in IE9 works again

1.1.11i4:
    Core, Setup, etc.:
    * FIX: use hostgroups instead of host_groups in Nagios configuration.
      This fixes a problem with Shinken
    * --scan-parents: detected parent hosts are now tagged with 'ping', so
      that no agent will be contacted on those hosts

    Checks & Agents:
    * Added 4 new checks dell_powerconnect_* by Chris Bowlby
    * ipmi_sensors: correctly handle further positive status texts
      (thanks to Sebastian Talmon)
    * FIX: nfsmounts handles zero-sized volumes correctly
    * AIX agent now outputs the user and performance data in <<<ps>>>

    Multisite:
    * FIX: WATO filtered status GUIs did not update the title after changing
      the title of the file/folder in WATO
    * FIX: Removed new python syntax which is incompatible with old python versions
    * FIX: Made bulk inventory work in IE
    * FIX: Fixed js errors in IE when having not enough space on dashboard 
    * FIX: fix error when using non-Ascii characters in view title
    * FIX: fix error on comment page caused by missing sorter
    * FIX: endless javascript when fetching pnp graphs on host/service detail pages
    * FIX: Not showing the action form in "try" mode of the view editor
    * FIX: Preventing up-then-over effect while loading the dashboard in firefox
    * Added missing i18n strings in command form and list of views
    * Views are not reloaded completely anymore. The data tables are reloaded
      on their own.
    * Open tabs in views do not prevent reloading the displayed data anymore
    * Added display_option "L" to enable/disable column title sortings
    * Sorting by joined columns is now possible
    * Added missing sorters for "service nth service perfdata" painters
    * Implemented row selection in views to select only a subset of shown data
      for actions
    * Sort titles in views can be enabled by clicking on the whole cells now
    * Submitting the view editor via ENTER key saves the view now instead of try mode
    * Host comments have red backgrounded rows when host is down
    * Implemented hook api to draw custom link buttons in views

    WATO:
    * Changed row selection in WATO to new row selection mechanism
    * Bulk action buttons are shown at the top of hostlists too when the lists
      have more than 10 list items
    * New function for backup and restore of the configuration

    Livestatus:
    * FIX: fix compile error in TableLog.cc by including stddef.h
    * FIX: tables comments and downtimes now honor AuthUser
    * Table log honors AuthUser for entries that belong to hosts
      (not for external commands, though. Sorry...)
    * FIX: fix Stats: sum/min/max/avg for columns of type time

1.1.11i3:
    Core, Setup, etc.:
    * FIX: allow host names to have spaces
    * --snmpwalk: fix missing space in case of HEX strings
    * cmk --restore: be aware of counters and cache being symbolic links
    * do_rrd_update: direct RRD updates have completely been removed.
      Please use rrdcached in case of performance problems.
    * install_nagios.sh has finally been removed (was not maintained anyway).
      Please use OMD instead.
    * Inventory functions now only take the single argument 'info'. The old
      style FUNC(checkname, info) is still supported but deprecated.
    * Show datasource program on cmk -D
    * Remove .f12 compile helper files from agents directory
    * Output missing sections in case of "WARNING - Only __ output of __..."
    * Remove obsolete code of snmp_info_single
    * Remove 'Agent version (unknown)' for SNMP-only hosts
    * Options --version, --help, --man, --list-checks and --packager now
      work even with errors in the configuration files
    * Minor layout fix in check man-pages

    Checks & Agents:
    * FIX: hr_mem: take into account cache and buffers
    * FIX: printer_pages: workaround for trailing-zero bug in HP Jetdirect
    * mk_logwatch: allow to set limits in processing time and number of
      new log messages per log file
    * Windows Agent: Now supports direct execution of powershell scripts
    * local: PNP template now supports multiple performance values
    * lnx_if: make lnx_if the default interface check for Linux
    * printer_supply: support non-Ascii characters in items like
      "Resttonerbehälter". You need to define snmp_character_encodings in main.mk
    * mem.win: new dedicated memory check for Windows (see Migration notes)
    * hr_mem: added Perf-O-Meter
    * Renamed all temperature checks to "Temperature %s". Please
      read the migration notes!
    * df and friends: enabled trend performance data per default. Please
      carefully read the migration notes!
    * diskstat: make summary mode the default behavious (one check per host)

    MK Livestatus:
    * WaitObject: allow to separate host name and service with a semicolon.
      That makes host names containing spaces possible.
    * Better error messages in case of unimplemented operators

    Multisite:
    * FIX: reschedule now works for host names containing spaces
    * FIX: correctly sort log views in case of multi site setups
    * FIX: avoid seven broken images in case of missing PNP graphs
    * FIX: Fixed javascript errors when opening dashboard in IE below 9
    * FIX: Views: Handling deprecated value "perpage" for option
      column_headers correctly
    * FIX: Fixed javascript error when saving edited views without sidebar
    * FIX: Showing up PNP hover menus above perfometers
    * Host/Service Icon column is now modularized and can be extended using
      the multisite_icons list.
    * New sorters for time and line number of logfile entries
    * Bookmarks snapin: save relative URLs whenever possible
    * Man-Pages of Check_MK checks shown in Multisite honor OMD's local hierarchy
    * nicer output of substates, translate (!) and (!!) into HTML code
    * new command for clearing modified attributes (red cross, green checkmark)
    * Perf-O-Meters: strip away arguments from check_command (e.g.
      "check-foo!17!31" -> "check-foo").
    * Added several missing i18n strings in view editor
    * Views can now be sorted by the users by clicking on the table headers.
      The user sort options are not persisted.
    * Perf-O-Meters are now aware if there really is a PNP graph

    WATO:
    * Show error message in case of empty inventory due to agent error
    * Commited audit log entries are now pages based on days
    * Added download link to download the WATO audit log in CSV format

1.1.11i2:
    Core, Setup, etc.:
    * FIX: sort output of cmk --list-hosts alphabetically
    * FIX: automatically remove leading and trailing space from service names
      (this fixes a problem with printer_pages and an empty item)
    * Great speed up of cmk -N/-C/-U/-R, especially when number of hosts is
      large.
    * new main.mk option delay_precompile: if True, check_mk will skip Python 
      precompilation during cmk -C or cmk -R, but will do this the first 
      time the host is checked.  This speeds up restarts. Default is False.
      Nagios user needs write access in precompiled directory!
    * new config variable agent_ports, allowing to specify the agent's
      TCP port (default is 6556) on a per-host basis.
    * new config variable snmp_ports, allowing to specify the UDP port
      to used with SNMP, on a per-host basis.
    * new config variable dyndns_hosts. Hosts listed in this configuration
      list (compatible to bulkwalk_hosts) use their hostname as IP address.
    
    Checks & Agents:
    * FIX: AIX agent: output name of template in case of MRPE
    * FIX: cisco_temp: skip non-present sensors at inventory
    * FIX: apc_symmetra: fix remaining runtime calculation (by factor 100)
    * FIX: Added PNP-template for winperf_phydisk
    * FIX: if64: fix UNKNOWN in case of non-unique ifAlias
    * FIX: lnx_if/if/if64: ignore percentual traffic levels on NICs without
           speed information.
    * FIX: cisco_temp_perf: add critical level to performance data
    * FIX: windows agent: hopefully fix case with quotes in directory name
    * FIX: printer_supply: fixed logic of Perf-O-Meter (mixed up crit with ok)
    * FIX: Solaris agent: reset localization to C, fixes problems with statgrab
    * FIX: blade_*: fix SNMP scan function for newer firmwares (thanks to Carlos Peón)
    * snmp_uptime, snmp_info: added scan functions. These checks will now
      always be added. Please use ingored_checktypes to disable, if non needed.
    * brocade_port: check for Brocade FC ports has been rewritten with
      lots of new features.
    * AIX agent now simulates <<<netctr>>> output (by Jörg Linge)
    * mbg_lantime_state: Handling refclock offsets correctly now; Changed
      default thresholds to 5/10 refclock offset
    * brocade_port: parameter for phystate, opstate and admstate can now
      also be lists of allowed states.
    * lnx_if: treat interfaces without information from ethtool as
      softwareLoopback interface. The will not be found by inventory now.
    * vbox_guest: new check for checking guest additions of Linux virtual box hosts
    * if/if64: Fixed bug in operstate detection when using old tuple based params
    * if/if64: Fixed bug in operstate detection when using tuple of valid operstates
    * mk_oracle: Added caching of results to prevent problems with long
    running SQL queries. Cache is controlled by CACHE_MAXAGE var which is preset to
    120 seconds 
    * mk_oracle: EXCLUDE_<sid>=ALL or EXCLUDE_<sid>=oracle_sessions can be
    used to exclude specific checks now
    * mk_oracle: Added optional configuration file to configure the new options
    * j4p_performance agent plugin: Supports basic/digest auth now
    * New checks j4p_performance.threads and j4p_performance.uptime which
      track the number of threads and the uptime of a JMX process
    * j4p_performance can fetch app and servlet specific status data. Fetching
      the running state, number of sessions and number of requests now. Can be
      extended via agent configuration (j4p.cfg).
    * Added some preflight checks to --scan-parents code
    * New checks netapp_cluster, netapp_vfiler for checking NetAPP filer 
      running as cluster or running vfilers.
    * megaraid_pdisks: Better handling of MegaCli output (Thanks to Bastian Kuhn)
    * Windows: agent now also sends start type (auto/demand/disabled/boot/system)
    * Windows: inventory_services now allowes regexes, depends and state/start type
      and also allows host tags.

    Multisite:
    * FIX: make non-Ascii characters in services names work again
    * FIX: Avoid exceptions in sidebar on Nagios restart
    * FIX: printer_supply perfometer: Using white font for black toners
    * FIX: ipmi: Skipping items with invalid data (0.000 val, "unspecified" unit) in summary mode
    * FIX: ipmi: Improved output formating in summary mode
    * FIX: BI - fixed wrong variable in running_on aggregation function
    * FIX: "view_name" variable missing error message when opening view.py
      while using the "BI Aggregation Groups" and "Hosts" snapins in sidebar
    * FIX: Fixed styling of form input elements in IE + styling improvements
    * FIX: Fixed initial folding state on page loading on pages with multiple foldings opened
    * Introduced basic infrastructure for multilanguage support in Multisite
    * Make 'Views' snapin foldable
    * Replace old main view by dashboard
    * Sidebar: Snapins can register for a triggered reload after a nagios
      restart has been detected. Check interval is 30 seconds for now.
    * Quicksearch snapin: Reloads host lists after a detected nagios restart.
    * New config directory multisite.d/ - similar to conf.d/
    * great speed up of HTML rendering
    * support for Python profiling (set profile = True in multisite.mk, profile
      will be in var/check_mk/web)
    * WATO: Added new hook "active-changes" which calls the registered hosts
      with a dict of "dirty" hosts
    * Added column painter for host contacts
    * Added column painters for contact groups, added those to detail views
    * Added filters for host and service contact groups
    * Detail views of host/service now show contacts
    * Fix playing of sounds: All problem views now have play_sounds activated,
      all other deactivated.
    * Rescheduling of Check_MK: introduce a short sleep of 0.7 sec. This increases
      the chance of the passive services being updated before the repaint.
    * Added missing i18n strings in filter section of view editor
    * Added filter and painter for the contact_name in log table
    * Added several views to display the notification logs of Nagios

    WATO:
    * Configration files can now be administered via the WEB UI
      (config_files in multisite.mk is obsolete)
    * Snapin is tree-based and foldable
    * Bulk operation on host lists (inventory, tags changed, etc)
    * Easy search operation in host lists
    * Dialog for global host search
    * Services dialog now tries to use cached data. On SNMP hosts
      no scan will be done until new button "Full Scan" is pressed.

    BI:
    * FIX: Fixed displaying of host states (after i18n introduction)h
    * FiX: Fixed filter for aggregation group
    * FIX: Fixed assumption button for services with non-Ascii-characters

    MK Livestatus:
    * FIX: fix compile problem on Debian unstable (Thanks to Sven Velt)
    * Column aggregation (Stats) now also works for perf_data
    * New configuration variable data_encoding and full UTF-8 support.
    * New column contact_groups in table hosts and services (thanks to
      Matthew Kent)
    * New headers Negate:, StatsNegate: and WaitConditionNegate:

1.1.11i1:
    Core, Setup, etc.:
    * FIX: Avoid duplicate SNMP scan of checktypes containing a period
    * FIX: honor ignored_checktypes also on SNMP scan
    * FIX: cmk -II also refreshes cluster checks, if all nodes are specified
    * FIX: avoid floating points with 'e' in performance data
    * FIX: cmk -D: drop obsolete (and always empty) Notification:
    * FIX: better handling of broken checks returning empty services
    * FIX: fix computation of weight when averaging
    * FIX: fix detection of missing OIDs (led to empty lines) 
    * SNMP scan functions can now call oid(".1.3.6.1.4.1.9.9.13.1.3.1.3.*")
      That will return the *first* OID beginning with .1.3.6.1.4.1.9.9.13.1.3.1.3
    * New config option: Set check_submission = "file" in order to write
      check result files instead of using Nagios command pipe (safes
      CPU ressources)
    * Agent simulation mode (for internal use and check development)
    * Call snmpgetnext with the option -Cf (fixes some client errors)
    * Call snmp(bulk)walk always with the option -Cc (fixes problems in some
      cases where OIDs are missing)
    * Allow merging of dictionary based check parameters
    * --debug now implies -v
    * new option --profile: creates execution profile of check_mk itself
    * sped up use of stored snmp walks
    * find configuration file in subdirectories of conf.d also
    * check_mk_templates.cfg: make check-mk-ping take arguments

    Multisite:
    * FIX: Display limit-exceeded message also in multi site setups
    * FIX: Tactical Overview: fix unhandled host problems view
    * FIX: customlinks snapin: Suppressing exception when no links configured
    * FIX: webservice: suppress livestatus errors in multi-site setups
    * FIX: install missing example icons in web/htdocs/images/icons
    * FIX: Nagios-Snapin: avoid duplicate slash in URL
    * FIX: custom_style_sheet now also honored by sidebar
    * FIX: ignore case when sorting groups in ...groups snapin
    * FIX: Fixed handling of embedded graphs to support the changes made to
    * FIX: avoid duplicate import of plugins in OMD local installation
    the PNP webservice
    * FIX: Added host_is_active and host_flapping columns for NagStaMon views
    * Added snmp_uptime, uptime and printer_supply perfometers
    * Allow for displaying service data in host tables
    * View editor foldable states are now permament per user
    * New config variable filter_columns (default is 2)

    BI:
    * Added new component BI to Multisite.

    WATO:
    * FIX: fix crash when saving services after migration from old version
    * Allow moving hosts from one to another config file

    Checks & Agents:
    * FIX: hr_mem: ignore devices that report zero memory
    * FIX: cisco_power: fix syntax error in man page (broke also Multisite)
    * FIX: local: fixed search for custom templates PNP template
    * FIX: if/if64: always generate unique items (in case ifAlias is used)
    * FIX: ipmi: fix ugly ouput in case of warning and error
    * FIX: vms_df: fix, was completely broken due to conversion to df.include
    * FIX: blade_bays: add missing SNMP OIDs (check was always UNKNOWN)
    * FIX: df: fix layout problems in PNP template
    * FIX: df: fix trend computation (thanks to Sebastian Talmon)
    * FIX: df: fix status in case of critical trend and warning used
    * FIX: df: fix display of trend warn/crit in PNP-graph
    * FIX: cmctc: fix inventory in case of incomplete entries
    * FIX: cmctc: add scan function
    * FIX: ucd_cpu_load and ucd_cpu_util: make scan function find Rittal
    * FIX: ucd_cpu_util: fix check in case of missing hi, si and st
    * FIX: mk_logwatch: improve implementation in order to save RAM
    * FIX: mk_oracle: Updated tablespace query to use 'used blocks' instead of 'user blocks'
    * FIX: mk_oracle: Fixed computation for TEMP table spaces
    * FIX: bluecoat_sensors: Using scale parameter provided by the host for reported values
    * FIX: fjdarye60_devencs, fjdarye60_disks.summary: added snmp scan functions
    * FIX: decru_*: added snmp scan functions
    * FIX: heartbeat_rscstatus handles empty agent output correctly
    * FIX: hp_procurve_cpu: fix synatx error in man page
    * FIX: hp_procurve_memory: fix syntax error in man page
    * FIX: fc_brocade_port_detailed: fix PNP template in MULTIPLE mode
    * FIX: ad_replication.bat only generates output on domain controllers now.
           This is useful to prevent checks on non DC hosts (Thanks to Alex Greenwood)
    * FIX: cisco_temp_perf: handle sensors without names correctly
    * printer_supply: Changed order of tests. When a printer reports -3 this
      is used before the check if maxlevel is -2.
    * printer_supply: Skipping inventory of supplies which have current value
    and maxlevel both set to -2.
    * cisco_locif: The check has been removed. Please switch to if/if64
      has not the index 1
    * cisco_temp/cisco_temp_perf: scan function handles sensors not beginning
      with index 1
    * df: split PNP graphs for growth/trend into two graphs
    * omd_status: new check for checking status of OMD sites
    * printer_alerts: Added new check for monitoring alert states reported by
      printers using the PRINTER-MIB
    * diskstat: rewritten check: now show different devices, r+w in one check
    * canon_pages: Added new check for monitoring processed pages on canon
    printer/multi-function devices
    * strem1_sensors: added check to monitor sensors attached to Sensatorinc EM1 devices
    * windows_update: Added check to monitor windows update states on windows
      clients. The check monitors the number of pending updates and checks if
      a reboot is needed after updates have been installed.
    * lnx_if: new check for Linux NICs compatible with if/if64 replacing 
      netif.* and netctr.
    * if/if64: also output performance data if operstate not as expected
    * if/if64: scan function now also detects devices where the first port
    * if/if64: also show perf-o-meter if speed is unknown
    * f5_bigip_pool: status of F5 BIP/ip load balancing pools
    * f5_bigip_vserver: status of F5 BIP/ip virtual servers
    * ipmi: new configuration variable ipmi_ignored_sensors (see man page)
    * hp_procurve_cpu: rename services description to CPU utilization
    * ipmi: Linux agent now (asynchronously) caches output of ipmitool for 20 minutes
    * windows: agent has new output format for performance counters
    * winperf_process.util: new version of winperf.cpuusage supporting new agent
    * winperf_system.diskio: new version of winperf.diskstat supporting new agent
    * winperf_msx_queues: new check for MS Exchange message queues
    * winperf_phydisk: new check compatible with Linux diskstat (Disk IO per device!)
    * smart.temp/smart.stats: added new check for monitoring health of HDDs
      using S.M.A.R.T
    * mcdata_fcport: new check for ports of MCData FC Switches
    * hp_procurve_cpu: add PNP template
    * hp_procurve_cpu: rename load to utilization, rename service to CPU utilizition
    * df,df_netapp,df_netapp32,hr_fs,vms_df: convert to mergeable dictionaries
    * mbg_lantime_state,mbg_lantime_refclock: added new checks to monitor 
      Meinberg LANTIME GPS clocks

    Livestatus:
    * Updated Perl API to version 0.74 (thanks to Sven Nierlein)

1.1.10:
    Core, Setup, etc.:
    * --flush now also deletes all autochecks 
    
    Checks & Agents:
    * FIX: hr_cpu: fix inventory on 1-CPU systems (thanks to Ulrich Kiermayr)


1.1.10b2:
    Core, Setup, etc.:
    * FIX: setup.sh on OMD: fix paths for cache and counters
    * FIX: check_mk -D did bail out if host had no ip address
    * cleanup: all OIDs in checks now begin with ".1.3.6", not "1.3.6"

    WATO:
    * FIX: Fixed bug that lost autochecks when using WATO and cmk -II together

    Checks & Agents:
    * Added check man pages for systemtime, multipath, snmp_info, sylo,
      ad_replication, fsc_fans, fsc_temp, fsc_subsystems
    * Added SNMP uptime check which behaves identical to the agent uptime check


1.1.10b1:
    Core, Setup, etc.:
    * FIX: do not assume 127.0.0.1 as IP address for usewalk_hosts if
      they are not SNMP hosts.
    * FIX: precompile: make sure check includes are added before actual
      checks
    * FIX: setup.sh: do not prepend current directory to url_prefix
    * FIX: output agent version also for mixed (tcp|snmp) hosts
    * RPM: use BuildArch: noarch in spec file rather than as a command
      line option (thanks to Ulrich Kiermayr)
    * setup.sh: Allow to install Check_MK into existing OMD site (>= 0.46).
      This is still experimental!

    Checks & Agents:
    * FIX: Windows agent: fix output of event ID of log messages
    * FIX: if/if64: output speed correctly (1.50MB/s instead of 1MB/s)
    * FIX: drbd now handles output of older version without an ep field
    * FIX: repaired df_netapp32
    * FIX: Added SNMP scan function of df_netapp and df_netapp32
    * FIX: repaired apc_symmetra (was broken due to new option -Ot 
      for SNMP)
    * FIX: df, hr_fs and other filesystem checks: fix bug if using
      magic number. levels_low is now honored.
    * FIX: scan function avoids hr_cpu and ucd_cpu_utilization
      at the same time
    * FIX: HP-UX agent: fixed output of df for long mount points
      (thanks to Claas Rockmann-Buchterkirche)
    * FIX: df_netapp/32: fixed output of used percentage (was always
      0% due to integer division)
    * FIX: fixed manual of df (magic_norm -> magic_normsize)
    * FIX: removed filesystem_trend_perfdata. It didn't work. Use
      now df-parameter "trend_perfdata" (see new man page of df)
    * FIX: cisco_temp_perf: fix return state in case of WARNING (was 0 = OK)
    * FIX: repair PNP template for df when using trends
    * FIX: cisco_qos: fix WATO exception (was due to print command in check)
    * FIX: check_mk check: fixed template for execution time
    * FIX: blade_health, fc_brocade_port_detailed removed debug outputs
    * FIX: netapp_volumes: The check handled 64-bit aggregates correctly
    * FIX: netapp_volumes: Fixed snmp scan function
    * FIX: blade_*: Fixed snmp scan function
    * FIX: nfsmount: fix exception in check in case of 'hanging'
    * systemtime: new simple check for time synchronization on Windows
      (needs agent update)
    * Added Perf-O-Meter for non-df filesystem checks (e.g. netapp)
    * hp_proliant_*: improve scan function (now just looks for "proliant")

    Multisite:
    * FIX: fix json/python Webservice

1.1.9i9:
    Core, Setup, etc.:
    * FIX: check_mk_templates.cfg: add missing check_period for hosts
      (needed for Shinken)
    * FIX: read *.include files before checks. Fixes df_netapp not finding
      its check function
    * FIX: inventory checks on SNMP+TCP hosts ignored new TCP checks
    * local.mk: This file is read after final.mk and *not* backup up
      or restored
    * read all files in conf.d/*.mk in alphabetical order now.
    * use snmp commands always with -Ot: output time stamps as UNIX epoch
      (thanks to Ulrich Kiermayr)

    Checks & Agents:
    * ucd_cpu_load: new check for CPU load via UCD SNMP agent
    * ucd_cpu_util: new check for CPU utilization via UCD SNMP agent
    * steelhead_status: new check for overall health of Riverbed Steelhead appliance
    * steelhead_connections: new check for Riverbed Steelhead connections
    * df, df_netapp, df_netapp32, hr_fs, vms_df: all filesystem checks now support
      trends. Please look at check manpage of df for details.
    * FIX: heartbeat_nodes: Fixed error handling when node is active but at least one link is dead
    * 3ware_units: Handling INITIALIZING state as warning now
    * FIX: 3ware_units: Better handling of outputs from different tw_cli versions now
    * FIX: local: PNP template for local now looks in all template directories for
      specific templates (thanks to Patrick Schaaf)

    Multisite:
    * FIX: fix "too many values to unpack" when editing views in single layout
      mode (such as host or service detail)
    * FIX: fix PNP icon in cases where host and service icons are displayed in 
      same view (found by Wolfgang Barth)
    * FIX: Fixed view column editor forgetting pending changes to other form
           fields
    * FIX: Customlinks snapin persists folding states again
    * FIX: PNP timerange painter option field takes selected value as default now
    * FIX: Fixed perfometer styling in single dataset layouts
    * FIX: Tooltips work in group headers now
    * FIX: Catching exceptions caused by unset bandwidth in interface perfometer

    WATO:
    * FIX: fix problem with vanishing services on Windows. Affected were services
      containing colons (such as fs_C:/).

    Livestatus:
    * FIX: fix most compiler warnings (thanks to patch by Sami Kerola)
    * FIX: fix memory leak. The leak caused increasing check latency in some
      situations
    
1.1.9i8:
    Multisite:
    * New "web service" for retrieving data from views as JSON or 
      Python objects. This allows to connect with NagStaMon 
      (requires patch in NagStaMon). Simply add &output_format=json
      or &output_format=python to your view URL.
    * Added two builtin views for NagStaMon.
    * Acknowledgement of problem now has checkboxes for sticky,
      send notification and persisten comment
    * Downtimes: allow to specify fixed/flexible downtime
    * new display_options d/D for switching on/off the tab "Display"
    * Improved builtin views for downtimes
    * Bugfix: Servicegroups can be searched with the quicksearch snapin using
      the 'sg:' prefix again

    WATO:
    * Fixed problem appearing at restart on older Python version (RH)

1.1.9i7:
    Core, Setup, etc.:
    * Fix crash on Python 2.4 (e.g. RedHat) with fake_file
    * Fixed clustering of SNMP hosts
    * Fix status output of Check_MK check in mixed cluster setups

    Checks & Agents:
    * PNP templates for if/if64: fix bugs: outgoing packets had been
      same as incoming, errors and discards were swapped (thanks to 
      Paul Freeman)
    * Linux Agent: Added suport for vdx and xvdx volumes (KVM+Virtio, XEN+xvda)

    Multisite:
    * Fix encoding problem when host/service groups contain non-ascii
      characters.

    WATO:
    * Fix too-long-URL problem in cases of many services on one host


1.1.9i6:
    INCOMPATIBLE CHANGES:
    * Removed out-dated checks blade_misc, ironport_misc and snia_sml. Replaced
      with dummy checks begin always UNKNOWN.

    Core, Setup, etc.:
    * cmk -D: show ip address of host 
    * Fix SNMP inventory find snmp misc checks inspite of negative scan function
    * Fix output of MB and GB values (fraction part was zero)

    Checks & Agents:
    * megaraid_ldisks: remove debug output
    * fc_brocade_port: hide on SNMP scan, prefer fc_brocade_port_detailed
    * fc_brocade_port_detailed: improve scan function, find more devices
    * New agent for HP-UX
    * hpux_cpu: new check for monitoring CPU load average on HP-UX
    * hpux_if: New check for monitoring NICs on HP-UX (compatible to if/if64)
    * hpux_multipath: New check for monitoring Multipathing on HP-UX
    * hpux_lvm: New check for monitoring LVM mirror state on HP-UX
    * hpux_serviceguard: new check for monitoring HP-UX Serviceguard
    * drbd: Fixed var typo which prevented inventory of drbd general check
      (Thanks to Andreas Behler)
    * mk_oracle: new agent plugin for monitoring ORACLE (currently only
      on Linux and HP-UX, but easily portable to other Unices)
    * oracle_sessions: new check for monitoring the current number of active
      database sessions.
    * oracle_logswitches: new check for monitoring the number of logswitches
      of an ORACLE instances in the last 60 minutes.
    * oracle_tablespaces: new check for monitoring size, state and autoextension
      of ORACLE tablespaces.
    * h3c_lanswitch_cpu: new check for monitoring CPU usage of H3C/HP/3COM switches
    * h3c_lanswitch_sensors: new check for monitoring hardware sensors of H3C/HP/3COM switches
    * superstack3_sensors: new check for monitoring hardware sensors of 3COM Superstack 3 switches

    Multisite:
    * Fixed aligns/widths of snapin contents and several small styling issues
    * Fixed links and border-styling of host matrix snapin
    * Removed jQuery hover menu and replaced it with own code

1.1.9i5:
    Multisite:
    * custom notes: new macros $URL_PREFIX$ and $SITE$, making 
      multi site setups easier
    * new intelligent logwatch icon, using url_prefix in multi site
      setups


1.1.9i4:
    Core, Setup, etc.:
    * added missing 'register 0' to host template
    * setup: fix creation of symlink cmk if already existing

    Multisite:
    * New reschedule icon now also works for non-local sites.
    * painter options are now persisted on a per-user-base
    * new optional column for displaying host and service comments
      (not used in shipped views but available in view editor)

    Livestatus:
    * Check for buffer overflows (replace strcat with strncat, etc.)
    * Reduce number of log messages (reclassify to debug)

    Checks & Agents:
    * apc_symmetra: handle empty SNMP variables and treat as 0.


1.1.9i3:
    INCOMPATIBLE CHANGES:
    * You need a current version of Livestatus for Multisite to work!
    * Multisite: removed (undocumented) view parameters show_buttons and show_controls.
      Please use display_options instead.
    * Finally removed deprecated filesystem_levels. Please use check_parameters instead.
    * Livestatus: The StatsGroupBy: header is still working but now deprecated.
      Please simply use Columns: instead. If your query contains at least one Stats:-
      header than Columns: has the meaning of the old StatsGroupBy: header

    Core, Setup, etc.:
    * Create alias 'cmk' for check_mk in bin/ (easier typing)
    * Create alias 'mkp' for check_mk -P in bin/ (easier typing) 

    Multisite:
    * Each column can now have a tooltip showing another painter (e.g.
      show the IP address of a host when hovering over its name)
    * Finally show host/services icons from the nagios value "icon_image".
      Put your icon files in /usr/share/check_mk/web/htdocs/images/icons.
      OMD users put the icons into ~/local/share/check_mk/web/htdocs/images/icons.
    * New automatic PNP-link icons: These icons automatically appear, if
      the new livestatus is configured correctly (see below). 
    * new view property "hidebutton": allow to hide context button to a view.
    * Defaults views 'Services: OK', 'Services: WARN, etc. do now not create
      context buttons (cleans up button bar).
    * new HTML parameter display_options, which allows to switch off several
      parts of the output (e.g. the HTML header, external links, etc).
    * View hoststatus: show PNP graph of host (usually ping stats)
    * new tab "Display": here the user can choose time stamp
      display format and PNP graph ranges
    * new column "host_tags", showing the Check_MK host tags of a host
    * new datasource "alert_stats" for computing alert statistics
    * new view "Alert Statistics" showing alert statistics for all hosts
      and services
    * Sidebar: Fixed snapin movement to the bottom of the snapin list in Opera
    * Sidebar: Fixed scroll position saving in Opera
    * Fixed reloading button animation in Chrome/IE (Changed request to async mode)
    * Sidebar: Removed scrollbars of in older IE versions and IE8 with compat mode
    * Sidebar: Fixed scrolling problem in IE8 with compat mode (or maybe older IE versions)
      which broke the snapin titles and also the tactical overview table
    * Sidebar: Fixed bulletlist positioning
    * Sidebar: The sidebar quicksearch snapin is case insensitive again
    * Fixed header displaying on views when the edit button is not shown to the user
    * View pages are not refreshed when at least one form (Filter, Commands,
      Display Options) is open
    * Catching javascript errors when pages from other domain are opened in content frame
    * Columns in view editor can now be added/removed/moved easily

    Checks & Agents:
    * Fixed problem with OnlyFrom: in Linux agent (df didn't work properly)
    * cups_queues: fixed plugin error due to invalid import of datetime,
      converted other checks from 'from datetime import...' to 'import datetime'.
    * printer_supply: handle the case where the current value is missing
    * megaraid_ldisks: Fixed item detection to be compatible with different versions of megaraid
    * Linux Agent: Added new 3ware agent code to support multiple controllers
      (Re-inventory of 3ware checks needed due to changed check item names)

    Livestatus:
    * new column pnpgraph_present in table host and service. In order for this
      column to work you need to specify the base directory of the PNP graphs
      with the module option pnp_path=, e.g. pnp_path=/omd/sites/wato/var/pnp4nagios/perfdata
    * Allow more than one column for StatsGroupBy:
    * Do not use function is_contact_member_of_contactgroup anymore (get compatible
      with Nagios CVS)
    * Livestatus: log timeperiod transitions (active <-> inactive) into Nagios
      log file. This will enable us to create availability reports more simple
      in future.

    Multisite:
    * allow include('somefile.mk') in multisite.mk: Include other files.
      Paths not beginning with '/' are interpreted relative to the directory
      of multisite.mk

    Livestatus:
    * new columns services_with_info: similar to services_with_state but with
      the plugin output appended as additional tuple element. This tuple may
      grow in future so do not depend on its length!

1.1.9i2:
    Checks & Agents:
    * ibm_imm_health: fix inventory function
    * if/if64: fix average line in PNP-template, fix display of speed for 20MBit
      lines (e.g. Frame Relay)

    Multisite:
    * WATO: Fixed omd mode/site detection and help for /etc/sudoers
    * WATO: Use and show common log for pending changes 
    * Sidebar Quicksearch: Now really disabling browser built-in completion
      dropdown selections
    
1.1.9i1:
    INCOMPATIBLE CHANGES:
    * TCP / SNMP: hosts using TCP and SNMP now must use the tags 'tcp'
      and 'snmp'. Hosts with the tag 'ping' will not inventorize any
      service. New configuration variable tcp_hosts.
    * Inventory: The call syntax for inventory has been simplified. Just
      call check_mk -I HOSTNAME now. Omit the "tcp" or "snmp". If you
      want to do inventory just for certain check types, type "check_mk --checks=snmp_info,if -I hostnames..."
      instead
    * perfdata_format now defaults to "pnp". Previous default was "standard".
      You might have to change that in main.mk if you are not using PNP (only
      relevant for MRPE checks)
    * inventory_check_severity defaults to 1 now (WARNING)
    * aggregation_output_format now defaults to "multiline"
    * Removed non_bulkwalk_hosts. You can use bulkwalk_hosts with NEGATE
      instead (see docu)
    * snmp_communites is now initialized with [], not with {}. It cannot
      be a dict any longer.
    * bulkwalk_hosts is now initizlized with []. You can do += here just
      as with all other rule variables.
    * Configuration check (-X) is now always done. It is now impossible to
      call any Check_MK action with an invalid configuration. This saves
      you against mistyped variables.
    * Check kernel: converted performance data from counters to rates. This
      fixes RRD problems (spikes) on reboots and also allows better access 
      to the peformance data for the Perf-O-Meters.  Also changed service 
      descriptions. You need to reinventurize the kernel checks. Your old
      RRDs will not be deleted, new ones will be created.
    * Multisite: parameters nagios_url, nagios_cgi_url and pnp_url are now
      obsolete. Instead the new parameter url_prefix is used (which must
      end with a /).

    Core, Setup, etc.:
    * Improve error handling: if hosts are monitored with SNMP *and* TCP,
      then after an error with one of those two agents checks from the
      other haven't been executed. This is fixed now. Inventory check
      is still not complete in that error condition.
    * Packages (MKP): Allow to create and install packages within OMD!
      Files are installed below ~/local/share/check_mk. No root permissions
      are neccessary
    * Inventory: Better error handling on invalid inventory result of checks
    * setup.sh: fix problem with missing package_info (only appears if setup
      is called from another directory)
    * ALL_SERVICES: Instead of [ "" ] you can now write ALL_SERVICES
    * debug_log: also output Check_MK version, check item and check parameters
    * Make sure, host has no duplicate service - this is possible e.g. by
      monitoring via agent and snmp in parallel. duplicate services will
      make Nagios reject the configuration.
    * --snmpwalk: do not translate anymore, use numbers. All checks work
      with numbers now anyway.
    * check_mk -I snmp will now try all checktypes not having an snmp scan
      function. That way all possible checks should be inventorized.
    * new variable ignored_checks: Similar to ignored_checktypes, but allows
      per-host configuration
    * allow check implementations to use common include files. See if/if64
      for an example
    * Better handling for removed checks: Removed exceptions in check_mk calls
      when some configured checks have been removed/renamed

    Checks & Agents:
    * Renamed check functions of imm_health check from test_imm to imm_health
      to have valid function and check names. Please remove remove from
      inventory and re-inventory those checks.
    * fc_brocade_port_detailed: allow to specify port state combinations not 
      to be critical
    * megaraid_pdisks: Using the real enclosure number as check item now
    * if/if64: allow to configure averaging of traffic over time (e.g. 15 min) 
      and apply traffic levels and averaged values. Also allow to specify relative
      traffic levels. Allow new parameter configuration via dictionary. Also
      allow to monitor unused ports and/or to ignore link status.
    * if/if64: Added expected interface speed to warning output
    * if/if64: Allow to ignore speed setting (set target speed to None)
    * wut_webtherm: handle more variants of WuT Webtherms (thanks to Lefty)
    * cisco_fan: Does not inventorize 'notPresent' sensors anymore. Improved output
    * cisco_power: Not using power source as threshold anymore. Improved output
    * cisco_fan: Does not inventorize 'notPresent' sensors anymore. Improved output
    * cisco_power: Not using power source as threshold anymore. Improved output
    * cisco_power: Excluding 'notPresent' devices from inventory now
    * cisco_temp_perf: Do not crash if device does not send current temperature
    * tcp_conn_stats: new check for monitoring number of current TCP connections
    * blade_*: Added snmp scan functions for better automatic inventory
    * blade_bays: Also inventorizes standby blades and has a little more
                  verbose output.
    * blade_blowers: Can handle responses without rpm values now. Improved output
    * blade_health: More detailed output on problems
    * blade_blades: Added new check for checking the health-, present- and
                    power-state of IBM Bladecenter blades
    * win_dhcp_pools: Several cleanups in check
    * Windows agent: allow restriction to ip addresses with only_hosts (like xinetd)
    * heartbeat_rscstatus: Catching empty output from agent correctly
    * tcp_conn_stats: Fixed inventory function when no conn stats can be inventoried
    * heartbeat_nodes: fix Linux agent for hostname with upper case letters (thanks to
            Thorsten Robers)
    * heartbeat_rscstatus: Catching empty output from agent correctly
    * heartbeat_rscstatus: Allowing a list as expected state to expect multiple OK states
    * win_dhcp_pools agent plugin: Filtering additional error message on
      systems without dhcp server
    * j4p_performance: Added experimental agent plugin fetching data via 
      jmx4perl agent (does not need jmx4perl on Nagios)
    * j4p_performance.mem: added new experimental check for memory usage via JMX.
    * if/if64: added Perf-O-Meter for Multisite
    * sylo: fix performance data: on first execution (counter wrap) the check did
      output only one value instead of three. That lead to an invalid RRD.
    * Cleaned up several checks to meet the variable naming conventions
    * drbd: Handling unconfigured drbd devices correctly. These devices are
      ignored during nventory
    * printer_supply: In case of OKI c5900 devices the name of the supply units ins not
      unique. The color of the supply unit is reported in a dedicated OID and added to the
      check item name to have a unique name now.
    * printer_supply: Added simple pnp template to have better graph formating for the check results
    * check_mk.only_from: new check for monitoring the IP address access restriction of the
      agent. The current Linux and Windows agents provide this information.
    * snmp_info check: Recoded not to use snmp_info_single anymore
    * Linux Agent: Fixed <<<cpu>>> output on SPARC machines with openSUSE
    * df_netapp/df_netapp32: Made check inventory resistant against empty size values
    * df_netapp32: Added better detection for possible 32bit counter wrap
    * fc_brocade_port_detailed: Made check handle phystate "noSystemControlAccessToSlot" (10)
      The check also handles unknown states better now
    * printer_supply: Added new parameter "printer_supply_some_remaining_status" to
      configure the reported state on small remaining capacity.
    * Windows agent: .vbs scripts in agents plugins/ directory are executed
      automatically with "cscript.exe /Nologo" to prevent wrong file handlers
    * aironet_clients: Only counting clients which don't have empty values for strength
    * statgrab_disk: Fixed byte calculation in plugin output
    * statgrab_disk: Added inventory function
    * 3ware_disks: Ignoring devices in state NOT-PRESENT during inventory

    Multisite:
    * The custom open/close states of custom links are now stored for each
      user
    * Setting doctype in sidebar frame now
    * Fixed invalid sidebar css height/width definition
    * Fixed repositioning the sidebar scroll state after refreshing the page
    * Fixed mousewheel scrolling in opera/chrome
    * Fixed resize bug on refresh in chrome
    * New view for all services of a site
    * Sidebar snapin site_status: make link target configurable
    * Multisite view "Recently changed services": sort newest first
    * Added options show_header and show_controls to remove the page headers
      from views
    * Cool: new button for an immediate reschedule of a host or service
      check: the view is redisplayed exactly at the point of time when
      Nagios has finished the check. This makes use of MK Livestatus'
      unique waiting feature.

   Livestatus:
    * Added no_more_notifications and check_flapping_recovery_notification
      fields to host table and no_more_notifications field to service table.
      Thanks to Matthew Kent

1.1.8:
    Core, Setup, etc.:
    * setup.sh: turn off Python debugging
    * Cleaned up documentation directory
    * cluster host: use real IP address for host check if cluster has
      one (e.g. service IP address)

    Checks & Agents:
    * Added missing PNP template for check_mk-hr_cpu
    * hr_fs: inventory now ignores filesystem with size 0,
      check does not longer crash on filesystems with size 0
    * logwatch: Fixed typo in 'too many unacknowledged logs' error message
    * ps: fix bug: inventory with fixed user name now correctly puts
      that user name into the resulting check - not None.
    * ps: inventory with GRAB_USER: service description may contain
      %u. That will be replaced with the user name and thus makes the
      service description unique.
    * win_dhcp_pools: better handle invalid agent output
    * hp_proliant_psu: Fixed multiple PSU detection on one system (Thanks to Andreas Döhler)
    * megaraid_pdisks: Fixed coding error
    * cisco_fan: fixed check bug in case of critical state
    * nfsmounts: fix output (free and used was swapped), make output identical to df

    Livestatus:
    * Prohibit { and } in regular expressions. This avoids a segmentation
      fault caused by regcomp in glibc for certain (very unusual) regular
      expressions.
    * Table status: new columns external_command_buffer_slots,
      external_command_buffer_usage and external_command_buffer_max
      (this was implemented according to an idea and special request of
       Heinz Fiebig. Please sue him if this breaks anything for you. I was
       against it, but he thinks that it is absolutely neccessary to have
       this in version 1.1.8...)
    * Table status: new columns external_commands and external_commands_rate
      (also due to Mr. Fiebig - he would have quit our workshop otherwise...)
    * Table downtimes/comments: new column is_service

    Multisite:
    * Snapin Performance: show external command per second and usage and
      size of external command buffer
    * Downtimes view: Group by hosts and services - just like comments
    * Fix links for items containing + (e.g. service descriptionen including
      spaces)
    * Allow non-ASCII character in downtimes and comments
    * Added nagvis_base_url to multisite.mk example configuration
    * Filter for host/service groups: use name instead of alias if 
      user has no permissions for groups

1.1.8b3:
    Core, Setup, etc.:
    * Added some Livestatus LQL examples to documentation
    * Removed cleanup_autochecks.py. Please use check_mk -u now.
    * RRA configuration for PNP: install in separate directory and do not
      use per default, since they use an undocumented feature of PNP.

    Checks & Agents:
    * postfix_mailq: Changed limit last 6 lines which includes all needed
		information
    * hp_proliant_temp/hp_proliant_fans: Fixed wrong variable name
    * hp_procurve_mem: Fixed wrong mem usage calculation
    * ad_replication: Works no with domain controller hostnames like DC02,DC02
    * aironet_client: fix crash on empty variable from SNMP output
    * 3ware_disks, 3ware_units: hopefully repaired those checks
    * added rudimentary agent for HP-UX (found in docs/)

    Multisite:
    * added Perf-O-Meter to "Problems of Host" view
    * added Perf-O-Meter to "All Services" view
    * fix bug with cleaning up persistent connections
    * Multisite now only fetches the available PNP Graphs of hosts/services
    * Quicksearch: limit number of items in dropdown to 80
      (configurable via quicksearch_dropdown_limit)
    * Views of hosts: make counts of OK/WARN/CRIT klickable, new views
      for services of host in a certain state
    * Multisite: sort context buttons in views alphabetically
    * Sidebar drag scrolling: Trying to compensate lost mouse events when
	leaving the sidebar frame while dragging

    Livestatus:
    * check for event_broker_options on start
    * Fix memory leakage caused by Filter: headers using regular expressions
    * Fix two memory leaks in logfile parser

1.1.8b2:
    Core, Setup, etc.:
    * Inventory: skip SNMP-only hosts on non-SNMP checktypes (avoids timeouts)
    * Improve error output for invalid checks
    
    Checks & Agents:
    * fix bug: run local and plugins also when spaces are in path name
      (such as C:\Program Files\Check_MK\plugins
    * mem.vmalloc: Do not create a check for 64 bit architectures, where
      vmalloc is always plenty
    * postfix_mailq: limit output to 1000 lines
    * multipath: handle output of SLES 11 SP1 better
    * if/if64: output operstatus in check output
    * if/if64: inventory now detects type 117 (gigabitEthernet) for 3COM
    * sylo: better handling of counter wraps.

    Multisite:
    * cleanup implementation of how user settings are written to disk
    * fix broken links in 'Edit view -> Try out' situation
    * new macros $HOSTNAME_LOWER$, $HOSTNAME_UPPER$ and $HOSTNAME_TITLE$ for
      custom notes

1.1.8b1:
    Core, Setup, etc.:
    * SNMPv3: allow privProtocol and privPassword to be specified (thanks
      to Josef Hack)
    * install_nagios.sh: fix problem with broken filenames produced by wget
    * install_nagios.sh: updated software to newest versions
    * install_nagios.sh: fix Apache configuration problem
    * install_nagios.sh: fix configuration vor PNP4Nagios 0.6.6
    * config generation: fix host check of cluster hosts
    * config generation: add missing contact groups for summary hosts
    * RPM package of agent: do not overwrite xinetd.d/check_mk, but install
      new version with .rpmnew, if admin has changed his one
    * legacy_checks: fix missing perfdata, template references where in wrong
      direction (thanks Daniel Nauck for his precise investigation)

    Checks & Agents:
    * New check imm_health by Michael Nieporte
    * rsa_health: fix bug: detection of WARNING state didn't work (was UNKNOWN
            instead)
    * check_mk_agent.solaris: statgrab now excludes filesystems. This avoids hanging
      in case of an NFS problem. Thanks to Divan Santana.
    * multipath: Handle new output of multipath -l (found on SLES11 SP1)
    * ntp: fix typo in variable ntp_inventory_mode (fixes inventory problem)
    * if64: improve output formatting of link speed
    * cisco_power: inventory function now ignores non-redundant power supplies
    * zpool_status: new check from Darin Perusich for Solaris zpools

    Multisite:
    * fix several UTF-8 problems: allow non-ascii characters in host names
      (must be UTF 8 encoded!)
    * improve compatibility with Python 2.3
    * Allow loading custom style sheet overriding Check_MK styles by setting
      custom_style_sheet in multisite.mk
    * Host icons show link to detail host, on summary hosts.
    * Fix sidebar problem: Master Control did not display data correctly
    * status_host: honor states even if sites hosting status hosts is disabled
      (so dead-detection works even if local site is disabled)
    * new config variable start_url: set url for welcome page
    * Snapin Quicksearch: if no host is matching, automatically search for
      services
    * Remove links to legacy Nagios GUI (can be added by user if needed)
    * Sidebar Quicksearch: fix several annoyances
    * Views with services of one host: add title with host name and status

    Livestatus:
    * fix memory leak: lost ~4K on memory on each StatsAnd: or StatsOr:
      header (found by Sven Nierlein)
    * fix invalid json output for empty responses (found by Sven Nierlein)
    * fix Stats: avg ___ for 0 matching elements. Output was '-nan' and is
      now '0.0'
    * fix output of floating point numbers: always use exponent and make
      sure a decimal point is contained (this makes JSON/Python detect
      the correct type)

1.1.7i5:
    Core, Setup, etc.:
    * SNMP: do not load any MIB files (speeds up snmpwalk a lot!)
    * legacy_checks: new config variable allowing creating classical
      non-Check_MK checks while using host tags and config options
    * check_mk_objects.cfg: beautify output, use tabs instead of spaces
    * check_mk -II: delete only specified checktypes, allow to reinventorize
      all hosts
    * New option -O, --reload: Does the same as -R, but reloads Nagios
      instead of restarting it.
    * SNMP: Fixed string detection in --snmpwalk calls
    * SNMP: --snmpwalk does walk the enterprises tree correctly now
    * SNMP: Fixed missing OID detection in SNMP check processing. There was a problem
      when the first column had OID gaps in the middle. This affected e.g. the cisco_locif check.
    * install_nagios.sh: correctly detect Ubuntu 10.04.1
    * Config output: make order of service deterministic
    * fix problem with missing default hostgroup

    Multisite:
    * Sidebar: Improved the quicksearch snapin. It can search for services, 
      servicegroups and hostgroups now. Simply add a prefix "s:", "sg:" or "hg:"
      to search for other objects than hosts.
    * View editor: fix bug which made it impossible to add more than 10 columns
    * Service details: for Check_MK checks show description from check manual in
      service details
    * Notes: new column 'Custom notes' which allows customizable notes
      on a per host / per service base (see online docu for details)
    * Configuration: new variable show_livestatus_errors which can be set
      to False in order to hide error about unreachable sites
    * hiding views: new configuration variables hidden_views and visible_views
    * View "Service problems": hide problems of down or unreachable hosts. This
      makes the view consistant with "Tactical Overview"

    Checks & Agents:
    * Two new checks: akcp_sensor_humidity and akcp_sensor_temp (Thanks to Michael Nieporte)
    * PNP-template for kernel: show average of displayed range
    * ntp and ntp.time: Inventory now per default just creates checks for ntp.time (summary check).
      This is controlled by the new variable ntp_inventory_mode (see check manuals).
    * 3ware: Three new checks by Radoslav Bak: 3ware_disks, 3ware_units, 3ware_info
    * nvidia: agent now only queries GPUCoreTemp and GPUErrors. This avoids
      a vmalloc leakage of 32kB per call (bug in NVIDIA driver)
    * Make all SNMP based checks independent of standard MIB files
    * ad_replication: Fixed syntax errors and unhandled date output when
      not replicated yet
    * ifoperstatus: Allowing multiple target states as a list now
    * cisco_qos: Added new check to monitor traffic in QoS classes on Cisco routers
    * cisco_power: Added scan function
    * if64/if/cisco_qos: Traffic is displayed in variable byte scales B/s,KB/s,MB/s,GB/s
      depending on traffic amount.
    * if64: really using ifDescr with option if_inventory_uses_description = True
    * if64: Added option if_inventory_uses_alias to using ifAlias for the item names
    * if64/if: Fixed bug displaying the out traffic (Perfdata was ok)
    * if64/if: Added WARN/CRIT thresholds for the bandwidth usage to be given as rates
    * if64/if: Improved PNP-Templates
    * if64/if: The ifoperstatus check in if64/if can now check for multiple target states
    * if64/if: Removing all null bytes during hex string parsing (These signs Confuse nagios pipe)
    * Fixed hr_mem and hr_fs checks to work with new SNMP format
    * ups_*: Inventory works now on Riello UPS systems
    * ups_power: Working arround wrong implemented RFC in some Riello UPS systems (Fixing negative power
      consumption values)
    * FreeBSD Agent: Added sections: df mount mem netctr ipmitool (Thanks to Florian Heigl)
    * AIX: exclude NFS and CIFS from df (thanks to Jörg Linge)
    * cisco_locif: Using the interface index as item when no interface name or description are set

    Livestatus:
    * table columns: fix type of num_service_* etc.: was list, is now int (thanks to Gerhard Laußer)
    * table hosts: repair semantics of hard_state (thanks to Michael Kraus). Transition was one
      cycle to late in certain situations.

1.1.7i4:
    Core, Setup, etc.:
    * Fixed automatic creation of host contactgroups
    * templates: make PNP links work without rewrite

    Multisite:
    * Make page handler modular: this allows for custom pages embedded into
      the Multisite frame work and thus using Multisite for other tasks as
      well.
    * status_host: new state "waiting", if status host is still pending
    * make PNP links work without rewrite
    * Fix visibility problem: in multisite setups all users could see
      all objects.

1.1.7i3:
    Core, Setup, etc.:
    * Fix extra_nagios_conf: did not work in 1.1.7i2
    * Service Check_MK now displays overall processing time including
      agent communication and adds this as performance data
    * Fix bug: define_contactgroups was always assumed True. That led to duplicate
      definitions in case of manual definitions in Nagios 

    Checks & Agents:
    * New Check: hp_proliant_da_phydrv for monitoring the state of physical disks
      in HP Proliant Servers
    * New Check: hp_proliant_mem for monitoring the state of memory modules in
      HP Proliant Servers
    * New Check: hp_proliant_psu for monitoring the state of power supplies in
      HP Proliant Servers
    * PNP-templates: fix several templates not working with MULTIPLE rrds
    * new check mem.vmalloc for monitoring vmalloc address space in Linux kernel.
    * Linux agent: add timeout of 2 secs to ntpq 
    * wmic_process: make check OK if no matching process is found

    Livestatus:
    * Remove obsolete parameter 'accept_timeout'
    * Allow disabling idle_timeout and query_timeout by setting them to 0.

    Multisite:
    * logwatch page: wrap long log lines

1.1.7i2:
    Incompatible Changes:
    * Remove config option define_timeperiods and option --timeperiods.
      Check_MK does not longer define timeperiod definitions. Please
      define them manually in Nagios.
    * host_notification_period has been removed. Use host_extra_conf["notification_period"]
      instead. Same holds for service_notification_periods, summary_host_notification_periods
      and summary_service_notification_periods.
    * Removed modes -H and -S for creating config data. This now does
      the new option -N. Please set generate_hostconf = False if you
      want only services to be defined.

    Core, Setup, etc.:
    * New config option usewalk_hosts, triggers --usewalk during
      normal checking for selected hosts.
    * new option --scan-parents for automatically finding and 
      configuring parent hosts (see online docu for details)
    * inventory check: put detailed list of unchecked items into long
      plugin output (to be seen in status details)
    * New configuration variable check_parameters, that allows to
      override default parameters set by inventory, without defining 
      manual checks!

    Checks & Agents:
    * drbd: changed check parameters (please re-inventorize!)
    * New check ad_replication: Checks active directory replications
      of domain controllers by using repadm
    * New check postifx_mailq: Checks mailqueue lengths of postifx mailserves
    * New check hp_procurve_cpu: Checks the CPU load on HP Procurve switches
    * New check hp_procurve_mem: Checks the memory usage on HP Procurve switches
    * New check hp_procurve_sensors: Checks the health of PSUs, FANs and
      Temperature on HP Procurve switches
    * New check heartbeat_crm: Monitors the general state of heartbeat clusters
      using the CRM
    * New check heartbeat_crm_resources: Monitors the state of resources and nodes
      in heartbeat clusters using the CRM
    * *nix agents: output AgentOS: in header
    * New agent for FreeBSD: It is based on the linux agent. Most of the sections
      could not be ported easily so the FreeBSD agent provides information for less
      checks than the linux agent.
    * heartbeat_crm and heartbeat_crm.resources: Change handling of check parameters.
      Please reinvenurize and read the updated man page of those checks
    * New check hp_proliant_cpu: Check the physical state of CPUs in HP Proliant servers
    * New check hp_proliant_temp: Check the temperature sensors of HP Proliant servers
    * New check hp_proliant_fans: Check the FAN sensors of HP Proliant servers

    Multisite:
    * fix chown problem (when nagios user own files to be written
      by the web server)
    * Sidebar: Fixed snapin movement problem using older firefox
      than 3.5.
    * Sidebar: Fixed IE8 and Chrome snapin movement problems
    * Sidebar: Fixed IE problem where sidebar is too small
    * Multisite: improve performance in multi site environments by sending
      queries to sites in parallel
    * Multisite: improve performance in high latency situations by
      allowing persistent Livestatus connections (set "persist" : True 
      in sites, use current Livestatus version)

    Livestatus:
    * Fix problems with in_*_period. Introduce global
      timeperiod cache. This also improves performance
    * Table timeperiods: new column 'in' which is 0/1 if/not the
      timeperiod is currently active
    * New module option idle_timeout. It sets the time in ms
      Livestatus waits for the next query. Default is 300000 ms (5 min).
    * New module option query_timeout. It limits the time between
      two lines of a query (in ms). Default is 10000 ms (10 sec).

1.1.7i1: Core, Setup, etc.:
    * New option -u for reordering autochecks in per-host-files
      (please refer to updated documentation about inventory for
       details)
    * Fix exception if check_mk is called without arguments. Show
      usage in that case.
    * install_nagios.sh: Updated to NagVis 1.5 and fixed download URL
    * New options --snmpwalk and --usewalk help implemeting checks
      for SNMP hardware which is not present
    * SNMP: Automatically detect missing entries. That fixes if64
      on some CISCO switches.
    * SNMP: Fix hex string detection (hopefully)
    * Do chown only if running as root (avoid error messages)
    * SNMP: SNMPv3 support: use 4-tuple of security level, auth protocol,
      security name and password instead of a string in snmp_communities
      for V3 hosts.
    * SNMP: Fixed hexstring detection on empty strings
    * New option -II: Is like -I, but removes all previous autochecks
      from inventorized hosts
    * install_nagios.sh: Fix detection of PNP4Nagios URL and URL of
      NagVis
    * Packager: make sanity check prohibiting creating of package files
      in Check MK's directories
    * install_nagios.sh: Support Ubuntu 10.04 (Thanks to Ben)
      
    Checks & Agents:
    * New check ntp.time: Similar to 'ntp' but only honors the system peer
      (that NTP peer where ntpq -p prints a *).
    * wmic_process: new check for ressource consumption of windows processes
    * Windows agent supports now plugins/ and local/ checks
    * [FIX] ps.perf now correctly detects extended performance data output
      even if number of matching processes is 0
    * renamed check cisco_3640_temp to cisco_temp, renamed cisco_temp
      to cisco_temp_perf, fixed snmp detection of those checks
    * New check hr_cpu - checking the CPU utilization via SNMP
    * New check hr_fs - checking filesystem usage via SNMP
    * New check hr_mem - checking memory usage via SNMP
    * ps: inventory now can configured on a per host / tag base
    * Linux: new check nvidia.temp for monitoring temperature of NVIDIA graphics card
    * Linux: avoid free-ipmi hanging forever on hardware that does not support IPMI
    * SNMP: Instead of an artificial index column, which some checks use, now
      the last component of the OID is used as index. That means that inventory
      will find new services and old services will become UNKNOWN. Please remove
      the outdated checks.
    * if: handle exception on missing OIDs
    * New checks hp_blade* - Checking health of HP BladeSystem Enclosures via SNMP
    * New check drbd - Checking health of drbd nodes
    * New SNMP based checks for printers (page counter, supply), contributed
      by Peter Lauk (many thanks!)
    * New check cups_queues: Checking the state of cups printer queues
    * New check heartbeat_nodes: Checking the node state and state of the links
      of heartbeat nodes
    * New check heartbeat_rscstatus: Checks the local resource status of
      a heartbeat node
    * New check win_dhcp_pools: Checks the usage of Windows DHCP Server lease pools
    * New check netapp_volumes: Checks on/offline-condition and states of netapp volumes 

    Multisite:
    * New view showing all PNP graphs of services with the same description
    * Two new filters for host: notifications_enabled and acknowledged
    * Files created by the webserver (*.mk) are now created with the group
      configured as common group of Nagios and webserver. Group gets write
      permissions on files and directories.
    * New context view: all services of a host group
    * Fix problems with Umlauts (non-Ascii-characters) in performance data
    * New context view: all services of a host group
    * Sidebar snapins can now fetch URLs for the snapin content instead of
      building the snapin contents on their own.
    * Added new nagvis_maps snapin which displays all NagVis maps available
      to the user. Works with NagVis 1.5 and newer.

1.1.6:
    Core, Setup, etc.:
    * Service aggregation: new config option aggregation_output_format.
      Settings this to "multiline" will produce Nagios multiline output
      with one line for each individual check.

    Multisite:
    * New painter for long service plugin output (Currently not used
      by any builtin view)

    Checks & Agents:
    * Linux agent: remove broken check for /dev/ipmi0

1.1.6rc3:
    Core, Setup, etc.:
    * New option --donate for donating live host data to the community.
      Please refer to the online documentation for details.
    * Tactical Overview: Fixed refresh timeout typo
      (Was 16 mins instead of 10 secs)

    Livestatus:
    * Assume strings are UTF-8 encoded in Nagios. Convert from latin-1 only
      on invalid UTF-8 sequences (thanks to Alexander Yegorov)

    Multisite:
    * Correctly display non-ascii characters (fixes exception with 'ascii codec')
      (Please also update Livestatus to 1.1.6rc3)

1.1.6rc2:
    Multisite:
    * Fix bug in Master control: other sites vanished after klicking buttons.
      This was due to connection error detection in livestatus.py (Bug found
      by Benjamin Odenthal)
    * Add theme and baseurl to links to PNP (using features of new PNP4Nagios
      0.6.4)

    Core, Setup, etc.:
    * snmp: hopefully fix HEX/string detection now

    Checks & Agents:
    * md: fix inventory bug on resync=PENDING (Thanks to Darin Perusich)

1.1.6rc1:
    Multisite:
    * Repair Perf-O-Meters on webkit based browsers (e.g. Chrome, Safari)
    * Repair layout on IE7/IE8. Even on IE6 something is working (definitely
      not transparent PNGs though). Thanks to Lars.
    * Display host state correct if host is pending (painter "host with state")
    * Logfile: new filter for plugin output
    * Improve dialog flow when cloning views (button [EDIT] in views snapin)
    * Quicksearch: do not open search list if text did not change (e.g. Shift up),
      close at click into field or snapin.

    Core, Setup, etc.:
    * Included three patched from Jeff Dairiki dealing with compile flags
      and .gitignore removed from tarballs
    * Fix problem with clustered_services_of[]: services of one cluster
      appeared also on others
    * Packager: handle broken files in package dir
    * snmp handling: better error handling in cases where multiple tables
      are merged (e.g. fc_brocade_port_detailed)
    * snmp: new handling of unprintable strings: hex dumps are converted
      into binary strings now. That way all strings can be displayed and
      no information is lost - nevertheless.
      
    Checks & Agents:
    * Solaris agent: fixed rare df problems on Solaris 10, fix problem with test -f
      (thanks to Ulf Hoffmann)
    * Converted all PNP templates to format of 0.6.X. Dropped compatibility
      with 0.4.X.
    * Do not use ipmi-sensors if /dev/ipmi0 is missing. ipmi-sensors tries
      to fiddle around with /dev/mem in that case and miserably fails
      in some cases (infinite loop)
    * fjdary60_run: use new binary encoding of hex strings
    * if64: better error handling for cases where clients do not send all information
    * apc_symmetra: handle status 'smart boost' as OK, not CRITICAL

    Livestatus:
    * Delay starting of threads (and handling of socket) until Nagios has
      started its event loop. This prevents showing services as PENDING 
      a short time during program start.

1.1.6b3:
    Multisite:
    * Quicksearch: hide complete host list if field is emptied via Backspace or Del.
      Also allow handle case where substring match is unique.

1.1.6b2:
    Core, Setup, etc.:
    * Packager: fix unpackaged files (sounds, etc)

    Multisite:
    * Complete new design (by Tobias Roeckl, Kopf & Herz)
    * New filters for last service check and last service state change
    * New views "Recently changed services" and "Unchecked services"
    * New page for adding sidebar snapins
    * Drag & Drop for sidebar snapins (thanks to Lars)
    * Grab & Move for sidebar scrolling (thanks to Lars)
    * Filter out summary hosts in most views.
    * Set browser refresh to 30 secs for most views
    * View host status: added a lot of missing information
    * View service status: also added information here
    * Make sure, enough columns can be selected in view editor
    * Allow user to change num columns and refresh directly in view
    * Get back to where you came after editing views
    * New sidebar snapin "Host Matrix"
    * New feature "status_host" for remote sites: Determine connection
      state to remote side by considering a certain host state. This
      avoids livestatus time outs to dead sites.
    * Sidebar snapin site status: fix reload problem
    * New Perf-O-Meters displaying service performance data
    * New snapin "Custom Links" where you easily configure your own
      links via multisite.mk (see example in new default config file)
    * Fixed problem when using only one site and that is not local

    Livestatus:
    * new statistics columns: log_messages and log_messages_rate
    * make statistics average algorithm more sluggish

1.1.5i3:
     Core, Setup, etc.:
     * New Check_MK packager (check_mk -P)

1.1.5i2:
     Core, Setup, etc.:
     * install_nagios.sh: add missing package php5-iconv for SLES11

     Checks & Agents:
     * if64: new SNMP check for network interfaces. Like if, but uses 64 bit
       counters of modern switches. You might need to configure bulkwalk_hosts.
     * Linux agent: option -d enabled debug output
     * Linux agent: fix ipmi-sensors cache corruption detection
     * New check for temperature on Cisco devices (cisco_3640_temp)
     * recompiled waitmax with dietlibc (fixed incompatibility issues
       on older systems)

     Multisite:
     * Filters for groups are negateable.

1.1.5i1:
     Checks & Agents:
     * uptime: new check for system uptime (Linux)
     * if: new SNMP check for network interfaces with very detailed traffic,
       packet and error statistics - PNP graphs included

     Multisite:
     * direct integration of PNP graphs into Multisite views
     * Host state filter: renamed HTML variables (collision with service state). You
       might need to update custom views using a filter on host states.
     * Tactical overview: exclude services of down hosts from problems, also exclude
       summary hosts
     * View host problems/service problems: exclude summary hosts, exclude services
       of down hosts
     * Simplified implementation of sidebar: sidebar is not any longer embeddeable.
     * Sidebar search: Added host site to be able to see the context links on
       the result page
     * Sidebar search: Hitting enter now closes the hint dropdown in all cases

1.1.5i0:
      Core, Setup, etc.:
      * Ship check-specific rra.cfg's for PNP4Nagios (save much IO and disk space)
      * Allow sections in agent output to apear multiple times
      * cleanup_autochecks.py: new option -f for directly activating new config
      * setup.sh: better detection for PNP4Nagios 0.6
      * snmpwalk: use option -Oa, inhibit strings to be output as hex if an umlaut
        is contained.

      Checks & Agents:
      * local: allow more than once performance value, separated by pipe (|)
      * ps.perf: also send memory and CPU usage (currently on Linux and Solaris)
      * Linux: new check for filesystems mount options
      * Linux: new very detailed check for NTP synchronization
      * ifoperstatus: inventory honors device type, per default only Ethernet ports
        will be monitored now
      * kernel: now inventory is supported and finds pgmajfault, processes (per/s)
        and context switches
      * ipmi_sensors: Suppress performance data for fans (save much IO/space)
      * dual_lan_check: fix problem which using MRPE
      * apc_symmetra: PNP template now uses MIN for capacity (instead of AVERAGE)
      * fc_brocade_port_detailed: PNP template now uses MAX instead of AVERAGE
      * kernel: fix text in PNP template
      * ipmi_sensors: fix timeout in agent (lead to missing items)
      * multipath: allow alias as item instead of uuid
      * caching agent: use /var/cache/check_mk as cache directory (instead of /etc/check_mk)
      * ifoperstatus: is now independent of MIB

      Multisite:
      * New column host painter with link to old Nagios services
      * Multisite: new configuration parameter default_user_role
      
      Livestatus:
      * Add missing LDFLAGS for compiling (useful for -g)

1.1.4:
      Summary:
      * A plentitude of problem fixes (including MRPE exit code bug)
      * Many improvements in new Multisite GUI
      * Stability and performance improvements in Livestatus

      Core, Setup, etc.:
      * Check_MK is looking for main.mk not longer in the current and home
        directory
      * install_nagios.sh: fix link to Check_MK in sidebar
      * install_nagios.sh: switch PNP to version 0.6.3
      * install_nagios.sh: better Apache-Config for Multisite setup
      * do not search main.mk in ~ and . anymore (brought only trouble) 
      * clusters: new variable 'clustered_services_of', allowing for overlapping
         clusters (as proposed by Jörg Linge)
      * install_nagios.sh: install snmp package (needed for snmp based checks)
      * Fix ower/group of tarballs: set them to root/root
      * Remove dependency from debian agent package    
      * Fixed problem with inventory when using clustered_services
      * tcp_connect_timeout: Applies now only for connect(), not for
        time of data transmission once a connection is established
      * setup.sh now also works for Icinga
      * New config parameter debug_log: set this to a filename in main.mk and you
        will get a debug log in case if 'invalid output from plugin...'
      * ping-only-hosts: When ping only hosts are summarized, remove Check_MK and
        add single PING to summary host.
      * Service aggregation: fix state relationship: CRIT now worse than UNKNOWN 
      * Make extra_service_conf work also for autogenerated PING on ping-only-hosts
        (groups, contactgroups still missing)

      Checks & Agents:
      * mrpe in Linux agent: Fix bug introduced in 1.1.3: Exit status of plugins was
        not honored anymore (due to newline handling)
      * mrpe: allow for sending check_command to PNP4Nagios (see MRPE docu)
      * Logwatch GUI: fix problem on Python 2.4 (thanks to Lars)
      * multipath: Check is now less restrictive when parsing header lines with
        the following format: "<alias> (<id>)"
      * fsc_ipmi_mem_status: New check for monitoring memory status (e.g. ECC)
         on FSC TX-120 (and maybe other) systems.
      * ipmi_sensors in Linux agent: Fixed compatibility problem with new ipmi
        output. Using "--legacy-output" parameter with newer freeipmi versions now.
      * mrpe: fix output in Solaris agent (did never work)
      * IBM blade center: new checks for chassis blowers, mediatray and overall health
      * New caching agent (wrapper) for linux, supporting efficient fully redundant
        monitoring (please read notes in agents/check_mk_caching_agent)
      * Added new smbios_sel check for monitoring the System Event Log of SMBIOS.
      * fjdarye60_rluns: added missing case for OK state
      * Linux agent: The xinetd does not log each request anymore. Only
        failures are logged by xinetd now. This can be changed in the xinetd
	configuration files.
      * Check df: handle mountpoints containing spaces correctly 
        (need new inventorization if you have mountpoints with spaces)
      * Check md on Linux: handle spare disks correctly
      * Check md on Linux: fix case where (auto-read-only) separated by space
      * Check md on Linux: exclude RAID 0 devices from inventory (were reported as critical)
      * Check ipmi: new config variable ipmi_ignore_nr
      * Linux agent: df now also excludes NFSv4
      * Wrote man-page for ipmi check
      * Check mrpe: correctly display multiline output in Nagios GUI
      * New check rsa_health for monitoring IBM Remote Supervisor Adapter (RSA)
      * snmp scan: suppress error messages of snmpget
      * New check: cpsecure_sessions for number of sessions on Content Security Gateway
      * Logwatch GUI: move acknowledge button to top, use Multisite layout,
         fix several layout problem, remove list of hosts
      * Check logwatch: limit maximum size of stored log messages (configurable
        be logwatch_max_filesize)
      * AIX agent: fix output of MRPE (state and description was swapped)
      * Linux agent: fixed computation of number of processors on S390
      * check netctr: add missing perfdata (was only sent on OK case)
      * Check sylo: New check for monitoring the sylo state
      
      Livestatus:
      * Table hosts: New column 'services' listing all services of that host
      * Column servicegroups:members: 'AuthUser' is now honored
      * New columns: hosts:services_with_state and servicegroups:members_with_state
      * New column: hostgroup:members_with_state
      * Columns hostgroup:members and hostgroup:members_with_state honor AuthUser
      * New rudimentary API for C++
      * Updates API for Python
      * Make stack size of threads configurable
      * Set stack size of threads per default o 64 KB instead of 8 MB
      * New header Localtime: for compensating time offsets of remote sites
      * New performance counter for fork rate
      * New columns for hosts: last_time_{up,down,unreachable}
      * New columns for services: last_time_{ok,warning,critical,unknown}
      * Columns with counts honor now AuthUser
      * New columns for hosts/services: modified_attributes{,_list}
      * new columns comments_with_info and downtimes_with_info
      * Table log: switch output to reverse chronological order!
      * Fix segfault on filter on comments:host_services
      * Fix missing -lsocket on Solaris
      * Add missing SUN_LEN (fixed compile problem on Solaris)
      * Separators: remote sanitiy check allowing separators to be equal
      * New output format "python": declares strings as UTF-8 correctly
      * Fix segault if module loaded without arguments

      Multisite:
      * Improved many builtin views
      * new builtin views for host- and service groups
      * Number of columns now configurable for each layout (1..50)
      * New layout "tiled"
      * New painters for lists of hosts and services in one column
      * Automatically compensate timezone offsets of remote sites
      * New datasources for downtimes and comments
      * New experimental datasource for log
      * Introduce limitation, this safes you from too large output
      * reimplement host- and service icons more intelligent
      * Output error messages from dead site in Multisite mode
      * Increase wait time for master control buttons from 4s to 10s
      * Views get (per-view) configurable browser automatic reload interval
      * Playing of alarm sounds (configurable per view)
      * Sidebar: fix bookmark deletion problem in bookmark snapin
      * Fixed problem with sticky debug
      * Improve pending services view
      * New column with icon with link to Nagios GUI
      * New icon showing items out of their notification period.
      * Multisite: fix bug in removing all downtimes
      * View "Hostgroups": fix color and table heading
      * New sidebar snapin "Problem hosts"
      * Tactical overview: honor downtimes
      * Removed filter 'limit'. Not longer needed and made problems
        with new auto-limitation.
      * Display umlauts from Nagios comments correctly (assuming Latin-1),
         inhibit entering of umlauts in new comments (fixes exception)
      * Switched sidebar from synchronous to asynchronous requests
      * Reduced complete reloads of the sidebar caused by user actions
      * Fix reload problem in frameset: Browser reload now only reloads
        content frames, not frameset.


1.1.3:

      Core, Setup, etc.:
      * Makefile: make sure all files are world readable
      * Clusters: make real host checks for clusters (using check_icmp with multiple IP addresses)
      * check_mk_templates: remove action_url from cluster and summary hosts (they have no performance data)
      * check_mk_template.cfg: fix typo in notes_url
      * Negation in binary conf lists via NEGATE (clustered_services, ingored_services,
	bulkwalk_hosts, etc).
      * Better handling of wrapping performance counters
      * datasource_programs: allow <HOST> (formerly only <IP>)
      * new config variable: extra_nagios_conf: string simply added to Nagios
        object configuration (for example for define command, etc.)
      * New option --flush: delete runtime data of some or all hosts
      * Abort installation if livestatus does not compile.
      * PNP4Nagios Templates: Fixed bug in template file detection for local checks
      * nagios_install.sh: Added support for Ubuntu 9.10
      * SNMP: handle multiline output of snmpwalk (e.g. Hexdumps)
      * SNMP: handle ugly error output of snmpwalk
      * SNMP: allow snmp_info to fetch multiple tables
      * check_mk -D: sort hostlist before output
      * check_mk -D: fix output: don't show aggregated services for non-aggregated hosts
      * check_mk_templates.cfg: fix syntax error, set notification_options to n

      Checks & Agents:
      * logwatch: fix authorization problem on web pages when acknowledging
      * multipath: Added unhandled multipath output format (UUID with 49 signs)
      * check_mk-df.php: Fix locale setting (error of locale DE on PNP 0.6.2)
      * Make check_mk_agent.linux executable
      * MRPE: Fix problems with quotes in commands
      * multipath: Fixed bug in output parser
      * cpu: fixed bug: apply level on 15min, not on 1min avg
      * New check fc_brocade_port_detailed
      * netctrl: improved handling of wrapped counters
      * winperf: Better handling of wrapping counters
      * aironet_client: New check for number of clients and signal
        quality of CISCO Aironet access points
      * aironet_errors: New check for monitoring CRC errors on
        CISCO Aironet access points
      * logwatch: When Agent does not send a log anymore and no local logwatch
                  file present the state will be UNKNOWN now (Was OK before).
      * fjdarye60_sum: New check for summary status of Fidary-E60 devices
      * fjdarye60_disks: New check for status of physical disks
      * fjdarye60_devencs: New check for status of device enclosures
      * fjdarye60_cadaps: New check for status of channel adapters
      * fjdarye60_cmods: New check for status of channel modules
      * fjdarye60_cmods_flash: New check for status of channel modules flash
      * fjdarye60_cmods_mem: New check for status of channel modules memory
      * fjdarye60_conencs: New check for status of controller enclosures
      * fjdarye60_expanders: New check for status of expanders
      * fjdarye60_inletthmls: New check for status of inlet thermal sensors
      * fjdarye60_thmls: New check for status of thermal sensors
      * fjdarye60_psus: New check for status of PSUs
      * fjdarye60_syscaps: New check for status of System Capacitor Units
      * fjdarye60_rluns: New check for RLUNs
      * lparstat_aix: New check by Joerg Linge
      * mrpe: Handles multiline output correctly (only works on Linux,
	      Agents for AIX, Solaris still need fix).
      * df: limit warning and critical levels to 50/60% when using a magic number
      * fc_brocade_port_detailed: allow setting levels on in/out traffic, detect
         baudrate of inter switch links (ISL). Display warn/crit/baudrate in
	 PNP-template

      MK Livestatus:
      * fix operators !~ and !~~, they didn't work (ever)
      * New headers for waiting (please refer to online documentation)
      * Abort on errors even if header is not fixed16
      * Changed response codes to better match HTTP
      * json output: handle tab and other control characters correctly
      * Fix columns host:worst_service_state and host:worst_service_hard_state
      * New tables servicesbygroup, servicesbyhostgroup and hostsbygroup
      * Allow to select columns with table prefix, e.g. host_name instead of name
        in table hosts. This does not affect the columns headers output by
	ColumnHeaders, though.
      * Fix invalid json output of group list column in tables hosts and services
      * Fix minor compile problem.
      * Fix hangup on AuthUser: at certain columns
      * Fix some compile problems on Solaris

      Multisite:
      * Replaced Multiadmin with Multisite.


1.1.2:
      Summary:
      * Lots of new checks
      * MK Livestatus gives transparent access to log files (nagios.log, archive/*.log)
      * Many bug fixes

      MK Livestatus:
      * Added new table "log", which gives you transparent access to the Nagios log files!
      * Added some new columns about Nagios status data to stable 'status'
      * Added new table "comments"
      * Added logic for count of pending service and hosts
      * Added several new columns in table 'status' 
      * Added new columns flap_detection and obsess_over_services in table services
      * Fixed bug for double columns: filter truncated double to int
      * Added new column status:program_version, showing the Nagios version
      * Added new column num_services_pending in table hosts
      * Fixed several compile problems on AIX
      * Fixed bug: queries could be garbled after interrupted connection
      * Fixed segfault on downtimes:contacts
      * New feature: sum, min, max, avg and std of columns in new syntax of Stats:

      Checks & Agents:
      * Check ps: this check now supports inventory in a very flexible way. This simplifies monitoring a great number of slightly different processes such as with ORACLE or SAP.
      * Check 'md': Consider status active(auto-read-only) as OK
      * Linux Agent: fix bug in vmware_state
      * New Checks for APC Symmetra USV
      * Linux Agent: made <<<meminfo>>> work on RedHat 3.
      * New check ps.perf: Does the same as ps, but without inventory, but with performance data
      * Check kernel: fixed missing performance data
      * Check kernel: make CPU utilization work on Linux 2.4
      * Solaris agent: don't use egrep, removed some bashisms, output filesystem type zfs or ufs
      * Linux agent: fixed problem with nfsmount on SuSE 9.3/10.0
      * Check 'ps': fix incompability with old agent if process is in brackets
      * Linux agent: 'ps' now no longer supresses kernel processes
      * Linux agent: make CPU count work correctly on PPC-Linux
      * Five new checks for monitoring DECRU SANs
      * Some new PNP templates for existing checks that still used the default templates
      * AIX Agent: fix filesystem output
      * Check logwatch: Fix problem occuring at empty log lines
      * New script install_nagios.sh that does the same as install_nagios_on_lenny.sh, but also works on RedHat/CentOS 5.3.
      * New check using the output of ipmi-sensors from freeipmi (Linux)
      * New check for LSI MegaRAID disks and arrays using MegaCli (based on the driver megaraid_sas) (Linux)
      * Added section <<<cpu>>> to AIX and Solaris agents
      * New Check for W&T web thermograph (webthermometer)
      * New Check for output power of APC Symmetra USP
      * New Check for temperature sensors of APC Symmetra WEB/SNMP Management Card.
      * apc_symmetra: add remaining runtime to output
      * New check for UPS'es using the generic UPS-MIB (such as GE SitePro USP)
      * Fix bug in PNP-template for Linux NICs (bytes and megabytes had been mixed up).
      * Windows agent: fix bug in output of performance counters (where sometimes with , instead of .)
      * Windows agent: outputs version if called with 'version'
      
      Core, Setup, etc.:
      * New SNMP scan feature: -I snmp scans all SNMP checks (currently only very few checks support this, though)
      * make non-bulkwalk a default. Please edit bulkwalk_hosts or non_bulkwalk_hosts to change that
      * Improve setup autodetection on RedHat/CentOS.  Also fix problem with Apache config for Mutliadmin: On RedHat Check_MK's Apache conf file must be loaded after mod_python and was thus renamed to zzz_check_mk.conf.
      * Fix problem in Agent-RPM: mark xinetd-configfile with %config -> avoid data loss on update
      * Support PNP4Nagios 0.6.2
      * New setup script "install_nagios.sh" for installing Nagios and everything else on SLES11
      * New option define_contactgroups: will automatically create contactgroup definitions for Nagios

1.1.0:
      * Fixed problems in Windows agent (could lead
        to crash of agent in case of unusal Eventlog
	messages)
      * Fixed problem sind 1.0.39: recompile waitmax for
        32 Bit (also running on 64)
      * Fixed bug in cluster checks: No cache files
        had been used. This can lead to missing logfile
	messages.
      * Check kernel: allow to set levels (e.g. on 
	pgmajfaults)
      * Check ps now allows to check for processes owned
        by a specific user (need update of Linux agent)
      * New configuration option aggregate_check_mk: If
        set to True, the summary hosts will show the
	status auf check_mk (default: False)
      * Check winperf.cpuusage now supports levels
        for warning and critical. Default levels are
	at 101 / 101
      * New check df_netapp32 which must be used
        for Netapps that do not support 64 bit 
	counters. Does the same as df_netapp
      * Symlink PNP templates: df_netapp32 and
        df_netapp use same template as df
      * Fix bug: ifoperstatus does not produce performance
        data but said so.
      * Fix bug in Multiadmin: Sorting according to
        service states did not work
      * Fix two bugs in df_netapp: use 64 bit counters
        (32 counter wrap at 2TB filesystems) and exclude
       	snapshot filesystems with size 0 from inventory.
      * Rudimentary support for monitoring ESX: monitor
        virtual filesystems with 'vdf' (using normal df
	check of check_mk) and monitor state of machines 
	with vcbVmName -s any (new check vmware_state).
      * Fixed bug in MRPE: check failed on empty performance
        data (e.g. from check_snmp: there is emptyness
        after the pipe symbol sometimes)
      * MK Livestatus is now multithreaded an can
        handle up to 10 parallel connections (might
        be configurable in a future version).
      * mk_logwatch -d now processes the complete logfile
        if logwatch.state is missing or not including the
	file (this is easier for testing)
      * Added missing float columns to Livestatus.
      * Livestatus: new header StatsGroupBy:
      * First version with "Check_MK Livestatus Module"!
        setup.sh will compile, install and activate
	Livestatus per default now. If you do not want
	this, please disable it by entering <tt>no</tt>,
	when asked by setup.
      * New Option --paths shows all installation, config
        and data paths of Check_mk and Nagios
      * New configuration variable define_hostgroups and
        define service_groups allow you to automatically
        create host- and service groups - even with aliases.
      * Multiadmin has new filter for 'active checks enabled'.
      * Multiadmin filter for check_command is now a drop down list.
      * Dummy commands output error message when passive services
        are actively checked (by accident)
      * New configuration option service_descriptions allows to
        define customized service descriptions for each check type
      * New configuration options extra_host_conf, extra_summary_host_conf
        and extra_service_conf allow to define arbitrary Nagios options
	in host and service defitions (notes, icon_image, custom variables,
        etc)
      * Fix bug: honor only_hosts also at option -C


1.0.39:
      * New configuration variable only_hosts allows
	you to limit check_mk to a subset of your
	hosts (for testing)
      * New configuration parameter mem_extended_perfdata
	sends more performance data on Linux (see 
	check manual for details)
      * many improvements of Multiadmin web pages: optionally 
	filter out services which are (not) currently in downtime
	(host or service itself), optionally (not) filter out summary
	hosts, show host status (down hosts), new action
	for removing all scheduled downtimes of a service.
	Search results will be refreshed every 90 seconds.
	Choose between two different sorting orders.
	Multadmin now also supports user authentication
      * New configuration option define_timeperiods, which
	allows to create Nagios timeperiod definitions.
	This also enables the Multiadmin tools to filter
	out services which are currently not in their
	notification interval.
      * NIC check for Linux (netctr.combined) now supports
	checking of error rates
      * fc_brocade_port: New possibility of monitoring
	CRC errors and C3 discards
      * Fixed bug: snmp_info_single was missing
        in precompiled host checks
	
1.0.38:
      * New: check_mk's multiadmin tool (Python based
	web page). It allows mass administration of
	services (enable/disable checks/notifications, 
	acknowledgements, downtimes). It does not need
	Nagios service- or host groups but works with
	a freeform search.
      * Remove duplicate <?php from the four new 
	PNP templates of 1.0.37.
      * Linux Agent: Kill hanging NFS with signal 9
	(signal 15 does not always help)
      * Some improvements in autodetection. Also make
	debug mode: ./autodetect.py: This helps to
	find problems in autodetection.
      * New configuration variables generate_hostconf and
	generate_dummy_commands, which allows to suppress
	generation of host definitions for Nagios, or 
	dummy commands, resp.
      * Now also SNMP based checks use cache files.
      * New major options --backup and --restore for
	intelligent backup and restore of configuration
	and runtime data
      * New variable simulation_mode allows you to dry
	run your Nagios with data from another installation.
      * Fixed inventory of Linux cpu.loads and cpu.threads
      * Fixed several examples in checks manpages
      * Fixed problems in install_nagios_on_lenny.sh
      * ./setup.sh now understands option --yes: This
        will not output anything except error messages
	and assumes 'yes' to all questions
      * Fix missing 'default.php' in templates for
	local
	
1.0.37:
      * IMPORTANT: Semantics of check "cpu.loads" has changed.
	Levels are now regarded as *per CPU*. That means, that
	if your warning level is at 4.0 on a 2 CPU machine, then 
	a level of 8.0 is applied.
      * On check_mk -v now also ouputs version of check_mk
      * logfile_patterns can now contain host specific entries.
	Please refer to updated online documentation for details.
      * Handling wrapping of performance counters. 32 and 64 bit
	counters should be autodetected and handled correctly.
	Counters wrapping over twice within one check cycle
	cannot be handled, though.
      * Fixed bug in diskstat: Throughput was computed twice
	too high, since /proc/diskstats counts in sectors (512 Bytes)
	not in KB
      * The new configuration variables bulkwalk_hosts and
	non_bulkwalk_hosts, that allow 	to specify, which hosts 
	support snmpbulkwalk (which is
	faster than snmpwalk) and which not. In previos versions,
	always bulk walk was used, but some devices do not support
	that.
      * New configuration variable non_aggregated_hosts allows
	to exclude hosts generally from service aggregation.
      * New SNMP based check for Rittal CMC TC 
	(ComputerMultiControl-TopConcept) Temperature sensors 
      * Fixed several problems in autodetection of setup
      * Fixed inventory check: exit code was always 0
	for newer Python versions.
      * Fixed optical problem in check manual pages with
	newer version of less.
      * New template check_mk-local.php that tries to
	find and include service name specific templates.
	If none is found, default.php will be used.
      * New PNP templates check_mk-kernel.php for major page
	faults, context switches and process creation
      * New PNP template for cpu.threads (Number of threads)
      * Check nfsmounts now detects stale NFS handles and
	triggers a warning state in that case

1.0.36:
      * New feature of Linux/UNIX Agent: "MRPE" allows
	you to call Nagios plugins by the agent. Please
	refer to online documentation for details.
      * Fix bug in logwatch.php: Logfiles names containing spaces
	now work.
      * Setup.sh now automatically creates cfg_dir if
	none found in nagios.cfg (which is the case for the
	default configuration of a self compiled Nagios)
      * Fix computation of CPU usage for VMS.
      * snmp_hosts now allows config-list syntax. If you do
	not define snmp_hosts at all, all hosts with tag
	'snmp' are considered to be SNMP hosts. That is 
	the new preferred way to do it. Please refer
	to the new online documentation.
      * snmp_communities now also allows config-list syntax
	and is compatible to datasource_programs. This allows
	to define different SNMP communities by making use
	of host tags.
      * Check ifoperstatus: Monitoring of unused ports is
	now controlled via ifoperstatus_monitor_unused.
      * Fix problem in Windows-Agent with cluster filesystems:
	temporarily non-present cluster-filesystems are ignored by
	the agent now.
      * Linux agent now supports /dev/cciss/d0d0... in section
	<<<diskstat>>>
      * host configuration for Nagios creates now a variable
	'name host_$HOSTNAME' for each host. This allows
	you to add custom Nagios settings to specific hosts
	in a quite general way.
      * hosts' parents can now be specified with the
	variable 'parents'. Please look at online documentation
	for details.
      * Summary hosts now automatically get their real host as a
	parent. This also holds for summary cluster hosts.
      * New option -X, --config-check that checks your configuration
	for invalid variables. You still can use your own temporary
	variables if you prefix them with an underscore.
	IMPORTANT: Please check your configuration files with
	this option. The check may become an implicit standard in
	future versions.
      * Fixed problem with inventory check on older Python 
	versions.
      * Updated install_nagios_on_lenny.sh to Nagios version
	3.2.0 and fixed several bugs.

1.0.35:
      * New option -R/--restart that does -S, -H and -C and
	also restarts Nagios, but before that does a Nagios
	config check. If that fails, everything is rolled
	back and Nagios keeps running with the old configuration.
      * PNP template for PING which combines RTA and LOSS into
	one graph.
      * Host check interval set to 1 in default templates.
      * New check for hanging NFS mounts (currently only
	on Linux)
      * Changed check_mk_templates.cfg for PING-only hosts:
	No performance data is processed for the PING-Check
	since the PING data is already processed via the
	host check (avoid duplicate RRDs)
      * Fix broken notes_url for logwatch: Value from setup.sh
	was ignored and always default value taken.
      * Renamed config variable mknagios_port to agent_port
	(please updated main.mk if you use that variable)
      * Renamed config variable mknagios_min_version to
	agent_min_version (update main.mk if used)
      * Renamed config variable mknagios_autochecksdir to 
	autochecksdir (update main.mk if used)
      * configuration directory for Linux/UNIX agents is
	now configurable (default is /etc/check_mk)
      * Add missing configuration variable to precompiled
	checks (fix problem when using clusters)
      * Improved multipath-check: Inventory now determines
	current number of paths. And check output is more
	verbose.
      * Mark config files as config files in RPM. RPM used
	to overwrite main.mk on update!
	
1.0.34:
      * Ship agents for AIX and SunOS/Solaris (beta versions).
      * setup script now autodetects paths and settings of your
	running Nagios
      * Debian package of check_mk itself is now natively build
	with paths matching the prepackaged Nagios on Debian 5.0
      * checks/df: Fix output of check: percentage shown in output
	did include reserved space for root where check logic did
	not. Also fix logic: account reserved space as used - not
	as avail.
      * checks/df: Exclude filesystems with size 0 from inventory.
      * Fix bug with host tags in clusters -> precompile did not
	work.
      * New feature "Inventory Check": Check for new services. Setting
	inventory_check_interval=120 in main.mk will check for new services
	every 2 hours on each host. Refer to online documentation
	for more details.
      * Fixed bug: When agent sends invalid information or check
	has bug, check_mk now handles this gracefully
      * Fixed bug in checks/diskstat and in Linux agent. Also
	IDE disks are found. The inventory does now work correctly
	if now disks are found.
      * Determine common group of Apache and Nagios at setup.
	Auto set new variable www_group which replaces logwatch_groupid.
	Fix bug: logwatch directories are now created with correct
	ownership when check_mk is called manually as root.
      * Default templates: notifications options for hosts and
	services now include also recovery, flapping and warning
	events.
      * Windows agent: changed computation of RAM and SWAP usage
	(now we assume that "totalPageFile" includes RAM *and*
	SWAP).
      * Fix problem with Nagios configuration files: remove
	characters Nagios considers as illegal from service
	descriptions.
      * Processing of performance data (check_icmp) for host
        checks and PING-only-services now set to 1 in default
	templates check_mk_templates.cfg.
      * New SNMP checks for querying FSC ServerView Agent: fsc_fans,
	fsc_temp and fsc_subsystems. Successfully tested with agents
	running	on Windows and Linux.
      * RPM packaged agent tested to be working on VMWare ESX 4.0 
	(simply install RPM package with rpm -i ... and open port 
	in firewall with "esxcfg-firewall -o 6556,tcp,in,check_mk")
      * Improve handling of cache files: inventory now uses cache
	files only if they are current and if the hosts are not
	explicitely specified.
	
1.0.33:
      * Made check_mk run on Python 2.3.4 (as used in CentOS 4.7
	und RedHat 4.7). 
      * New option -M that prints out manual pages of checks.
	Only a few check types are documented yet, but more will
	be following.
      * Package the empty directory /usr/lib/check_mk_agent/plugins
	and ../local into the RPM and DEB package of the agent
      * New feature: service_dependencies. check_mk lets you comfortably
	create Nagios servicedependency definitions for you and also
	supports them by executing the checks in an optimal order.
      * logwatch.php: New button for hiding the context messages.
	This is a global setting for all logfiles and its state is
	stored in a cookie.
	
1.0.32:
      * IMPORTANT: Configuration variable datasource_programs is now
        analogous to that of host_groups. That means: the order of
        program and hostlist must be swapped!
      * New option --fake-dns, useful for tests with non-existing
	hosts.
      * Massive speed improvement for -S, -H and -C
      * Fixed bug in inventory of clusters: Clustered services where
	silently dropped (since introduction of host tags). Fixed now.
      * Fixed minor bug in inventory: Suppress DNS lookup when using
	--no-tcp
      * Fixed bug in cluster handling: Missing function strip_tags()
	in check_mk_base.py was eliminated.
      * Changed semantics of host_groups, summary_host_groups,
	host_contactgroups, and summary_host_groups for clusters. 
	Now the cluster names will be relevant, not
	the names of the nodes. This allows the cluster hosts to
	have different host/contactgroups than the nodes. And it is more
	consistent with other parts of the configuration.
      * Fixed bug: datasource_programs on cluster nodes did not work
	when precompiling

1.0.31:
      * New option -D, --dump that dumps all configuration information
	about one, several or all hosts
	New config variables 'ignored_checktypes' and 'ignored_services',
        which allow to include certain checktypes in general or
        some services from some hosts from inventory
      * Config variable 'clustered_services' now has the same semantics
	as ignored_checktypes and allows to make it host dependent.
      * Allow magic tags PHYSICAL_HOSTS, CLUSTER_HOSTS and ALL_HOSTS at
	all places, where lists of hosts are expected (except checks).
	This fixes various problems that arise when using all_hosts at
	those places:
	  * all_hosts might by changed by another file in conf.d
	  * all_hosts does not contain the cluster hosts
      * Config file 'final.mk' is read after all other config files -
	if it exists. You can put debug code there that prints the
	contents of your variables.
      * Use colored output only, if stdout is a tty. If you have
	problems with colors, then you can pipe the output
	through cat or less
      * Fixed bug with host tags: didn't strip off tags when
	processing configuration lists (occurs when using
	custom host lists)
      * mk_logwatch is now aware of inodes of logfiles. This
	is important for fast rotating files: If the inode
	of a logfile changes between two checks mk_logwatch
	assumes that the complete content is new, even if
	the new file is longer than the old one.
      * check_mk makes sure that you do not have duplicate
	hosts in all_hosts or clusters.

1.0.30:
      * Windows agent now automatically monitors all existing
	event logs, not only "System" and "Application".

1.0.29:
      * Improved default Nagios configuration file:
	added some missing templates, enter correct URLs
	asked at setup time.
      * IMPORANT: If you do not use the new default 
	Nagios configuration file you need to rename
	the template for aggregated services (summary
	services) to check_mk_summarizes (old name
	was 'check_mk_passive-summary'). Aggregated
	services are *always* passive and do *never*
	have performance data.
      * Hopefully fixed CPU usage output on multi-CPU
	machines
      * Fixed Problem in Windows Agent: Eventlog monitoring
	does now also work, if first record has not number 1
	(relevant for larger/older eventlogs)
      * Fixed bug in administration.html: Filename for Nagios
	must be named check_mk.cfg and *not* main.mk. Nagios
	does not read files without the suffix .cfg. 
      * magic factor for df, that allows to automatgically 
        adapt levels for very big or very small filesystems.
      * new concept of host tags simplyfies configuration.
      * IMPORTANT: at all places in the configuration where
	lists of hosts are used those are not any longer
	interpreted as regular expressions. Hostnames
	must match exactly. Therefore the list [ "" ] does
	not any longer represent the list of all hosts.
	It is a bug now. Please write all_hosts instead
	of [ "" ]. The semantics for service expressions
	has not changed.
      * Fixed problem with logwatch.php: Begin with
	<?php, not with <?. This makes some older webservers
	happy.
      * Fixed problem in check ipmi: Handle corrupt output
	from agent
      * Cleaned up code, improved inline documentation
      * Fixed problem with vms_df: default_filesystem_levels,
	filesystem_levels and df magic number now are used
	for df, vms_df and df_netapp together. Works now also
	when precompiled.
	
1.0.28:
      * IMPORTANT: the config file has been renamed from
	check_mk.cfg to main.mk. This has been suggested
	by several of my customers in order to avoid 
	confusion with Nagios configuration files. In addition,
	all check_mk's configuration file have to end in
	'.mk'. This also holds for the autochecks. The 
	setup.sh script will automatically rename all relevant
	files. Users of RPM or DEB installations have to remove
	the files themselves - sorry.
      * Windows agent supports eventlogs. Current all Warning
        and Error messages from 'System' and 'Application' are
        being sent to check_mk. Events can be filtered on the
	Nagios host.
      * Fixed bug: direct RRD update didn't work. Should now.
      * Fixed permission problems when run as root.
      * Agent is expected to send its version in <<<check_mk>>>
	now (not any longer in <<<mknagios>>>
      * Fixed bug in Windows agent. Performance counters now output
	correct values
      * Change checks/winperf: Changed 'ops/sec' into MB/s.
	That measures read and write disk throughput
	(now warn/crit levels possible yet)
      * new SNMP check 'ifoperstatus' for checking link
        of network interfaces via SNMP standard MIB
      * translated setup script into english
      * fixed bug with missing directories in setup script
      * made setup script's output nicer, show version information
      * NEW: mk_logwatch - a new plugin for the linux/UNIX agent
	for watching logfiles
      * Better error handling with Nagios pipe
      * Better handling of global error: make check_mk return
	CRIT, when no data can retrieved at all.
      * Added missing template 'check_mk_pingonly' in sample
	Nagios config file (is needed for hosts without checks)
	
1.0.27:
      * Ship source code of windows agent
      * fix several typos
      * fix bug: option --list-hosts did not work
      * fix bug: precompile "-C" did not work because
	of missing extension .py
      * new option -U,--update: It combines -S, -H and
	-U and writes the Nagios configuration into a
	file (not to stdout).
      * ship templates for PNP4Nagios matching most check_mk-checks.
	Standard installation path is /usr/share/check_mk/pnp-templates
	
1.0.26:
      -	Changed License to GNU GPL Version 2
      * modules check_mk_admin and check_mk_base are both shipped
	uncompiled.
      * source code of windows agent togehter with Makefile shipped
	with normal distribution
      * checks/md now handles rare case where output of /proc/mdstat
	shows three lines per array

1.0.25:
      * setup skript remembers paths

1.0.24:
      * fixed bug with precompile: Version of Agent was always 0

1.0.23:
      * fixed bug: check_config_variables was missing in precompiled
	files
      * new logwatch agent in Python plus new logwatch-check that
	handles both the output from the old and the new agent

1.0.22:
      * Default timeout for TCP transfer increased from 3.0 to 60.0
      * Windows agent supports '<<<mem>>>' that is compatible with Linux
      * Windows agents performance counters output fixed
      * Windows agent can now be cross-compiled with mingw on Linux
      * New checktype winperf.cpuusage that retrieves the percentage
	of CPU usage from windows (still has to be tested on Multi-CPU
	machine)
      * Fixed bug: logwatch_dir and logwatch_groupid got lost when
	precompiling. 
      * arithmetic for CPU usage on VMS multi-CPU machines changed

1.0.21:
      * fixed bug in checks/df: filesystem levels did not work
	with precompiled checks

1.0.20:
      * new administration guide in doc/
      * fixed bug: option -v now works independent of order
      * fixed bug: in statgrab_net: variable was missing (affected -C)
      * fixed bug: added missing variables, imported re (affected -C)
      * check ipmi: new option ipmi_summarize: create only one check for all sensors
      * new pnp-template for ipmi summarized ambient temperature
 
1.0.19:
      * Monitoring of Windows Services
      * Fixed bug with check-specific default parameters
      * Monitoring of VMS (agent not included yet)
      * Retrieving of data via an external programm (e.g. SSH/RSH)
      * setup.sh does not overwrite check_mk.cfg but installs
	the new default file as check_mk.cfg-1.0.19
      * Put hosts into default hostgroup if none is configured<|MERGE_RESOLUTION|>--- conflicted
+++ resolved
@@ -13,14 +13,12 @@
     WATO:
     * 1165 FIX: Fixed exception in service discovery of logwatch event console forwarding checks...
 
-<<<<<<< HEAD
     Notifications:
     * 1168 FIX: HTML mails can now be configured to display graphs among each other...
-=======
+
     HW/SW-Inventory:
     * 1479 liveproxyd: new function for collecting remote inventory data...
             NOTE: Please refer to the migration notes!
->>>>>>> 4513d494
 
 
 1.2.5i6:
