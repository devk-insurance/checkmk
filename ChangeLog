1.2.7i1:
    Core & Setup:
    * 1759 Packed RPM and DEB agent packages are now shipped with normal Check_MK package...

    Checks & Agents:
    * 1665 agent_netapp: New special agent for NetApp monitoring via Web-API...
    * 1782 msexch_replhealth: new check for monitoring health of MS Exchange DAG
    * 1458 msexch_dag.contentindex, msexch_dag.copyqueue, msexch_dag.dbcopy: new checks for MS Exchange Mailbox Servers in a DAG...
    * 1457 FIX: logins: new check renamed from "users" check...
            NOTE: Please refer to the migration notes!
    * 1762 FIX: lnx_thermal: Now ignoring trip points with level 0...
    * 1763 FIX: diskstat: Fixed error in config example of manpage
    * 1755 FIX: cisco_vpn_tunnel: fix exception in case tunnel is not OK
    * 1756 FIX: agent_ibmsvc: do not abort execution if one of the sections fail
    * 1778 FIX: cisco_secure: do not warn for port where port security cannot be enabled
    * 1764 FIX: mk_sap: Fixed exception when saving status file
    * 1663 FIX: winperf_if: fixed incorrect enumeration of interface index...
    * 1204 FIX: veeam_client: Not longer throwing an error in case of currenlty running backup
    * 1666 FIX: inventory check esx_vsphere_hostsystem: no longer crashes if information is missing...

    Multisite:
    * 1758 Improved exception hander: Shows details without additional debug request, added mailto link for error report...
    * 1781 FIX: Fix broken grouping by host/service group in availability
    * 1783 FIX: Finish the view "History of Scheduled Downtimes"...
<<<<<<< HEAD
    * 1206 FIX: Hostname not longer shown as column in host views
=======
    * 1766 FIX: Fixed exceptions in Web GUI when host or service groups used non ascii characters in names...
>>>>>>> a3f1c4c1

    WATO:
    * 1760 Added search form to manual checks page
    * 1761 FIX: Ruleset search is now consistent for host & serviceparameters and manual checks
    * 1765 FIX: Fixed bug when generating nagvis backends while having sites with livestatus proxy configured...

    Notifications:
    * 1662 notification plugin spectrum: finalized script. now able to handle host notications
    * 1661 FIX: mknotifyd: improved performance when receiving forwarded notifications
    * 1664 FIX: mknotifyd: further performance improvements for notification forwarding
    * 1205 FIX: RBN: Fixed match contactgroup condition...

    BI:
    * 1784 FIX: Fix exception in BI Boxes when parents are being used


1.2.6b1:
    Core & Setup:
    * 1439 mk-job: now also available on solaris systems...
    * 1648 New installations have the service to check for unchecked services enabled by default...
    * 1723 New check API function get_average() as more intelligent replacement for get_counter()...
    * 1725 The get_average() function from now on only returns one argument: the average...
            NOTE: Please refer to the migration notes!
    * 1483 FIX: Savely replace illegal vertical bars in check plugin output...
    * 1431 FIX: windows_agent: fixed error on parsing unicode formatted logfiles...
    * 1545 FIX: Check_MK Inventory check is now resulting in correct state on duplicate host
    * 1555 FIX: Improved validation on timeperiod references of non existing periods...
    * 1574 FIX: Hosts named like used python modules do not break precompiled checks anymore...
    * 1624 FIX: Remove illegal characters from service descriptions of active checks...
    * 1628 FIX: Remove trailing backslashes from service descriptions...
    * 1649 FIX: Check_MK inventory service has been renamed to Check_MK Discovery...
    * 1706 FIX: Fix file permissions when installing MKPs to 0644 or 0755...
    * 1750 FIX: Handle rare cases where SNMP response string begins with a line feed...
    * 1740 FIX: Changed default service discovery check intervall to 12 hours

    Checks & Agents:
    * 1197 climaveneta_temp: New check for temperature sensors on Climaveneta clima devices
    * 1167 citrix_license/esx_license: Can now be configured to always show OK as state
    * 1198 climaveneta_fan: New check for fan speed on Climaveneta devices
    * 1199 climaveneta_alarm: New check to display the alarm states on Climaveneta devcies
    * 1484 dell_om_sensors: Use sensor name as item...
            NOTE: Please refer to the migration notes!
    * 1200 Docsis Checks: Now HW Rev2 of Arris Cable Modems are detected.
    * 1486 mk_oracle: completely overhauled ORACLE monitoring...
    * 1201 allnet_ip_sensoric: Detect Temperature Sensors now in more cases...
    * 1171 Added new check for monitoring mail delivery (SMTP -> IMAP/POP3 mailbox)...
    * 1444 f5_bigip_chassis_temp, f5_bigip_cpu_temp: Two new checks to replace the old f5_bigip_temp...
            NOTE: Please refer to the migration notes!
    * 1432 agent_vsphere: now able to monitor virtual machines snapshots...
    * 1507 New optional parse_function for check API...
    * 1445 quantum_libsmall_door, quantum_libsmall_status: Two new checks for monitoring small Quantum tape libraries
    * 1448 domino_info: check is extended to also show and monitor the lnNotesServerState
    * 1509 if, if64: New option for make inventory based on port alias...
    * 1440 livedump: now able to add hosts icon_image on config generation...
    * 1517 carel_sensors: New check for monitoring temperature sensors of Carel AC devices
    * 1551 f5_bigip_vserver: add performance data for connections and connection rate
    * 1554 mk_oracle: You can now monitor multiple ORACLE releases on the same host
    * 1518 raritan_pdu_inlet, raritan_pdu_inlet_summary: Modified existing check to give one item per phase and support setting levels....
            NOTE: Please refer to the migration notes!
    * 1592 AIX: New Plugin to monitor errpt in logwatch style...
    * 1565 mem.win: set default levels for page file to 80%/90%
    * 1608 zpool_status: Add an overall state check (thx to Craig Cook)...
    * 1594 ibm_svc_host: Can now be set to be always OK...
    * 1595 esx_vsphere_objects_count: New Check to Ouput the number of VMs
    * 1567 postfix_mailq: speedup in Linux agent for large mail queues...
    * 1611 mssql.vbs: Supporting SQL-Server 2014 now
    * 1568 f5_bigip_cluster_v11: new check for F5 cluster status for firmware version 11
    * 1450 checkpoint_connections, checkpoint_packets: new checks to monitor Checkpoint firewalls
    * 1569 check_mk_agent.openbsd: add sections for mem and lnx_if (memory and network interfaces)...
    * 1451 users: new check to monitor number of users logged in on a linux system...
    * 1615 qnap_disks: Added support for Fujitsu NAS QR802
    * 1616 drbd: Added support for Ahead/Behind cluster states (DRBD >= 8.3.10)
    * 1626 Renamed service descriptions of filesystem, process and logwatch checks...
    * 1627 megaraid_ldisks: Warn if current cache or write policy differs from logical drive default policy...
    * 1629 check_mk_agent.freebsd: several new features and improvements, now only use statgrab...
    * 1630 smart: update in plugin that also outputs information about disks attached to a MegaRAID controller...
    * 1631 juniper_bgp_state: check now detects and supports more differen device models...
    * 1645 Added basic kernel section to FreeBSD agent...
    * 1597 bluecat_dhcp, bluecat_dns: Checks can now be used in Check_MK Cluster Mode
    * 1599 check_mk_agent.aix: Simple run_cached Feature for plugins...
    * 1699 Windows agent: new option "file" for writing output into a file...
    * 1684 cisco_vpn_tunnel: Now supporting VPN 3000 Conncentrator devices
    * 1685 enterasys_*: Now supporting device C2G124-48 (Rev 05.02.18.0002)
    * 1694 cisco_wlc/cisco_wlc_clients: Added support for Cisco AIR-CT2504-K9
    * 1726 Move variable data of Linux/UNIX agents to /var/lib/check_mk_agent...
            NOTE: Please refer to the migration notes!
    * 1734 check_sql: Added support for DB2 (thanks to Troels Arvin)
    * 1757 Check SSH can now be configured  in WATO
    * 1478 FIX: kernel.util, statgrab_cpu: fix computation of utilization...
    * 1480 FIX: brocade_vdx_status: disable check on some devices that do not support it...
    * 1485 FIX: dell_om_disks, dell_om_esmlog, dell_om_mem, dell_om_processors, dell_om_sensors: detect more devices...
    * 1202 FIX: cisco_power, cisco_temp_perf: Both checks now using a new service description...
            NOTE: Please refer to the migration notes!
    * 1446 FIX: cisco_temp_perf: Check now finds missing sensors in case where also cisco_temp_sensor is being used....
    * 1203 FIX: veeam_client: Now supports multiple Backups for one host...
            NOTE: Please refer to the migration notes!
    * 1437 FIX: veeam_jobs: fixed incorrect state for BackupSync job...
    * 1511 FIX: oracle_jobs: avoid broken checks, make compatible with old version...
    * 1513 FIX: Handle broken SNMP bulk walk implementation of Mikrotik Router firmware RouterOS v6.22...
    * 1503 FIX: Fixed monitoring of multiple SAP instances with one mk_sap plugin...
    * 1515 FIX: cisco_secure: fix service description, fix OK state in case of no violation
    * 1449 FIX: nginx_status: agent plugin no longer honours "http(s)_proxy" env variables of root user
    * 1387 FIX: mk_oracle: Correctly deal with underscore in SID for Oracle 9.2-10.1...
    * 1532 FIX: mk_sap: Cleaning up old state information from sap.state file...
    * 1548 FIX: bluecat_ntp: do not inventorized devices where NTP information is missing
    * 1549 FIX: bluecat_threads: do not inventorize this check where information is missing...
    * 1536 FIX: fritz!Box special agent now deals with new URLs (firmware >= 6.0) correctly
    * 1550 FIX: zfs_arc_cache: do not inventorize of no cache information available...
    * 1572 FIX: Sample configs, plugins etc. for windows agent use windows linebreaks now...
    * 1575 FIX: vSphere Monitoring works with RedHat 5.x now...
    * 1584 FIX: winperf_if: Fixed checks of interfaces with equal names but one with index...
    * 1590 FIX: printer_supply_ricoh: Fixed broken check
    * 1591 FIX: netapp_volumes: The state mixed_raid_type is now treated as non-critical state
    * 1602 FIX: dell_om_esmlog: Fixed typo in plugin output
    * 1603 FIX: ad_replication: fixed typo in plugin output
    * 1604 FIX: mysql_slave: Dealing with situation where connection with master is lost
    * 1563 FIX: Reworked configuration of process monitoring...
            NOTE: Please refer to the migration notes!
    * 1593 FIX: IBM SVC Checks: The Service Descriptions not longer contain IBM SVC as prefix...
            NOTE: Please refer to the migration notes!
    * 1564 FIX: check_mk_agent.linux: fix situation where async plugin is not executed after crash...
    * 1609 FIX: zpool_status: fix problem when the zpool has a separate log or cache device...
    * 1566 FIX: 3ware_disks: consider VERIFYING state as OK now...
    * 1612 FIX: job: Fixed wrong reported start time for running jobs
    * 1596 FIX: etherbox: Fix for the inventory in case of not connected temperature sensors...
    * 1571 FIX: check_mk_agent.linux: fix output of lnx_if on Ubuntu 8.04 (on older kernels), repairs tcp_conn_stats...
    * 1622 FIX: megaraid_bbu: handle case isSOHGood and consider it as critical...
    * 1617 FIX: lnx_if: Deal with data provided by cluster host
    * 1618 FIX: ad_replication: Output of timeLastSuccess and timeLastFailure was inverted...
    * 1623 FIX: hp_proliant_mem: support for some yet unhandled status situations
    * 1640 FIX: check_jolokia_metrics_serv_req: Fixed wrong levels shown for upper thresholds
    * 1632 FIX: hr_fs: remove ugly "mounted on:" information appearing on Juniper devices
    * 1646 FIX: hyperv_vms: Plugin garbles following plugin output when no VMs exist...
    * 1647 FIX: agent_ipmi: Check_MK service gets critical now when ipmi-sensors command fails
    * 1453 FIX: drbd.stats: tried to send non-numeric write order parameter to rrd...
    * 1598 FIX: bluecat_dhcp: Check is not longer found in inventory if dhcp service is not activated
    * 1635 FIX: multipath: fix parsing output of multipath on RedHat6 with space in alias
    * 1652 FIX: kaspersky_av_quarantine: Fixed exception when a file was found in quarantine
    * 1653 FIX: megaraid_pdisks: Resulting states are now hard coded within the check...
    * 1654 FIX: statgrab_disk: Fixed scaling of values shown in PNP graphs...
    * 1655 FIX: AIX Agent: Fixed broken filesystem checks when having PowerHA installed...
    * 1656 FIX: cisco_vpn_tunnel: Refactored complete check, fixed threshold bugs...
    * 1677 FIX: f5_bigip_interfaces: Cleaned up check a bit
    * 1679 FIX: ups_bat_temp: Now skipping sensors which are reported to have 0 upsBatteryTemperature
    * 1681 FIX: cmciii_lcp_fans: Skipping non FAN units now; cleaned up check
    * 1682 FIX: cmciii_lcp_waterflow: Check can now deal with devices with a different setup
    * 1701 FIX: Correctly show absolute level for CPU load in case of warn/crit...
    * 1702 FIX: Fix check_notify_count: notification had been counted twice...
    * 1703 FIX: ups_test: Fix computation of time since last self test...
    * 1454 FIX: megaraid checks: megacli binaries in lowercase (Ubuntu..) are now also detected by the linux agent
    * 1455 FIX: hp_proliant_mem:  avoid a crash of the check when module_condition is empty
    * 1688 FIX: juniper_screenos_mem: Fixed wrong total memory computation
    * 1658 FIX: agent_vsphere: no longer crashes when decommissioned vms report no hardware information...
    * 1708 FIX: cups_queues: fix outputting of current printer jobs if printer daemon is CUPS...
    * 1710 FIX: omd_status: Fix totally missing section in Linux agent...
    * 1711 FIX: win_printers.ps1: ignore temporary printers created by RDP terminal sessions...
    * 1712 FIX: hyper_vms: fixed for snapshot VMs with (...) in their names...
    * 1713 FIX: check_fstab_mounts: now correctly ignores swap space...
    * 1716 FIX: windows_tasks: consider state SCHED_S_TASK_QUEUED (0x00041325) as OK now
    * 1721 FIX: dell_om_mem: Handle formerly unhandled situations with multiple errors...
    * 1695 FIX: brocade_vdx_status: Is now not bein inventorized anymore for devices not supporting the check
    * 1722 FIX: lnx_thermal: fix invalid zero temperature if mode file is missing
    * 1696 FIX: cisco_temp_sensor: Value reported of check was not always correct (precision was wrong)...
    * 1727 FIX: cisco_secure: Fixed inventory exception when port security is not enabled
    * 1728 FIX: cisco_temp_perf: Not inventorized anymore for hosts supporting cisco_temp_sensor
    * 1724 FIX: emc_datadomain_temps: convert to new standard check output, add PNP template
    * 1729 FIX: apc_symmetra_test: Cleaned up check, fixed exception when self test date is zero
    * 1730 FIX: apc_symmetra: Fixed exception when last diagnose date was not known
    * 1731 FIX: ipmi_sensors: Fixed agent part when ipmi-sensors call on first agent run...
    * 1732 FIX: dell_powerconnect_cpu: Fixed exception during inventory for incompatible devices
    * 1733 FIX: dell_powerconnect_psu: Skipping inventory of not supported System temp sesnor for M6220 devices...
    * 1747 FIX: zfsget: try to speed up agent code for Linux/Solaris/FreeBSD by using -t filesystem,volume...
    * 1659 FIX: windows agent: fixed output of 64 bit performance counters...
    * 1748 FIX: win_dhcp_pools: fix naming of WATO rules and informal WARN/CRIT levels in performance data
    * 1735 FIX: oracle_instance: Inventory function deals better with old bogus agent output
    * 1736 FIX: lparstat_aix: Trying to deal with more kind of lparstat output...
    * 1737 FIX: mk_sap: Working around garbled SAP state file when multiple instances were running parallel
    * 1738 FIX: oracle_instance: Be compatible to old oracle agent outputs
    * 1751 FIX: winperf_ts_sessions: try to fix invalid number of active and inactive sessions...
    * 1739 FIX: lnx_thermal: Be more compatible to thermal devices which report no "type"

    Multisite:
    * 1508 Allow input of plugin output and perfdata when faking check results...
    * 1493 Added config option "Default filter group" to set the initial network topology view filter...
    * 1497 Implemented password policy capabilities for local users...
    * 1499 SEC: Fixed XSS injections in different places...
    * 1069 SEC: Replaced insecure auth.secret mechanism...
            NOTE: Please refer to the migration notes!
    * 1500 SEC: Preventing livestatus injections in different places...
    * 1530 Dashboard: Host/service statistics dashlets now deal with the context...
    * 1558 Better visualize manually changed notification enable/disable
    * 1621 Sorting Check_MK* services always on top of services lists
    * 1636 Crash checks now have an icon for viewing and sending a crash dump...
    * 1700 Enable icon for link to host/service parameters per default now...
    * 1705 Better styling of dashboard designer
    * 1714 Add support for jsonp export (next to json and python)...
    * 1715 Output icon information in CSV/JSON/Python export of views...
    * 1164 FIX: Fixed links from servicegroup overviews to single servicegroups
    * 1166 FIX: Also prevting stylesheet update issues during version updates (just like for JS files)
    * 1481 FIX: Fix broken layout of Host-, Service- and Contactgroup filters
    * 1482 FIX: Fix exception when editing a visual of type single host group...
    * 1487 FIX: Fixed exception in Web GUI "Internal error:: name 'Filter' is not defined" in manual setups (using setup.py)...
    * 1488 FIX: Fixed wrong information showing up on "Host Group" and "Service Group" views...
    * 1433 FIX: Quicksearch: no longer shows an invalid search result when looking for multiple hosts...
    * 1494 FIX: Fixed error in NagVis Maps snapin when some users had no contact groups assigned
    * 1496 FIX: Fixed exception after editing a dashboard as user without permission to publish dashboards...
    * 1436 FIX: quicksearch: search with multiple patterns (h: / s:) no longer discards the host pattern...
    * 1438 FIX: quicksearch: fixed various non-working quicksearch filters...
    * 1501 FIX: Legacy view formats created with 2014-09 snapshots are now converted...
    * 1506 FIX: Fixed randomly hidden dashboard title...
    * 1527 FIX: Fixed views missing values of some filters (serviceregex, hostgroup filters, ...)...
    * 1528 FIX: Fixed actions in mobile GUI...
    * 1529 FIX: Mobile-GUI: Fixed "all host problems" view not showing all problems...
    * 1533 FIX: Fixed sorting of hosts with same name in "services of host" view
    * 1534 FIX: Fixed filtering views in distributed setup lead to empty views...
    * 1553 FIX: Fix deleting (acknowleding) of logfiles in logwatch...
    * 1537 FIX: Added transformation code for user dashboards created between 2014-08 and 2014-10...
    * 1538 FIX: Only allow switching sites on/off when permitted to...
    * 1539 FIX: Fixed refreshing of PNP graphs in dashboards...
    * 1543 FIX: Hosttag columns are now available right ater creating a tag...
    * 1544 FIX: Fixed exception in complain phase in view editor...
    * 1573 FIX: WATO Quickaccess snapin: Pending button is not overlapped by icons anymore
    * 1557 FIX: Fix sorting of hostnames that only differ in lower/uppercaseness
    * 1577 FIX: Fixed editing of views using the "Downtime for host/service" sorter or column...
    * 1578 FIX: Folding states of containers with umlauts in titles are now persisted...
    * 1580 FIX: Views: Hardcoded single context filters are not shown in filter form anymore...
    * 1581 FIX: Single context views with missing context show an error message now...
    * 1585 FIX: Dashboard: Fixed mass client CPU load consumption when making graph dashlets too small...
    * 1586 FIX: Dashboard: Toggling edit/non-edit is now reflected when reloading the page
    * 1605 FIX: Fixed perfometer of check check_mk-printer_supply_ricoh
    * 1607 FIX: check_http: Fixed broken links in escaped plugin output
    * 1614 FIX: Fixed wrong URL in webapi.py documentation
    * 1619 FIX: Renamed "Hostgroups" and "Servicegroups" views to "Host Groups" and "Service Groups"
    * 1638 FIX: Fixed styling small styling problems in wiki snapin
    * 1641 FIX: Quicksearch: Now able to search for services with backslashes in names
    * 1642 FIX: Quicksearch: Improved error handling on invalid search statements (invalid regexes)
    * 1651 FIX: Consolidated painters of service list views...
    * 1678 FIX: Fixed problem with garbled styles on user profile page after saving
    * 1680 FIX: Fixed various dashlet designer position/resizing issues...
    * 1683 FIX: Replaced a lot of old GIF images with better looking PNG images
    * 1687 FIX: Add visual to dashboard menu can now be closed with click anywhere on page
    * 1709 FIX: Fix exception when a non-Ascii character is part of the variable part of a view title
    * 1691 FIX: Fixed problem when watching BI aggregations with umlauts in titles or group name

    WATO:
    * 1170 Added buttons to move rules to top/bottom of the list to ruleset edit dialog
    * 1489 Added iCalendar import for generating timeperiods e.g. for holidays...
    * 1495 Most WATO tables can now be sorted (where useful)...
    * 1504 WATO makes host tag and group information available for NagVis...
    * 1535 Disabled services on service discovery page now link to the ruleset
    * 1587 SEC: Prevent logging of passwords during initial distributed site login...
    * 1560 Put host and service groups into one WATO menu item...
    * 1561 Remove Auditlog from the main WATO menu and put it into the activate Changes page
    * 1562 Move manual checks into a new WATO module...
    * 1697 Allow non-Ascii characters in topic of host tag groups
    * 1707 WATO rule editor: show title of tag group when rendering the conditions of a rule...
    * 1689 Creating WATO backends for each configured site now...
    * 1690 Pending changes can now be discarded...
    * 1693 Added search form to global settings page...
    * 1717 Split up LDAP configuration dialog into four boxes...
    * 1165 FIX: Fixed exception in service discovery of logwatch event console forwarding checks...
    * 1490 FIX: Timperiod excludes can now even be configured when creating a timeperiod...
    * 1491 FIX: Fixed bug in dynamic lists where removing an item was not always possible...
    * 1492 FIX: Fixed too long URL bug when deleting a timeperiod right after creating one
    * 1498 FIX: Fixed displaying of global settings titles / help texts...
    * 1502 FIX: Fixed removing elements from ListOf choices during complain phase
    * 1505 FIX: Snapshots are now bound to the used monitoring core...
    * 1540 FIX: Host diagnose page: Some tests were failing randomly
    * 1541 FIX: Fixed missing form fields for notification method when editing rbn default rule
    * 1542 FIX: Changed text of "debug_log" option to be clearer in distributed setups...
    * 1546 FIX: Fixed adding cluster nodes to new cluster in complain phase...
    * 1556 FIX: WATO inventory ignores already inventorized checks which does not exist anymore...
    * 1576 FIX: SNMP Community host attribute is now visible for IE<=8...
    * 1588 FIX: Renamed SNMP communities rule to SNMP credentials
    * 1589 FIX: Restructured SNMP credentials rule specification...
    * 1620 FIX: Fixed exception during host renaming when host has no perfdata
    * 1625 FIX: Safely handle characters that have a special meaning in regexes when creating service-specific rules...
    * 1637 FIX: Fixed exception in notification analysis when notifications have not NOTIFICATIONTYPE set
    * 1639 FIX: Interfaces with speed more than 10GBit/s can now be configured correctly
    * 1633 FIX: Fix problem that attributes of new WATO folders have not been saved...
    * 1634 FIX: Fix editing of cluster hosts in WATO: cluster-property no longer goes lost...
    * 1686 FIX: Host renaming also updates explicit negated hosts in rules

    Notifications:
    * 1512 Bulk notification can now be grouped according to custom macro values...
    * 1650 Enabled rule based notifications by default (for new installations)...
    * 1749 Allow title of notifiation script to be in third line if second line is encoding: utf-8...
    * 1660 notification plugin spectrum: now configurable via flexible notifications
    * 1168 FIX: HTML mails can now be configured to display graphs among each other...
    * 1514 FIX: Try harder to detect previous hard state in notification when using Nagios as core...
    * 1582 FIX: Fixed missing graphs in mails when sending notifications to non-contacts...
    * 1583 FIX: Can use contact groups without hosts/services assigned in RBN rules now...
    * 1606 FIX: Moved notify.log to var/log/notify.log in OMD environments...
    * 1570 FIX: Fix notification of check_http active checks with Nagios core...
    * 1704 FIX: Fix notification analyser in case there are non-Ascii characters in the notification context

    BI:
    * 1435 FIX: Saving BI aggregations: No longer reports 'Request-URI Too Large'...
    * 1559 FIX: Fix link from BI icon to BI views (aggregations affected by this host/service)
    * 1692 FIX: Aggregations with umlauts in title/topic can now be displayed in BI/Availability

    Reporting & Availability:
    * 1720 FIX: Remove bogus column H.Down if "Consider times where the host is down" is switch off...

    Event Console:
    * 1169 Added host state type filter to "recent event history" view
    * 1718 Show groups of regex match of events in details views of Event Console
    * 1719 Allow to allow both host name and IP address when checking for events in Event Console...
    * 1531 FIX: Fixed exception in event history view when displaying CHANGESTATE events
    * 1610 FIX: Hostname translation now also works for incoming SNMP traps
    * 1643 FIX: Improved error handling of exceptions when processing log lines
    * 1644 FIX: Fixed matching dynamic number of regex match groups...
    * 1698 FIX: Fix specifying explicit path to unix socket for check_mkeventd

    Livestatus:
    * 1613 FIX: Fixed invalid json format in Stats query with requested heaeders...

    HW/SW-Inventory:
    * 1479 liveproxyd: new function for collecting remote inventory data...
            NOTE: Please refer to the migration notes!
    * 1452 Solaris HW/SW-Inventory added...
    * 1547 FIX: win_cpuinfo: fix case where NumberOfCores is missing (Windows 2003)...
    * 1552 FIX: mk_inventory.ps1: fix garbled or missing entries by removing bogus binary zeroes...
    * 1752 FIX: win_exefiles: handle case gracefully where no size information is available
    * 1753 FIX: win_bios: handle case with colons in BIOS version

    inventory:
    * 1516 FIX: win_disks: fix exception in case of empty signature


1.2.5i6:
    Core & Setup:
    * 1008 Overall check timeout for Check_MK checks now defaults to CRIT state...
    * 1373 SEC: Do not ouput complete command line when datasource programs fail...
    * 1425 New section header option "encoding" for agent output...
    * 1129 FIX: Windows MSI-Installer: some systems created corrupted check_mk_agent.msi files...
    * 1426 FIX: windows agent: logwatch: no longer reports incorrect formatted texts (japanese characters)...
    * 1429 FIX: Disabled snmp checktypes are now sorted out before Check_MK contacts the snmp host...

    Checks & Agents:
    * 0185 knuerr_rms_humidity, knuerr_rms_temp: Two new Checks to Monitor the Temperature and the Humidity on Knürr RMS Devices
    * 1065 heartbeat_crm / heartbeat_crm.resources: Rewrote checks / formalized parameters...
    * 1068 livedump: Added optional check interval (detect staleness) / option to encrypt mails...
    * 1093 windows agent: performance counter can now be specified by name...
    * 0189 docsis_channels: Support for Frequency of Downstream Channels for Devices with DOCSIS MIB
    * 0190 docsis_channels_upstream: New check for monitoring upstream channels on cable modems with DOCSIS MIB
    * 0193 docsis_cm_status: New Check Status Check for Cable Modems with Docsis MIB.
    * 1070 printer_input/printer_output: New checks to monitor input/output sub-units of printers...
    * 0196 esx_vsphere_hostsystem: New subcheck for maintenance mode...
    * 0197 check_uniserv: New Check for Uniserv Data Management Services...
    * 0199 veeam_client: Check rewritten to get a nicer output
    * 0200 arris_cmts_cpu,arris_cmts_temp: New Checks for Arris CMTS Devices ( Temperature and CPU Utilization)
    * 0202 cisco_temp_sensor: It is now possible to configure this check in WATO....
    * 1172 New check sap.value_groups...
    * 1173 cisco_secure: Check creates now a summary instead one service by port...
            NOTE: Please refer to the migration notes!
    * 1174 rms200_temp: New Temperature check for RMS200 Devices
    * 1175 dell_idrac_disks: New Check for Harddisks using Dell iDrac
    * 0644 adva_fsp_if: instead of lower warning and critical levels check now supports lower and upper levels
            NOTE: Please refer to the migration notes!
    * 1006 printer_pages: add Perf-O-Meter and PNP template
    * 0646 brocade_fcport: the administrative states for which ports are inventorized can now be configured in WATO
    * 1010 chrony: new check for NTP synchronization via chrony on Linux...
    * 1011 ibm_svc_systemstats.disk_latency: introduce levels for alerting...
    * 1372 cisco_vss: new check for monitoring state of Cisco Virtual Switches
    * 0648 brocade_fcport: new speed calculation of isl_ports...
    * 0649 f5_bigip_pool: check now also prints the node names of down nodes
    * 1374 arc_raid_status: moved plugin into main Linux agent...
            NOTE: Please refer to the migration notes!
    * 1375 vxvm_enclosures, vxvm_multipath, vxvm_objstatus: joined into one agent plugin called vxvm...
    * 1376 dmraid: moved plugin code into normal Linux agent...
    * 1377 Renamed agent plugin resolve_hostname into dnsclient, make portable to all Unices...
    * 1146 nfsmounts: supported by AIX agent now...
    * 1103 windows agent: now able to omit context text of logfiles...
    * 1150 netstat: new check for monitoring TCP/UDP connections and Linux and AIX...
    * 0654 oracle_instance: now also monitors the log mode
    * 1176 winperf_msx_queues: The list of counters for inventory can now be configured host based using wato
    * 0656 brocade_fcport: inventory rule can now choose upon physical und operations states as well, state choices were also updated
    * 1177 Hivemanger: New agent to check hivemanager devices
    * 1383 oracle_asm_diskgroup: Account for offline disks and required mirror free space...
            NOTE: Please refer to the migration notes!
    * 1178 arris_cmts_mem: New check for Memory usage on arris cmts modules.
    * 1179 bluecat_dhcp: New Check for DHCP Service on bluecat adonis devices.
    * 1180 bluecat_dns, bluecat_dns_queries: New DNS Checks for Bluecat Adonis.
    * 1181 bluecat_ntp: New Check for NTP on bluecat adonis or proteus devices
    * 1105 wmic_if.ps1: Powershell version of the wmic_if.bat script...
    * 1182 bluecat_ha: New Check for HA Status on Bluecat Adonis devices
    * 1183 bluecat_commandserver: New Check for bluecat adonis devices
    * 1397 juniper_screenos_cpu, juniper_screenos_fan, juniper_screenos_mem, juniper_screenos_temp, juniper_screenos_vpn: new checks for Juniper ScreenOS Firewalls
    * 1106 mk_inventory.ps1: now uses the MK_CONFDIR environment variable from the agent (if available)...
    * 1107 windows agent: now sets additional environment variables...
    * 1108 printer_io.include: included tray description in check output
    * 0657 diskstat: cluster support added for single disk modes
    * 1111 vCenter monitoring: greatly improved performance (at least 40 times faster)...
    * 1112 esx_vsphere_hostsystem.mem_usage_cluster: allows to monitor total RAM usage of all nodes in a cluster...
    * 0658 brocade_info: new check to retrieve informational data about Brocade switches
    * 1385 oracle_instance: new WATO rules for archivelog, logging, login and uptime...
    * 1403 kernel.util: allow levels for the total CPU utilization...
            NOTE: Please refer to the migration notes!
    * 1117 agent_vsphere: now able to query license information from esx system...
    * 1118 bluecat_dns, bluecat_dhcp: no able to run as clustered checks...
    * 1409 Extended Check_MK-API: check function may return None...
    * 0659 domino_tasks: new check to monitor tasks on a lotus domino server via snmp
    * 1187 Hivemanager: Extended Check and Agent...
    * 1130 esx monitoring: agent_vsphere now retrieves additional data (used by HW-inventory)...
    * 1422 agent_vsphere: now able to configure where the power state of a vm or esx-host should be assigned...
    * 1442 ups_socomec_out_source: New check for checking the power source of out phases for Socomec UPSs
    * 0662 domino_mailqueues: new check to monitor mail queues in Lotus Domino
    * 1188 veeam_client: Check now also outputs ReadSize and TransferedSize...
    * 0663 domino_info: new check to extract informational data about a Lotus Domino Server
    * 0664 domino_users: new check to monitor the number of users on a Domino Notes server
    * 1447 domino_transactions: new check to monitor the number of transactions per minute on Lotus Domino servers
    * 1190 statgrab_cpu: Check can now handle parameters
    * 1191 Linux agent now also sends information about tmpfs...
    * 1193 ps: Manual Checks can now use RegEx for user matching...
    * 1194 Linux Agent now supports monitoring of cifs mounts
    * 1195 AIX Agent now also supports monitoring of cifs mounts
    * 1196 apache_status: Added timeout...
    * 1443 ups_socomec_outphase: New check for monitoring the out phases of Socomec UPSs
    * 1051 FIX: tcp_conn_stats: fix missing performance data...
    * 1142 FIX: winperf_ts_sessions: fix computation, check has never really worked
    * 1090 FIX: zfsget: fixed exception which happened on incomplete zfs entries
    * 0187 FIX: hp_proliant_power: Fixed Wato configuration
    * 0192 FIX: oracle_rman_backups: Not longer try to make a inventory for broken plugin outputs
    * 0194 FIX: raritan_pdu_inlet: Check now outputs the correct values...
            NOTE: Please refer to the migration notes!
    * 1071 FIX: oracle_rman_backups: Only inventorize ARCHIVELOG / DB FULL / DB INCR entries...
    * 1152 FIX: mk-job: The check now captures currently running jobs and their start time...
    * 0198 FIX: cisco_temp_sensor: Removed dicey detection for temperature value....
    * 0645 FIX: brocade_fcport: since in newer firmware (7.*) swFCPortSpeed is deprecated, we then calculate port speed from IF-MIB::ifHighSpeed
    * 1097 FIX: windows_agent: preventing missing agent sections on first query...
    * 1009 FIX: df: deal with space in file system type for PlayStation file system...
    * 1098 FIX: esx_vsphere_counters.diskio: Now reports unknown when counter data is missing
    * 1143 FIX: dell_powerconnect_temp: fix configuration via WATO...
    * 1144 FIX: blade_bx_temp, dell_chassis_temp, emerson_temp, ibm_svc_enclosurestats, ups_bat_temp: rename service description...
            NOTE: Please refer to the migration notes!
    * 1145 FIX: windows_tasks: handle case correctly where task is currently running...
    * 1378 FIX: mk_logwatch: remove exceeding \n when rewriting message and using \0...
    * 1147 FIX: upc_capacity, ups_socomec_capacity: Fix checking of battery left levels...
    * 1099 FIX: tsm_scratch: now returns the variable name instead the values during inventory...
    * 0650 FIX: f5_bigip_pool: limits to the number of active nodes are now correctly applied...
            NOTE: Please refer to the migration notes!
    * 1102 FIX: esx_vsphere_counters: no longer raise false alarms because of invalid data from ESX Host...
    * 1149 FIX: check_mk-ibm_svc_systemstats.diskio, check_mk-ibm_svc_systemstats.iops: fix exception in Perf-O-Meter
    * 0651 FIX: f5_bigip_interfaces: Fix invalid throughput values, detect newer F5 devices...
    * 1393 FIX: casa_cpu_temp, casa_cpu_util: Change service description to standard...
            NOTE: Please refer to the migration notes!
    * 1104 FIX: winperf_if: Improved matching of data from wmic_if.bat / wmic_if.ps1 scripts...
    * 1110 FIX: windows agent: fixed missing agent section problem if a cached script ran into a timeout...
    * 1113 FIX: oracle_rman: fixed exception when backup was currently running
    * 1114 FIX: bluecat_threads: no longer detected on wrong systems...
    * 1116 FIX: megaraid_ldisk: now longer raises an exception for adapters with 'No Virtual Drive Configured'
    * 1122 FIX: windows agent: unicode logfile monitoring: now able to detect incomplete written lines...
    * 1184 FIX: cisco_power: Fixed detection of item. In some cases the status information was part of the item...
            NOTE: Please refer to the migration notes!
    * 1078 FIX: Fix compensation for daylight safing time in prediction
    * 1126 FIX: bluecat_ntp: check no longer crashes on evaluating sysLeap values higher than 1...
    * 1127 FIX: bluecat_dhcp: fixed exception when data was available.. returns UNKNOWN when data is missing
    * 1128 FIX: bluecat_dns: now reports UNKNOWN if no snmp data is available
    * 1131 FIX: esx_vsphere_hostsystem.maintenance: fixed misspelling in service description...
            NOTE: Please refer to the migration notes!
    * 1161 FIX: fc_port: Fixed invalid values of counters, fixed wrong values in graphs...
    * 1192 FIX: veeam_jobs: Check now recognize sync jobs...
    * 1386 FIX: oracle_jobs: Bugfix for forever running jobs...
    * 1427 FIX: esx_vsphere_hostsystem.multipath: no longer crashes at invalid multipath types...

    Multisite:
    * 1066 New Dashboard Designer...
    * 1392 WATO Folder filter: show only the paths a user is allowed to see
    * 1398 Allow to spread times of next check when rescheduling...
    * 1405 Checkbox for settings downtimes on the hosts of the selected services...
    * 1410 Output log text of scheduled downtime log entries...
    * 1411 New builting views for the history of scheduled downtimes
    * 1185 mobile ui: Added a new view to see events from the Event Console
    * 1412 Speed up of displaying and sorting after WATO folder path
    * 1477 New screenshot mode for Multisite...
    * 1067 FIX: Fixed login problem in LDAP connector when no user filter specified...
    * 1094 FIX: sidebar snaping 'Tree of folders': fixed exception
    * 1154 FIX: Availability: Fixed unwanted redirect to edit annotation page after editing availability options...
    * 1401 FIX: Display options in views are now again persistent...
    * 1120 FIX: Multisite filters Host/Service Contactgroup: Fixed livestatus exception...
    * 1158 FIX: Moved filter logic to visuals module...
            NOTE: Please refer to the migration notes!
    * 1077 FIX: Fixed labelling of Y achsis in prediction graphs...
    * 1162 FIX: User profiles can not be edited on WATO remote sites anymore...

    WATO:
    * 1096 New WATO web service: manage hosts via a new HTTP API...
    * 1155 NagVis map edit/view permissions can now be set using roles/groups...
    * 1115 Renamed rule: Hosts using SNMP v2c -> Legacy SNMP devices using SNMP v2c...
    * 1404 Make title/help of custom user attributes localizable...
    * 1159 Remote BI Aggregations can now be configured to be checked as single services...
    * 1163 Service discovery: Added direct link to check parameter ruleset of services...
    * 1428 Web-API: now able to add cluster hosts...
    * 1064 FIX: Fixed rare issue with WATO communication in distributed setups (different OS versions)...
    * 1089 FIX: Snapshot restore: fixed exception during exception handling......
    * 1091 FIX: logwatch patterns: allow unicode text in pattern comment
    * 1092 FIX: logwatch: now able to enter unicode text into the "Pattern (Regex)" field
    * 0191 FIX: Added swp files to the ignore list for the WATO git feature...
    * 1153 FIX: Changed custom user attributes can now be used immediately...
    * 0201 FIX: Fixed error message in Rulelist of RBN...
    * 1100 FIX: WATO backup domains: fixed bug were excluded files still got deleted on snapshot restore...
    * 1101 FIX: WATO check parameter: renamed 'Nominal Voltages' to 'Voltage Levels..'
    * 1396 FIX: Fix default setting of Enable sounds in views...
    * 1109 FIX: WATO active checks: passwords no longer shown as plain text....
    * 1119 FIX: WATO create rule: No longer raises an incorrect permission warning when creating a new rule...
    * 1121 FIX: Rule based notifications formular: No longer raises Request-Uri-Too-Large errors...
    * 1160 FIX: Fixed wrong named column in mkeventd rules
    * 1430 FIX: Clone group: Now displays correct alias name of cloned group...

    Notifications:
    * 1151 Add variables (HOST/SERVICE)ACK(AUTHOR/COMMENT) to notification context...
    * 1394 HTML notifications have a new content field for debugging variables...
    * 1400 Added example notification script for Pushover to doc/treasures/notifications...
    * 1123 Rule based notifications: New condition "Match Service Groups"
    * 1186 RBN: It's now possible to Filter for contactgroups...
    * 1189 sms notification: also send information about Downtimes, Acknowledgments and Fallping now
    * 1424 mknotifyd: now able to check if its still listening for telegrams...
    * 1156 FIX: Graphs in HTML mails are now sent again where they where missing...
    * 1157 FIX: Fixed SMS plugin on at least debian (distrs which have no sendsms/smssend)...
    * 1407 FIX: Fix exception in rule based notification on non-Ascii characters in log message
    * 1408 FIX: mknotifyd now really reads all configuration files below mknotifyd.d...

    BI:
    * 1406 Assume PEND in count_ok aggregations if all nodes are PEND...

    Event Console:
    * 1148 Allow execution of actions when cancelling events...
    * 1395 Event Console can now create notifications via Check_MK RBN...
    * 1007 FIX: check_mkevents: fix case where events contain binary zeroes
    * 1399 FIX: Fix left-over tac processes when showing Event Console history...
    * 1402 FIX: Fixed cased where counting events did not reach required count...
    * 1124 FIX: WATO EC configuration: no longer raises an exception when user has restricted WATO access...
    * 1125 FIX: EC actions are now saved when an EC rule has "Send monitoring notification" set...

    HW/SW-Inventory:
    * 0643 windows inventory: OS now contains the install date, reg_uninstall now contains the path...
            NOTE: Please refer to the migration notes!
    * 0652 windows software inventory gives some more details about OS and installed software...
            NOTE: Please refer to the migration notes!
    * 0653 script to extract HW/SW-Inventory data in CSV format...
    * 0660 mk_inventory-ps1: new uses the Install Location as path for win_reg_uninstall
    * 0661 HW/SW-Inventory: install date of software packages no longer in unix timestamps but date format...
            NOTE: Please refer to the migration notes!
    * 1413 HW/SW-Inventory implementation step one finished...
    * 0655 FIX: win_cpuinfo and mk_inventory.ps1 agent: unit of CPU speed fixed, fixes for long output lines in agent
    * 1379 FIX: Fixed filter "Host has inventory data"...
    * 1423 FIX: Host HW-inventory: now longer generates an exception on displaying the BIOS date

    check:
    * 1384 oracle_jobs: new WATO rules, changed service name to SID.OWNER.NAME...
            NOTE: Please refer to the migration notes!


1.2.5i5:
    Core & Setup:
    * 1012 Fix quoting of backslashes in custom checks with nagios core...
            NOTE: Please refer to the migration notes!
    * 1038 Massive speedup of cmk --snmptranslate
    * 1035 FIX: Do not fail on errors in *.mk files anymore - except in interactive mode...
    * 0174 FIX: Fixed appending of --keepalive-fd parameters to checkhelpers...
    * 1053 FIX: Fixed events check always being reporting OK state...
    * 1045 FIX: Gracefully restart check_mk helpers in case of memory leak...
    * 0633 FIX: diskstat: fixed performance data of old legacy disk IO read/write data...

    Checks & Agents:
    * 0168 f5_bigip_pool: Added Wato configuration...
    * 0995 raritan_pdu_outletcount: new check for outlet count of Raritan PX-2000 family PDUs
    * 0169 websphere_mq_channels,ebsphere_mq_queues: New Checks to monitor IBM Websphere MQ Queues and Channels...
    * 1034 Always provide also 64 bit version of Windows agent
    * 0170 hp_proliant_power: New check to monitor the Power Meter on Prolaint Servers and iLO Boards
    * 0172 zfsget: Check is now usable in cluster_mode...
    * 1039 aix_diskiod: new check for disk IO on AIX
    * 0997 New checks and a special agent for ALLNET IP Sensoric devices...
    * 0175 logwatch.groups: New logwatch subcheck who can be used to group logfiles together....
    * 1041 aix_memory: new check for RAM and SWAP on AIX
    * 0998 ibm_imm_health: Trying to recognice newer versions of IBM IMM now too
    * 0628 raritan_pdu_inlet: now also monitors the three phases of the inlet
    * 1073 sni_octopuse_cpu: added PNP graph definition and Perf-O-Meter
    * 0178 mssql_tablespaces: It is now possible to define thresholds
    * 0999 allnet_ip_sensoric.pressure: New Check for Pressure Sensors in ALLNET IP Sensoric devices
    * 1082 windows agent: now also available as msi installer...
    * 0179 check_dns: It is now possible to use the local dns server in wato configuration...
    * 1058 livedump-mail-fetch: Now supporting either quoted-printable or non encoded mails...
    * 0180 sap: It is now possible to add multiple sap instances to the sap.cfg file...
    * 0181 citrix_sessions, citrix_serverload: New checks for Citrix Load (a Score calculated by citrix) and the number of sessions
    * 0637 jolokia_metrics.gc, jolokia_metrics.tp, jolokia_info: two new subchecks for the jolokia_metrics checks and better error handling for jolokia_info...
    * 1000 qlogic_sanbox.temp: New Check for temperature sensors in QLogic SANbox Fibre Channel Switches
    * 1001 qlogic_sanbox.psu: New Check for power supplies in QLogic SANbox Fibre Channel Switches
    * 0182 MegaCli: Agent now also supports the 64bit version (Thanks to Philipp Lemke)
    * 1132 qlogic_fcport: New Check for Fibre Channel Ports in QLogic SANbox FC Switches
    * 1133 qlogic_sanbox_fabric_element: New Check for Fabric Elements in QLogic SANbox Fibre Channel Switches
    * 1134 bintec_sensors.fan: New Check for Fan Speed of Bintec Routers
    * 1135 bintec_sensors.voltage, bintec_sensors.temp: New Checks for Voltage and Temperature Sensors of Bintec Routers
    * 1048 mem.win: support predictive levels...
    * 1136 bintec_brrp_status: New Check for BRRP States on Bintec Routers
    * 0640 jolokia_metrics.gc, jolokia_metrics.tp: now come with its own pnp templates
    * 1088 included check_mk_agent windows msi installer...
    * 0183 sentry_pdu: New check to monitor plugs of sentry PDUs
    * 0184 knuerr_sensors: New Check to monitor Sensors on a Knürr RMS Device
    * 0994 FIX: agent plugin smart: fixed syntax error
    * 0989 FIX: logwatch.ec: Fix forwarding multiple messages via syslog/TCP...
    * 0943 FIX: if.include: fixed incorrect traffic percentage values in the check output of if checks...
    * 0944 FIX: oracle_tablespaces: fixed calculation of space left and number of remaining increments...
    * 1032 FIX: check_traceroute: Fix option Use DNS, worked vice versa
    * 0171 FIX: hp_blade_psu: Fixed pnp template...
    * 0996 FIX: apc_symmetra_test: Handle unknown date of last self test as intended...
    * 0173 FIX: hitachi_hnas_volume: Fixed bug when snmp outputs empty lines
    * 1037 FIX: bintec_info: support bintec RXL12500
    * 0948 FIX: mk_inventory.ps1: increased caching time to 14400, fixed incorrect default cachefile path
    * 0827 FIX: lnx_thermal: Not checking active trip points (e.g. cooling device triggers) anymore
    * 1043 FIX: printer_supply: fix value error in default parameters...
    * 0626 FIX: veeam_jobs: agent now supports output lines longer than 80 chars
    * 1072 FIX: printer_supply: fix colors of Perf-O-Meter on HP OfficeJet...
    * 0950 FIX: check_mkevents: now able to resolve the hostname of the remote hosts...
    * 0177 FIX: esx_vsphere_hostsystem.multipath: Fixed return state in case of paths in standby...
    * 1054 FIX: mysql_slave: Only monitor the age of the slave when it is running
    * 1075 FIX: if, if64: Fixed PNP template in order to correctly scale Y axis
    * 0631 FIX: fc_port: several fixes for the perfometer to display the right values...
    * 0632 FIX: brocade_fcport: fix perfometer output of out bandwidth when averaging is switched on
    * 1055 FIX: mysql_slave: Fixed detecting CRIT states when IO/SQL slaves are not running
    * 0634 FIX: Max Bandwidth for PNP-Graphs of Interface checks corrected...
    * 0635 FIX: fc_port: the check no longer inventorizes ports with administrative state of 'unknown' or 'offline'
    * 0636 FIX: fc_port: do not inventorize if brocade fibre channel mib is also supported on the device...
    * 1083 FIX: ad_replication.bat: does not return data if the server is no DC
    * 0638 FIX: windows_updates: agent plugin now always sends section header, even if no update information provided...
    * 1084 FIX: ps: now able to handle bigger process groups without constant MKCounterWrapped Exceptions...
    * 1087 FIX: Active checks: Non-ascii check commands now converted into utf-8...
    * 1049 FIX: ups_capacity: Fix exception when running on battery...
    * 0639 FIX: jolokia_metrics: fix for problem when catalina uses the standalone engine
    * 1050 FIX: websphere_mq_queues: make compatible with old agent, fix not-found case

    Multisite:
    * 1013 Sort host names naturally, e.g. foobar11 comes after foobar2...
    * 1033 New Mutisite filter for the number of services a host has...
    * 0949 quicksearch: now able to search for multiple hosts at once...
    * 1052 SEC: index start URL can not be used to redirect to absolute URLs anymore...
    * 1085 quicksearch: multiple hostname matches now lead to the searchhost view instead of the hosts view...
    * 1047 Virtual Host Tree: Allow to use topic as tree level...
    * 1062 SEC: Fixed several XSS issues on different pages...
    * 1063 SEC: Fixed several XSS issues on different pages...
    * 0945 FIX: Sidebar snapin "Problem hosts": Now excludes hosts and services in downtime
    * 1036 FIX: doc/treasures/downtime: fix --url option, better error output
    * 1074 FIX: Fix Virtual Host Tree snapin...
    * 1059 FIX: LDAP: Using configured user filter during login to prevent temporary created users...
    * 1060 FIX: Fixed exception during first login of a user when saving of access times is enabled...

    WATO:
    * 0825 WATO: Hover menu of user online state shows the last seen date/time now
    * 1057 WATO folder permissions are only exported to NagVis when configured...
    * 1086 check_http: now able to enter non-ascii signs in "Send HTTP POST data" rule...
    * 0990 FIX: Fix HTTP error handling in bulk inventory...
    * 1004 FIX: Fix exception when saving rules, caused by empty item
    * 0947 FIX: WATO snapshots: fixed missing files on restoring nagvis backup domains
    * 0826 FIX: Fixed problem where user access times were not updated correctly
    * 1044 FIX: Remove icon for service parameters in WATO service list for missing services...
    * 1056 FIX: Fixed selection of hosts for bulk actions

    Notifications:
    * 1042 Rule based notifications: allow matching on host groups...
    * 0828 FIX: Mails sent with mail/asciimail plugin now really set the from address
    * 1061 FIX: SMS notifications: correctly handling spaces in phone numbers...

    Reporting & Availability:
    * 0991 FIX: Availability: optionally show time stamps as UNIX epoch time...
    * 1076 FIX: Fix wrong percentual host availability > 100% when excluding downtimes...

    Event Console:
    * 1040 FIX: Avoid sporadic errors when checking event state in Event Console...

    Livestatus:
    * 0988 FIX: livedump: Fix exception in case no contact groups are defined for a service
    * 0951 FIX: table servicegroups: fixed service visibility when using group_authorization AUTH_STRICT...

    HW/SW-Inventory:
    * 0625 hw/sw inventory now reads the kernel version and architecture for linux and windows
    * 0627 lnx_video, win_video: added inventory function and agent for linux video cards, modified windows inventory function
    * 0629 improvements to windows sw/hw inventory (encoding, more details for sw inventory)
    * 0630 win_disks: hardware inventory for physical disks in windows
    * 1046 Added AIX support for HW/SW-Inventory...
    * 0167 FIX: mk_inventory.linux: Changed field separator from pipe to tab...
    * 1005 FIX: Fix exception when using pretty-print output format
    * 0946 FIX: hw/sw inventory: fixed display bug for byte fields with the value 0...
    * 0641 FIX: windows inventory: moved encoding from checks to windows agent plugin


1.2.5i4:
    Core & Setup:
    * 0940 SEC: Fixed various core SIGSEGV when using malformed livestatus queries...

    Checks & Agents:
    * 0812 nginx_status: New check for monitoring status information of the Nginx web server...
    * 0986 citrix_licenses: new check for monitoring Citrix licenses
    * 0814 Agent versions can now be checked with "at least version X" parameters...
    * 0815 mysql_slave: New check for monitoring MySQL slave sync state
    * 0617 adva_fsp_if: new check to monitor interfaces of the ADVA FSP 3000 scalable optical transport solution
    * 0618 adva_fsp_current: new check for the power supply units of the ADVA FSP 3000 scalable optical transport solution
    * 0619 adva_fsp_temp: new check to monitor temperature and temperature trends on ADVA scalable optical transport solutions
    * 0993 raritan_pdu_inlet: now delivers performance data
    * 0624 fc_port: new check for fibre channel devices supporting the FCMGMT MIB
    * 1003 ibm_svc_enclosure: support new firmware, also check fan modules
    * 0616 FIX: brocade.fan, brocade.power, brocade.temp: will now only discover services which are not marked as absent
    * 0992 FIX: zfs_arc_cache: returns OK even if values of arc meta are missing...
    * 0936 FIX: agent_ibmsvc: improved error messages on using wrong credentials
    * 0621 FIX: zfsget: better filesystem selection and calculation of sizes...
    * 0819 FIX: Fixed keepalive termination in case of exceptions during checking...
    * 0622 FIX: cisco_temp_sensor: fix to also work with newer IOS versions
    * 0623 FIX: fsc_fans: upper levels for fan RPMs are now optional also for the check
    * 0823 FIX: mk_sap: Fixed some wrong calculated values (decimal numbers)...

    Multisite:
    * 0982 SEC: Fix two XSS weaknesses according to CVSS 8.5 AV:N/AC:M/Au:S/C:C/I:C/A:C...
    * 0983 SEC: Fix security issue in code of row selections (checkboxes) (CVSS 4.9 AV:N/AC:M/Au:S/C:N/I:P/A:P)...
    * 0934 FIX: Logwatch messages with class unknown ( 'u' ) now displayed as WARN...
    * 0166 FIX: mobile gui: Fixed colors of command list...
    * 0820 FIX: Fixed wrong NagVis links in "custom links" snapin
    * 0938 FIX: logwatch: fixed incorrect display of warning messages
    * 0939 FIX: Fixed multisite exception caused by missing explanation text for a AUTODELETE event action
    * 0822 FIX: Sorting columns in view dashlets is now working again
    * 0941 FIX: esx_vsphere_hostsystem.cpu_usage: pnpgraph now displays AVERAGE instead of MAX values in all timeframes...
    * 0942 FIX: check_mk-winperf.cpuusage.php: now displays AVERAGE values instead of MAX...

    WATO:
    * 0984 Fix code injection for logged in users via automation url...
            NOTE: Please refer to the migration notes!
    * 0987 New button for updating DNS cache...
    * 0824 SEC: Valuespecs: Fixed several possible HTML injections in valuespecs...
    * 0813 FIX: LDAP: Improved slightly missleading logging of LDAP sync actions...
    * 0935 FIX: CPU utilization: increased maximum value to 10000...
    * 0821 FIX: Reducing size of auth.php (needed for authorisation in NagVis) in large environments...

    Notifications:
    * 1002 FIX: Fix crash when debugging notifications with non-Ascii characters...

    Reporting & Availability:
    * 0985 Availability: display phases of freqent state changes as "chaos"...

    Event Console:
    * 0816 States of events can now be set by patterns...

    HW/SW-Inventory:
    * 0620 new version of Check_MKs hardware and software inventory including a much extended windows agent and inventory functions
    * 0818 FIX: Fixed exception in HW/SW inventory search dialog...


1.2.5i3:
    Core & Setup:
    * 0884 New options --oid and --extraoid for cmk --snmpwalk...
    * 0785 FIX: Availability: fixed memory leak in table statehist...
    * 0903 FIX: availability: fixed bug causing the availability feature not considering timeperiod transitions
    * 0888 FIX: Fix SNMP inventory check in simulation mode

    Checks & Agents:
    * 0149 cisco_secure: New check for Port Security on Cisco swichtes
    * 0751 New localcheck for Linux that makes sure that filesystems in /etc/fstab are mounted...
    * 0783 enterasys_lsnat: new check monitoring the current LSNAT bindings
    * 0601 printer_alerts: check can now display a textual representation of the alert code...
            NOTE: Please refer to the migration notes!
    * 0799 ibm_svc_systemstats.cpu_util: New check for CPU Utilization of an IBM SVC / V7000 device in total
    * 0800 ibm_svc_nodestats.cache, ibm_svc_systemstats.cache: New checks for Cache Usage of IBM SVC / V7000 devices
    * 0150 printer_suply: New option to upturn toner levels...
    * 0801 ibm_svc_eventlog: New Check for Messages in Event log of IBM SVC / V7000 devices
    * 0151 enterasys_cpu_util: Changed check to not longer summarize all modules...
            NOTE: Please refer to the migration notes!
    * 0802 ibm_svc_nodestats.iops, ibm_svc_systemstats.iops: new checks for IO operations/sec on IBM SVC / V7000 devices
    * 0602 cmciii.humidity: new check for Rittals CMC III humidity sensors
    * 0829 oracle_tablespaces: improved formatting of levels text in check output...
    * 0757 Linux multipath check can now use the alias instead of the UUID as item...
    * 0879 windows_tasks: output last and next run time
    * 0881 rmon_stats: now needs to be activated via a rule in order to be inventorized...
            NOTE: Please refer to the migration notes!
    * 0804 ibm_svc_portfc: New check for status of FC Ports in IBM SVC / Storwize V3700 / V7000 devices
    * 0805 ibm_svc_enclosure: New Check for Enclosures, Canisters and PSUs in IBM SVC / Storwize V3700 / V7000 devices
    * 0806 ibm_svc_enclosurestats.temp: New Check for temperature in enclosures of IBM SVC / Storwize V3700 / V7000 devices
    * 0807 ibm_svc_enclosurestats.power: New check for power consumption of enclosures of IBM SVC / Storwize V3700 / V7000 devices
    * 0808 brocade_mlx*: Checks now also work correctly with Brocade ADX / FGS / ICX devices
    * 0892 wagner_titanus_topsense: new info check and overall status check for Wagner Titanus Top Sens devices
    * 0893 wagner_titanus_topsense.alarm: New check for Alarms Triggered on Wagner Titanus Top Sens devices
    * 0894 wagner_titanus_topsense.smoke: New check for Smoke Detectors in Wagner Titanus Top Sens devices
    * 0895 wagner_titanus_topsense.chamber_deviation: New Check for Chamber Deviation from Calibration Point in Wagner Titanus Top Sens devices
    * 0152 fsc_fans: Added support for Wato configuration and upper limits
    * 0896 wagner_titanus_topsense.airflow_deviation: New Check for Airflow Deviation in Wagner Titanus Top Sens devices
    * 0897 wagner_titanus_topsense.temp: New Check for Temperature measured by Wagner Titanus Top Sens devices
    * 0898 ibm_svc_nodestats.disk_latency, ibm_svc_systemstats.disk_latency: New Checks for Disk Latency in IBM SVC / Storwize V3700 / V7000 devices
    * 0156 akcp_daisy_temp: New Check for akcp daisyTemp sensor chains...
    * 0899 enterasys_temp: New Check for temperature sensor in Enterasys Switches
    * 0901 ibm_svc_portfc: more devices recognized...
    * 0952 ibm_svc_array: New check for Status of RAID Arrays in IBM SVC / Storwize devices.
    * 0911 esx_vsphere_hostsystem.multipath: now able to configure paths minimum count...
    * 0159 brocade: Added support for brocade fdx switches
    * 0160 brocade_vdx_status: New check to monitor the operational state of vdx switches.
    * 0916 if: now able to configure minimum bandwidth limits
    * 0917 df checks: now able to show time left until disk full as perfometer and pnpgraph...
    * 0954 juniper_bgp_state: New Check for BGP status at Juniper Routers
    * 0955 zfs_arc_cache, zfs_arc_cache.l2: New Checks for Hit Ratios and Sizes of ZFS arc Cache
    * 0162 if_brocade: New if64 Check version for Brocade VDX Switches...
            NOTE: Please refer to the migration notes!
    * 0956 fast_lta_headunit.status, fast_lta_headunit.replication: New checks for FAST LTA Storage Systems
    * 0957 fast_lta_silent_cubes.capacity: New check for Total Capacity over all Silent Cubes on FAST LTA Storage Systems
    * 0975 esx_vsphere_vm.guest_tools: renamed check (formerly esx_vsphere_vm.guestTools)...
            NOTE: Please refer to the migration notes!
    * 0920 blade_bays: now also detects if blade server is switched off
    * 0977 check_traceroute: new active check for checking presence and absence of routes...
    * 0959 libelle_business_shadow.info, libelle_business_shadow.process, libelle_business_shadow.status: New Checks for Libelle Business Shadow
    * 0960 libelle_business_shadow.archive_dir: New check for the Archive Dir of Libelle Business Shadow...
    * 0978 Fix security issue with mk-job on Linux...
            NOTE: Please refer to the migration notes!
    * 0925 ps: improved/fixed calculation of CPU utilization (linux)...
    * 0926 windows agent: local / plugin scripts now get the REMOTE_HOST as environment variable
    * 0163 kaspersky_av_quarantine,kaspersky_av_tasks,kaspersky_av_updates: New checks for kaspersky anti virus on linux
    * 0164 symantec_av_progstate,symantec_av_quarantine, symantec_av_updates: New checks for Symantec Anti Virus on Linux
    * 0615 apc_symmetra: check now also monitors the battery replacement status
    * 0927 windows agent: now able to evaluate logfiles written in unicode (2 bytes per character)...
    * 0165 ups checks now supports also GE devices (Thanks to Andy Taylor)...
    * 0928 runas: new plugin script to include and execute mrpe, local and plugin scripts as different user...
    * 0929 windows agent: now able to include and execute additional local and plugin scripts as different user...
    * 0812 nginx_status: New check for monitoring status information of the Nginx web server...
    * 0961 fast_lta_volumes: new check of capacity of volumes in FAST LTA Storage Systems...
    * 0777 FIX: special agent emcvnx: did not work with security file authentication...
    * 0786 FIX: zfsget: fixed compatibility with older Solaris agents...
    * 0809 FIX: brocade_fcport: Fixed recently introduced problem with port speed detection
    * 0787 FIX: df: fixed problems on some filesystem checks when legacy check parameters where used...
    * 0803 FIX: agent_ibmsvc: raw data for System Info Check and License Check now in correct format...
    * 0788 FIX: oracle_tablespaces: now able to bear None values as warn/crit levels...
    * 0789 FIX: oracle_tablespaces: fixed bug when using dynamic filesystem levels...
    * 0603 FIX: cmciii checks: more general scan function plus perf-o-meters for humidity and temperature checks
    * 0604 FIX: windows_updates: now handles situations with forced reboot and no limits correctly
    * 0605 FIX: enterasys_cpu_util enterasys_lsnat: syntax fixes
    * 0889 FIX: logwatch: fix case where rule wouldn't be applied...
    * 0882 FIX: check_bi_local.py: fix crash in case of non-ascii characters...
    * 0606 FIX: apache_status: now also sends an accept header to make it work with mod_security enables servers
    * 0832 FIX: solaris_mem: fixed invalid calculation of total swap...
    * 0810 FIX: fritz.link: Not inventorizing "unconfigured" interfaces anymore
    * 0154 FIX: zfsget: Fixed inventory of filesystems
    * 0155 FIX: mssql_counters: harded check agains odd agent output
    * 0907 FIX: windows agent: register_service: fixed ImagePath registry entry...
    * 0608 FIX: oracle_asm_diskgroup: check now also handles older oracle version 11.1.0
    * 0157 FIX: apc_symmetra_test: Fixed case of unkown last test date
    * 0910 FIX: brocade.power: fixed an error where the check reports an UNKNOWN on power supply failure...
    * 0158 FIX: dell_om_disks: Handle hotspares more correctly
    * 0161 FIX: cisco_fru_power: Exluded not existing devices from the inventory
    * 0969 FIX: blade_health: correctly output error message in non-OK state
    * 0611 FIX: nfsexports.solaris: fix in determination of path prefix
    * 0953 FIX: brocade_mlx_temp: special treatment for devices sometimes not delivering temperature by SNMP
    * 0958 FIX: df.include: failed for checks with grouping patterns...
    * 0924 FIX: windows agent: now able to execute python scripts again
    * 0614 FIX: cmciii.temp, cmciii.humidity: fixed bugs to get performance data back
    * 0932 FIX: prediction: fixed bug where predicted levels were not recalculated

    Multisite:
    * 0779 Hostgroups (Summary): Empty hostgroups are no longer shown (can be re-enabled by filter)
    * 0887 Add new column painter "Host Notifications Enabled"...
    * 0963 New snapin with virtual host trees...
    * 0914 Improved transaction handling to speedup the Web-GUI...
    * 0905 FIX: Multisite context buttons: links in context buttons are no longer called twice...
    * 0906 FIX: Improved transaction handling in Web GUI...
    * 0909 FIX: Table checkboxes: Fixed bug where selected checkboxes got ignored...
    * 0811 FIX: Fixed handling of exceptions occuring before login in debug mode
    * 0912 FIX: Multisite Views: Fixed bug where custom views could not get deleted
    * 0921 FIX: dashboards: fixed bug not updating header timestamp...
    * 0923 FIX: json export: fixed bug not stripping html tags from output
    * 0931 FIX: pnp-template ps.perf: fixed display bug of cpu averaging

    WATO:
    * 0784 Improved security of WATO bulk inventory by using transaction ids
    * 0880 Added support for 389 Directory Server to LDAP connector
    * 0607 online help text for host creation in WATO now also explains hostname caching
    * 0908 Check event state: New option "Less Verbose Output"...
    * 0965 Cumulative permissions and contact groups for WATO folders...
    * 0973 Renaming of hosts via WATO...
    * 0976 Show preview of active and custom checks in WATO services table...
    * 0930 WATO snapshots: disabled upload of legacy snaphots and snapshots with invalid checksums...
    * 0781 FIX: host diag page: fixed problem with update of diagnose subwindows...
    * 0904 FIX: Fixed exception in host parameter overview...
    * 0971 FIX: Fix missing authentication of PHP addons in D-WATO when activation mode is reload...
    * 0972 FIX: Do not loose site specific global settings anymore when chaning a site's configuration...
    * 0933 FIX: WATO snapshots: excluded some superfluous files from nagvis backup domaim...

    Notifications:
    * 0754 Allow users to disable their notifications completely...
    * 0755 Added variables LASTHOSTUP_REL and LASTSERVICEOK_REL to notification context...
    * 0883 Added Date / Time to HTML notification email
    * 0900 notify_multitech.py: new treasures script for notifying via MultiTech SMS Gateway...
    * 0968 Notification scripts are now configurable via WATO...
    * 0974 New notification plugin for ASCII emails...
    * 0752 FIX: FIX: compute correct state transitions for notifications...
    * 0753 FIX: FIX: correctly show original state in HTML notification mails...
    * 0609 FIX: mail notification script now uses 6 digit hex codes for colors to be better compatible with web based mail browsers
    * 0964 FIX: Fix hanging shutdown of CMC on RedHat 5.X...
    * 0918 FIX: notification: fixed exception when sending notifications as sms / ascii mail...

    Reporting & Availability:
    * 0756 Allow availability of multisite BI aggregates at once...
    * 0966 CSV export for availability works now also for BI aggregates
    * 0967 BI Availability timewarp: new buttons for moving back and forth
    * 0962 FIX: Fix CSV-Export in availability table
    * 0890 FIX: Fix availability computation for hosts...
    * 0891 FIX: Fix HTML encoding of tootip in inline timeline of availability

    Event Console:
    * 0885 New option for writing all messages into a syslog-like logfile...
    * 0902 FIX: event console view: fixed exception on rendering host tags for unknown hosts...

    Livestatus:
    * 0747 FIX: livestatus table hostsbygroup: fixed bug with group_authorization strict...
    * 0831 FIX: table statehist: no longer crashes on TIMEPERIOD TRANSITION entries with an invalid syntax...

    Livestatus-Proxy:
    * 0970 FIX: liveproxyd: handle situations with more then 1024 open files...
    * 0613 FIX: liveproxyd: fewer log messages in case a site is unreachable

    HW/SW-Inventory:
    * 0913 lnx_distro: Now able to detect SuSE distributions...
    * 0610 mk_inventory: windows inventory check now included, install date added to data
    * 0886 FIX: Fix exception on non-UTF-8 encoded characters in software list
    * 0922 FIX: dmidecode: fixed exceptions on missing/unknown data


1.2.5i2:
    Checks & Agents:
    * 0147 enterasys_fans: New Check to monitor fans of enterasys swichtes
    * 0773 ibm_svc_system: new check for System Info of IBM SVC / V7000 devices
    * 0774 ibm_svc_nodestats.diskio: new check for disk troughput per node on IBM SVC / V7000 devices
    * 0775 ibm_svc_systemstats.diskio: new check for disk throughput in IBM SVC / V7000 devices in total
    * 0764 lnx_quota: Added new check to monitor Linux File System Quota...
    * 0776 ibm_svc_nodestats.cpu_util: new check for CPU Utilization per Node on IBM SVC / V7000 devices
    * 0600 nfsexports.solaris: new agent plugin for monitoring nfs exports on solaris systems...
    * 0743 mem, fortigate_memory, solaris_mem: display total SWAP info in check output
    * 0745 drbd: Roles and diskstates are now configurable via WATO...
    * 0740 FIX: winperf_if: now able to handle bandwidth > 4GBit...

    Multisite:
    * 0765 NagVis-Maps-Snapin: Now visualizes downtime / acknowledgment states of maps...
    * 0766 FIX: Changed transid implemtation to work as CSRF protection (Fixes CVE-2014-2330)...

    WATO:
    * 0767 FIX: Signing and verification of WATO snapshot (addresses CVE-2014-2330)...

    BI:
    * 0741 FIX: BI editor: fixed display bug in "Create nodes based on a service search"...

    Livestatus:
    * 0742 FIX: table statehist: now able to cancel a running query if limit is reached...


1.2.5i1:
    Core & Setup:
    * 0386 Added all active checks to check_mk -L output...
    * 0452 Speedup generation of configuration...
    * 0124 Support multiline plugin output for Check_MK Checks...
    * 0675 Activate inline SNMP per default (if available)...
    * 0695 Remove obsolete option -u, --cleanup-autochecks...
            NOTE: Please refer to the migration notes!
    * 0087 FIX: Fixed possible locking issue when using datasource program with long output...
    * 0313 FIX: Avoid duplicate reading of configuration file on --create-rrd...
    * 0379 FIX: check_mk -c: Now also rewrites the location of conf.d directory
    * 0354 FIX: Catch exception when check plugins do not return a state...
    * 0398 FIX: Tolerate debug output in check plugins when using CMC...
    * 0314 FIX: Fix CMC not executing any Check_MK checks after config reload...
    * 0401 FIX: Fix rule precedence in WATO-configured manual checks...
    * 0402 FIX: Fix exception in case of missing agent sections of cluster-aware checks...
    * 0426 FIX: Fixed processing of cached agent plugins / local scripts...
    * 0451 FIX: Ignore missing check types when creating configuration for Nagios
    * 0259 FIX: Fixed htpasswd permission problem in check_mk standalone installation...
    * 0453 FIX: Fix ugly Python exception in host diagnosis page in case of SNMP error...
    * 0696 FIX: Remove garbled output of cmk -v in state of CMC
    * 0682 FIX: Allow overriding of active and custom checks by more specific rule...
    * 0267 FIX: Fixed auth.serials permission problem in check_mk standalone installation...
    * 0282 FIX: TIMEPERIOD TRANSITION messages no longer cut at 64 bytes...
    * 0730 FIX: cmc: fixed bug displaying logentries after a logfile rotation...
    * 0140 FIX: Fixed unwanted handling of hostname as regex...
    * 0739 FIX: Availablity: Prevent crash if the notification period is missing...

    Checks & Agents:
    * 0306 esx_vsphere_counters: added missing ramdisk levels sfcbtickets
    * 0073 moxa_iologik_register: new check to monitor moxa e2000 series registers
    * 0105 apc_humidity: New Check for humidity levels on APC Devices
    * 0106 3ware_units: The verifying state is now handled as ok...
    * 0086 timemachine: new check checking the age of latest backup by timemachine on MAC OS
    * 0074 raritan_pdu_plugs: new check for Raritan PX-2000 family PDUs...
    * 0107 stulz_alerts, stulz_powerstate, stulz_temp, stulz_humidity: New Checks for Stulz clima devices
    * 0075 raritan_pdu_inlet: new check to monitor inlet sensors of the Raritan PX-2000 PDUs
    * 0315 hitachi_hnas_quorumdevice, hitachi_hnas_pnode, hitachi_hnas_vnode: New checks for Hitachi HNAS devices
    * 0316 hitachi_hnas_cpu: New check for CPU utilization of Hitachi HNAS devices
    * 0373 wut_webtherm: Supporting several other devices now
    * 0377 check_http: Certificate Age mode now supports SNI...
    * 0317 emc_isilon: New checks for EMC Isilon Storage System
    * 0395 cmctc.temp: also detect older CMC devices
    * 0396 cmciii_access cmciii_io cmciii_psm_current cmciii_psm_plugs: Support other firmeware versions as well...
    * 0111 kemp_loadmaster_ha, kemp_loadmaster_realserver, kemp_loadmaster_services: New Checks for Kemp Loadbalancer
    * 0318 hitachi_hnas_fan: New check for fans in Hitachi HNAS systems
    * 0319 hitachi_hnas_psu, hitachi_hnas_psu: New checks for Hitachi HNAS storage systems
    * 0320 hitachi_hnas_fpga: new check for Hitachi HNAS storage systems
    * 0321 brocade_mlx: enhancing checks (BR-MLX modules, more OK states)...
    * 0323 emcvnx_hwstatus, emcvnx_hba, emcvnx_disks: new checks for EMC VNX storage systems
    * 0254 agent_vsphere: Make handling of spaces in hostnames of ESX configurable...
    * 0077 cmciii.psm_current, cmciii_psm_plugs, cmciii_io, cmciii.access, cmciii.temp, cmciii.can_current, cmciii.sensor, cmciii.state: new sub checks included in one new check cmcmiii superseding and improving several previous checks of the Rittal CMCIII device...
            NOTE: Please refer to the migration notes!
    * 0078 job: check now monitors the time since last start of the job, limits can be configured in WATO
    * 0079 f5_bigip_conns: new check to monitor number of current connections
    * 0324 hitachi_hnas_cifs: new check for the number of users using a CIFS share
    * 0455 hitachi_hnas_span: new check for Spans (Storage Pools) in Hitachi HNAS storage systems
    * 0445 mem.win: Allow time-averaging of values before applying levels...
    * 0446 mem.used, solaris_mem: Introduce optional averaging of used memory...
    * 0566 services.summary: new check to monitor stopped services of mode autostart in windows
    * 0568 f5_big_ip_conns: check now supports predictive monitoring and both connections types are merged in one check
    * 0257 windows_agent: now reports extended process information (obsoletes psperf.bat plugin)...
    * 0457 hitachi_hnas_volume: New check for Usage and Status of Volumes in Hitachi HNAS storage systems
    * 0450 mem.used: Add information about shared memory (on Linux hosts)
    * 0458 hitachi_hnas_fc_if: New check for FibreChannel Interfaces in Hitachi HNAS storage systems
    * 0459 emcvnx_info: New info check providing Model, Revision and Serial Number of EMC VNX storage systems
    * 0461 emcvnx_raidgroups.list_luns: New check for EMC VNX storage system...
    * 0462 emcvnx_raidgroups.list_disks: New check for EMC VNX storage system...
    * 0463 emcvnx_raidgroups.capacity, emcvnx_raidgroups.capacity_contiguous: New Checks for EMC VNX Storage systems...
    * 0570 fileinfo.groups: file groups now allow exclude patterns as well
    * 0464 stulz_pump: new check for the status of pumps of Stulz clima units
    * 0125 unitrends_backup:Unitrends Backup...
    * 0126 mikrotik_signal: Check for mikrotik wifi bridges
    * 0127 hp_proliant_raid: Check for proliant RAID status.
    * 0571 cmciii_lcp_fans: now monitors the lower limit for the rpm
    * 0572 cmciii_lcp_waterflow: lower and upper limits to the flow are now monitored
    * 0573 cmciii_lcp_airin, cmciii_lcp_airout, cmciii_lcp_waterin, cmciii_lcp_waterout: checks now observe limits to the temperatures
    * 0128 unitrends_replication: Check for monitoring  Replicaion staus on Unitrend systems
    * 0265 mpre_include: run additional mrpe configs within user context...
    * 0266 windows_agent: now supports mrpe include files...
    * 0574 if64: check now supports clustering...
    * 0576 fileinfo.groups: new feature to include current date in file pattern
    * 0130 Support of new Firmware version of various Fujitsu Sotarge Systems
    * 0698 emc_isilon.nodehealth: new check for EMC Isilon Storage systems: NodeHealth
    * 0699 emc_isilon_iops: New check for Disk Operations per Second (IOPS) in EMC Isilon Storage
    * 0132 New checks fjdarye101_disks fjdarye101_rluns: Fujitsu Storage Systems with 2013 Firmware
    * 0697 check_dns: allow to specify multiple expected answers
    * 0700 arcserve_backup: new check for status of backups in an Arcserve Backup Server
    * 0580 emc_datadomain_fans, emc_datadomain_nvbat, emc_datadomain_power, emc_datadomain_temps: new hardware checks for EMC Datadomain
    * 0691 Solaris agent: include lofs in list of monitored filesystem types
    * 0694 wut_webtherm: Support new versions of WUT-Thermometer...
    * 0135 apc_inputs: New Check for APC Input Contacts
    * 0701 emc_isilon_diskstatus: new check for Status of Disks in EMC Isilon Storage Systems
    * 0581 emc_datadomain_disks emc_datadomain_fs:  new checks to monitor disks and filesystems of EMC Datadomain
    * 0718 logwatch.ec: Optionally monitor the list of forwarded logfiles...
    * 0556 esx_vsphere_counters.diskio: now also shows disk latency
    * 0583 stulz_pump: now monitors the pumps rpm in precent of maximum and gathers performance data
    * 0560 check_mk_agent.solaris: report statgrab_mem section if solaris_mem section is missing...
    * 0702 Rule for checking agents for wanted version...
    * 0586 rmon_stats: new snmp check to gather network traffic statistics on RMON enabled network interfaces
    * 0704 windows_os_bonding: new check for bonding interfaces on windows...
    * 0562 esx_vsphere_vm.guest_tools: new check to monitor guest tools status...
    * 0674 brocade_fcport: Now supporting interface speed of 16 Gbit (just discovered in the wild)
    * 0138 Removed caching function in Windows Update agent plugin...
            NOTE: Please refer to the migration notes!
    * 0564 esx_vsphere_vm.datastores: displays the datastores of the VM...
    * 0731 mk_postgres: improved support for versions postgres < 9.2...
    * 0588 dell_poweredge_amperage.current, dell_poweredge_amperage.power, dell_poweredge_cpu, dell_poweredge_status, dell_poweredge_temp: new checks for the Dell PowerEdge Blade Server
    * 0589 brocade_tm: new check monitoring traffic manager statistics for interfaces of brocade devices
    * 0591 dell_poweredge_mem: new check to monitor memory modules of Dell PowerEdge Servers
    * 0592 dell_poweredge_pci: new check for pci devices on dell PowerEdge Servers
    * 0141 ups_socomec_capacity: Battery Capacity Check for Socomec UPS Devices.
    * 0705 arcserve_backup: improved documentation (check manpage and comments in the agent plugin)
    * 0143 ups_socomec_in_voltage, ups_socomec_out_voltage: Socomec UPS Devices, Input and Output Voltages...
    * 0732 df: now able to monitor inodes...
    * 0716 Add Linux caching agent also to normal agent RPM...
    * 0594 dell_poweredge_netdev: new check to monitor the status of network devices on Dells Poweredge Servers
    * 0733 mem, solaris_mem: now able to configure amount of free memory...
    * 0706 EMC VNX: special agent can alternatively authenticate via security files...
    * 0734 esx_vsphere_vm.running_on: shows the esx host of the VM
    * 0144 enterasys_cpu_util enterasys_powersupply: New Checks for CPU Utilization and Power Supplies on enterasys switches
    * 0595 dell_chassis_power, dell_chassis_powersupplies: new checks for Dell Poweredge Chassis Ppower consumption...
    * 0596 dell_chassis_status, dell_chassis_temp, dell_chassis_kvm, dell_chassis_io, dell_chassis_fans: new checks to monitor the overall status of various sections of the Dell Poweredge Chassis via CMC
    * 0597 dell_chassis_slots: new check to monitor the status of the blade slots of the Dell Poweredge Blade Servers
    * 0145 apc_symmetra: Changed naming of Batterie Temperature to System Temerature...
            NOTE: Please refer to the migration notes!
    * 0146 innovaphone_priports_l1, innovaphone_priports_l2: New Checks for Innovaphone PRI Ports
    * 0707 ibm_svc_host: New check: Status of hosts an IBM SVC / V7000 presents volumes to
    * 0598 kentix_temp, kentix_humidity: new checks for Kentix MultiSensor-Rack
    * 0768 ibm_svc_license: New check for Licensing Status on IBM SVC / V7000 devices
    * 0778 New Special Agent for innovaphone gateways...
    * 0769 juniper_trpz_cpu_util, juniper_trpz_flash, juniper_trpz_info, juniper_trpz_power: new Checks for juniper trapeze switches
    * 0770 innovaphone_licenses: New check to monitor licenses on innovaphone devices"
    * 0771 juniper_trpz_aps: Show the number of connected access points on juniper wlan controllers
    * 0772 added special agent for IBM SVC / V7000 storage systems...
    * 0147 enterasys_fans: New Check to monitor fans of enterasys swichtes
    * 0759 check_notify_count: New active check to monitor the number of notifications sent to contacts...
    * 0760 The windows agent contains meta information about version, manufacturer etc....
    * 0103 FIX: services: Fixed bug with service inventory defined in main.mk...
    * 0299 FIX: borcade_mlx_fan: Prettified output, handling "other" state now
    * 0300 FIX: cisco_fru_power: Trying not to inventorize not plugged in FRUs...
    * 0305 FIX: apache_status: Fixed exception when agent reports HTML code as apache-status data...
    * 0104 FIX: mssql: Server instances with underline in name are now supported....
    * 0240 FIX: Virtualmachine names with space no longer have missing piggyback data...
    * 0310 FIX: apache_status: Improved handling of unexpeted data sent by agents...
    * 0088 FIX: esx_vsphere_datastores: fixed error with reported capacity of 0 bytes...
    * 0243 FIX: cisco_qos: no longer crashes when the qos policy name is not set...
    * 0326 FIX: hr_fs printer_supply: Improved translation of wrong encoded chars...
    * 0059 FIX: agent_vpshere: new option for supporting ESX 4.1...
    * 0334 FIX: cisco_fantray: Fixed error on Cisco devices which do not support this check...
    * 0355 FIX: heartbeat_crm: Now handling "Failed actions:" output in agent...
    * 0357 FIX: megaraid_bbu: Fixed expected state checking...
    * 0358 FIX: df: now ignores filesystems with a reported size of '-'...
    * 0360 FIX: multipath: Inventory handles non loaded kernel module now...
    * 0339 FIX: blade_bays blade_blades blade_blowers blade_health blade_mediatray blade_powerfan blade_powermod: fix scan function...
    * 0340 FIX: blade_health: fix check, it was totally broken...
    * 0363 FIX: mysql_capacity: Did use wrong calculated warn / crit thresholds...
    * 0364 FIX: brocade_mlx*: Several cleanups, fixed bug in brocade_mlx_fan where only the first worst state was shown in output
    * 0365 FIX: RPMs: Cleaning up xinetd checkmk.rpmnew file after updating package...
    * 0366 FIX: heartbeat_crm: Agent code is now compatible to pacemaker 1.1.9...
    * 0367 FIX: Now using /dev/null instead of closing stdin in linux agent...
    * 0342 FIX: postgres_stat_database: make agent compatible with PostgreSQL 8.4.x...
    * 0343 FIX: postgres_sessions: make agent plugin compatible with PostgreSQL 9.2...
    * 0369 FIX: cups_queues: Fixed bug checking the last queue reported by agent...
    * 0370 FIX: brocade_mlx_module*: Improved output of checks
    * 0372 FIX: megaraid_ldisks: Ignoring adapters without configured logical disks...
    * 0345 FIX: Linux agent: fix detaching of background plugins...
    * 0378 FIX: agent_vsphere.pysphere: Trying to deal with permissions only on some guests/hosts
    * 0245 FIX: Inline SNMP no longer throws an exception when using SNMPv3 credentials...
    * 0380 FIX: jolokia_metrics.mem: PNP-Template now handles non existant max values...
    * 0381 FIX: win_printers: Fixed creation of duplicate services...
    * 0347 FIX: smart.stats: Remove duplicate disks...
    * 0349 FIX: winperf.cpuusage: update man page: this check is deprecated
    * 0383 FIX: solaris_mem: Is now compatible to more systems...
    * 0109 FIX: cisco_fantray: Prevent inventory for not available fans
    * 0110 FIX: cisco_fru_power:  Prevent inventory for not available FRUs
    * 0350 FIX: nfsmounts: correctly handle mount points with spaces...
    * 0387 FIX: df*: Negative filesystem space levels get a more clear text in check output...
    * 0351 FIX: local: Catch invalid state codes and map to 3 (UNKNOWN)...
    * 0397 FIX: mrpe: tolerate performance variable names with spaces...
    * 0399 FIX: check_ftp: cleanup configuration via WATO, remove Hostname field...
    * 0435 FIX: esx_vsphere_sensors: Fix garbled output in case of placeholder VMs...
    * 0251 FIX: agent_vsphere / check_mk agent: fixed outdated systemtime of check_mk agent...
    * 0439 FIX: postfix_mailq: Linux agent better detects Postfix installation...
    * 0440 FIX: heartbeat_crm: Inventory more gracefully handles case where agent output is invalid...
    * 0113 FIX: blade_blades: Now only make inventory for blades that are powered on...
    * 0441 FIX: megaraid_bbu: Fix several false alarms and cases where inventory failed
    * 0442 FIX: dell_om_disks: Treat global hot spare disks as OK, instead of WARN...
    * 0443 FIX: brocade_fcport: cope with firmware that does not provide speed information...
    * 0322 FIX: timemachine: Check now also works if there are spaces in the name of the backup volume or the hostname
    * 0253 FIX: windows agent: fixed crash on processing eventlog records...
    * 0403 FIX: mem.used: Prefer statgrab on FreeBSD for supporting more than 4GB...
    * 0404 FIX: cups_queues: fix exception in case of alternative time format...
    * 0444 FIX: timemachine: do not inventorize check when timemachine is not used
    * 0116 FIX: cisco_vpn_tunnel: Fixed typo that lead to an exception
    * 0118 FIX: stulz_humidity: Fixed coloring in pnp template...
    * 0119 FIX: stulz_humidity: Fixed lower thresholds...
    * 0565 FIX: windows_updates: fix for some cases when forced_reboot is not set
    * 0255 FIX: windows_agent: now able to handle the removal of local/plugin scripts during runtime...
    * 0447 FIX: fortigate_memory: Fix inventory, do not add check if no info available...
    * 0567 FIX: apc_symmetra: transformation from old tuple to new dict format fixed and improved
    * 0432 FIX: stulz_humidity: Fixed syntax error...
    * 0120 FIX: stulz_humidity, apc_humidity: Fixed bug while processing check params...
    * 0460 FIX: endless waiting for printer queues fixed...
    * 0260 FIX: Fixed incorrect formatting of checks with long output...
    * 0261 FIX: df_netapp32 / df_netapp: Fixed bug with negative size in check output...
    * 0262 FIX: ps: Now able to skip disabled "Process Inventory" rules...
    * 0264 FIX: printer_supply_ricoh: now reports correct filling levels...
    * 0575 FIX: cmciii_lcp_airin, cmciii_lcp_airout, cmciii_lcp_waterin, cmciii_lcp_waterout: improved handling of warning state...
    * 0272 FIX: if checks: port type 56 (fibrechannel) is no longer inventorized per default...
    * 0577 FIX: fileinfo.groups: new date pattern is now available for inventory check as well
    * 0688 FIX: winperf_msx_queues: Support output of Exchange 2013...
    * 0578 FIX: zypper: check is always registered as soon as mk_zypper plugin detects zypper tool...
    * 0689 FIX: postgres_sessions: fix empty agent section in case of 0 sessions...
    * 0579 FIX: veeam_client: fix for case when no StopTime section in agent output
    * 0692 FIX: fileinfo: Avoid duplicate entries in Solaris agent...
    * 0693 FIX: hpux_lvm: avoid problem when alternative vgdisplay is installed...
    * 0708 FIX: ntp.time, ntp: avoid DNS lookups in NTP queries and avoid timeouts...
    * 0277 FIX: solaris agent: ntp now able to work with ntpd and xntpd...
    * 0279 FIX: check_mk_agent.solaris: removed proc section from statgrab...
    * 0281 FIX: statgrab_net.ctr: only inventorize interfaces with actual traffic...
    * 0582 FIX: cisco_sys_mem: check now has a man page and a new WATO integration
    * 0667 FIX: oracle_asm_diskgroup: Now really uses the generic filesystem levels...
    * 0555 FIX: snmp_uptime: no longer fails if uptime is < 1 seconds
    * 0136 FIX: cisco_fru_power: Prevent inventory of not exsisting devices
    * 0557 FIX: check_mk_agent.solaris: removed section statgrab mem...
    * 0673 FIX: zfsget: Fixed broken check - was not compatible to current agent output of "df"
    * 0719 FIX: postfix_mailq: fix Linux agent in case of ssmtp being installed
    * 0584 FIX: agent_vsphere: special agent now handles non-standard https port correctly...
    * 0585 FIX: check_mk_agent.linux: more efficient handling of cups printer queues...
    * 0703 FIX: brocade_mlx: omit inventory of cpu and memory on more states...
    * 0137 FIX: Fixed printer_pages...
    * 0587 FIX: if64: problems resolved when running as a clustered service...
    * 0563 FIX: windows agent: now able to process perl scripts...
    * 0729 FIX: esx_vsphere_hostsystem: fixed incorrect status label (not state)...
    * 0142 FIX: winperf_if: treat unknown packets no longer as error packets
    * 0593 FIX: zypper: agent plugin and check now lead to UNKNOWN result in case of repo problems
    * 0758 FIX: check_sql: Fixed monitoring of stored procedures with oracle
    * 0599 FIX: esx_vsphere_datastores: provisioning levels in WATO are no longer limited to 101%
    * 0737 FIX: megaraid_ldisks: now able to handle "No Virtual Drive Configured" states...
    * 0763 FIX: hpux_if: Fixed exception during parsing of provided data on some systems...

    Multisite:
    * 0371 Added log class filter to hostsvcevents view
    * 0352 Avoid Livestatus connections on pages that do not need them...
    * 0390 Added an icon selector to the view editor...
    * 0391 Added sorter / filter for host/service service levels...
    * 0247 New mkp package for web applications: iNag / nagstatus / nagios status.dat...
    * 0429 Implemented role permissions for dashboards...
    * 0430 It is now possible to define custom time ranges in PNP graph search...
    * 0449 Show all custom variables of hosts and services in the detail views...
    * 0665 Added mail notificaton method to custom user notification dialog...
    * 0123 New time range filter for Downtimes and Comments...
    * 0683 New column painter for the last time a service was OK...
    * 0561 quicksearch: now able to search with multiple filters...
    * 0748 Also custom views now have permissions...
    * 0302 FIX: Fixed highlight of choosen elements in foldertee/views snapin in Chrome/IE
    * 0239 FIX: Fixed incorrect html formatting when displaying host or service comments...
    * 0307 FIX: Increased performance of multisite GUI with a large userbase...
    * 0312 FIX: Hiding views related to not existing datasources, like the EC now...
    * 0325 FIX: Removed CSV export icon from availability views...
    * 0327 FIX: Most forms did now work with "Profile Requests" enabled...
    * 0333 FIX: Fixed too long page title during performing several actions...
    * 0356 FIX: Fixed exception caused by utf8 chars in tooltip text...
    * 0368 FIX: Generating selection id is hopefully now compatible to more systems...
    * 0374 FIX: Fixed syntax error in exception handler of LDAP search code...
    * 0375 FIX: LDAP: Now handling user-ids with umlauts...
    * 0246 FIX: brocade_fcport: fixed error in pnp-template...
    * 0393 FIX: LDAP: Enabled paged LDAP search by default now with a page size of 1000...
    * 0394 FIX: LDAP: Auth expiration plugin now checks users for being disabled (in AD)...
    * 0436 FIX: Fix broken Site status switching via sidebar snapin...
    * 0420 FIX: LDAP: Roles/Groups are now synced even if case of DNs do not match...
    * 0421 FIX: UserDB: Fixed lost passwords when changing users in large user databases...
    * 0423 FIX: Users are not logged out anymore during changing their own passwords...
    * 0424 FIX: Improved error handling in case of incorrect auth config in distributed WATO environments
    * 0425 FIX: Fix login loop bug in distributed environments with different auth secrets
    * 0117 FIX: Availability button is now visible for users without the right to edit views
    * 0431 FIX: LDAP: Fixed group syncrhonisation when nested group sync is enabled
    * 0122 FIX: Multisite view editor not longer throwing a exception when loading views from other users
    * 0569 FIX: recurring updates of serial numbers of disabled ldap users fixed...
    * 0676 FIX: Move view "Stale services" to Problems folder
    * 0270 FIX: Multisite host tag filter: Now uses exact match...
    * 0273 FIX: Fixed exceptions when modifying / cloning views...
    * 0274 FIX: Fixed exception when view title or description was missing
    * 0278 FIX: Fixed bookmark icon images for non-english user languages...
    * 0670 FIX: LDAP: Fixed sync when non lower case attributes are configured...
    * 0671 FIX: LDAP: Disable logging of password changes received from LDAP
    * 0558 FIX: availability: fixed exception on specific filter settings...
    * 0712 FIX: Fix multiple groups with same tag when grouping hosts after a tag...
    * 0738 FIX: csv_export: now able to handle umlauts in download filenames...
    * 0762 FIX: Fixed availability filters not opening in IE7

    WATO:
    * 0308 Multisite can now set rotation view permissions for NagVis...
    * 0329 Removed Distributed WATO peer mode...
            NOTE: Please refer to the migration notes!
    * 0244 New features for WATO page Backup & Restore...
    * 0382 Active HTTP check now supports multiline regexp matching...
    * 0112 Explicit mapping of clustered services can now be done with WATO...
    * 0437 Convert WATO rule for debug_log into simple Checkbox...
    * 0428 Changed user profiles (e.g. pw changes) are now replicated in distributed setups...
    * 0114 User Custom Attributes can now be exported to the core...
    * 0448 New button in WATO service list for displaying check parameters...
    * 0454 Add output of traceroute to host diagnostic page
    * 0677 Make title of tags and tag groups localizable...
    * 0685 Distributed WATO now disabled WATO on slave sites per default...
    * 0687 New summary pages with all settings of a host or service...
    * 0275 WATO "Notify Users" feature: Improved confirmation info...
    * 0134 New option to use expect string in response heads for check_http in wato...
    * 0717 Sort permissions of views, dashboards, commands and snapins alphabetically
    * 0761 New bulk host import mode in WATO...
    * 0057 FIX: Fix exception in WATO host editor on custom tag without topic...
    * 0241 FIX: Improved sorting of WATO folders in dropdown menu...
    * 0019 FIX: Fixed wording in WATO rule for MSSQL check
    * 0242 FIX: Parameters for clustered services can now be configured on the cluster host...
    * 0309 FIX: Trying to prevent read/write conflicts with a large user base...
    * 0311 FIX: Fixed "Inventory failed" message when trying an inventory on clusters via WATO...
    * 0330 FIX: Improved performance of WATO slave push with a large user base...
    * 0331 FIX: LDAP diagnostic LOG can now have the $OMD_SITE$ macro configured via WATO...
    * 0332 FIX: Own host tag groups without topics resulted in two groups "Host tags" in the rule editor
    * 0361 FIX: The page linked by "new rule" can now be bookmarked again
    * 0341 FIX: Avoid rare exception in WATO when deleting a host...
    * 0376 FIX: LDAP: Default configuration of attributes is reflected within WATO now
    * 0346 FIX: Fix folder visibility in WATO for unpriviledged users...
    * 0385 FIX: Better error handling for invalid service regex in rule conditions...
    * 0389 FIX: Showing LDAP settings on site specific global settings page now...
    * 0400 FIX: WATO BI editor now supports percentages for count_ok...
    * 0392 FIX: LDAP: Improved error messages of LDAP configuration test...
    * 0415 FIX: LDAP: The LDAP Settings dialog is now disabled when the LDAP Connector is disabled
    * 0416 FIX: When doing user sync on user page rendering, contact group memberships are shown correctly now...
    * 0417 FIX: LDAP: Fixed "Sync-Plugin: Roles" test with OpenLDAP
    * 0248 FIX: Backup & Restore: Snapshot comments now support unicode character...
    * 0418 FIX: LDAP: Fixed broken role sync plugin with OpenLDAP...
    * 0419 FIX: LDAP: The default user profile roles are only assigned to users without roles...
    * 0249 FIX: Backup & Restore: fixed bug when uploading legacy snapshots...
    * 0250 FIX: Fixed error on creating very large WATO snapshots...
    * 0422 FIX: Fixed numbers shown in log entries of bulk inventory...
    * 0252 FIX: ESX vSphere configuration: Fixed non-working configuration parameters...
    * 0456 FIX: Column was too short...
    * 0256 FIX: wato snapshots: snapshot restore no longer fails with older python versions...
    * 0433 FIX: Creating WATO lock during automations (like e.g. master to slave syncs)...
    * 0434 FIX: Fixed wrong count of failed hosts in bulk inventory mode...
    * 0678 FIX: Move two last global settings of Event Console to proper places
    * 0268 FIX: wato inventory: fixed missing services...
    * 0686 FIX: Fix replication with WATO if EC is enabled on master and disabled on slave
    * 0129 FIX: Fixed permission bug in "Edit user profile" dialog....
    * 0269 FIX: brocade_fcport: fixed problem on displaying check_parameters in WATO...
    * 0271 FIX: Fixed sorting in duallist element (two lists with interchangable elements)...
    * 0131 FIX: Error rates for network interfaces can now be set smaller then 0.1 when using Wato....
    * 0690 FIX: Fix language jumping to German when saving user profiles
    * 0666 FIX: Minimum port for the mknotifyd is now 1024 (never use well known ports)...
    * 0559 FIX: WATO snapshots: improved validation of (uploaded) snapshots...
    * 0709 FIX: Fix NoneType has not attribute userdb_automatic_sync bug in D-WATO
    * 0728 FIX: mem.win: fixed bug in WATO configuration rule...
    * 0139 FIX: ldap sync: syncing if rules against ldap is not longer case sensitiv
    * 0736 FIX: WATO backup and restore: improved error handling...

    Notifications:
    * 0362 sms: now searching PATH for sendsms and smssend commands...
    * 0684 New notification variables NOTIFY_LASTSERVICEOK and NOTIFY_LASTHOSTUP...
    * 0711 New rules based notifications...
    * 0713 New bulk notifications...
    * 0108 FIX: Prevent service notification on host alerts...
    * 0058 FIX: Fix email notifications containing non-ASCII characters in some situtations...
    * 0133 FIX: Fixed mkeventd notification plugin...
    * 0720 FIX: Fix timeperiod computation with CMC and flexible notifications...

    BI:
    * 0721 Use hard states in BI aggregates...
    * 0714 BI aggregations now also honor scheduled downtimes...
    * 0715 BI aggregates now acknowledgement information...
    * 0669 FIX: Fixed regex matching in BI when using character groups [...]...

    Reporting & Availability:
    * 0018 New option for displaying a legend for the colors used in the timeline...
    * 0405 Add CSV export to availability views...
    * 0338 FIX: Introduce time limit on availability queries...
    * 0681 FIX: Display correct year for availability range for last month in january
    * 0750 FIX: Availability: fix exception when summary is on and some elements have never been OK

    Event Console:
    * 0301 Handling messages of special syslog format correctly...
    * 0388 Moved Event Console related settings to own settings page...
    * 0710 Create a history entry for events that failed their target count...
    * 0749 Allow to restrict visibility of events by their host contacts...
    * 0303 FIX: Old log entries were shown in event history first...
    * 0304 FIX: Escaping several unwanted chars from incoming log messages...
    * 0089 FIX: CSV export of event console was broken...
    * 0359 FIX: Fixed exception in event simulator when one match group did not match
    * 0384 FIX: Trying to prevent problem when restarting mkeventd...
    * 0427 FIX: Fixed exception when handling connections from event unix socket...
    * 0679 FIX: Allow non-Ascii characters in generated events
    * 0680 FIX: Do not allow spaces in host names in event simulator...
    * 0672 FIX: Service item of "Check event state in event console" checks can now be configured...
    * 0590 FIX: mkeventd: fixed encoding of unicode characters in the snmptrap receiver...

    Livestatus:
    * 0337 New header for limiting the execution time of a query...
    * 0276 nagios4 livestatus support...
    * 0335 FIX: Parse state of downtime notification log entries correctly...
    * 0336 FIX: Limit the number of lines read from a single logfile...
    * 0344 FIX: Fix semantics of columns num_services_hard_*...

    Livestatus-Proxy:
    * 0263 FIX: livestatus log table: fixed missing logentries of archived logfiles...


1.2.3i7:
    Core & Setup:
    * 0011 Introduce optional lower limit for predicted levels...
    * 0217 FIX: More verbose error output for SNMP errors on the command line...
    * 0288 FIX: Error messages of datasource programs (e.g. VSphere Agent) are now visible within WATO...
    * 0010 FIX: Fix computation of hour-of-the-day and day-of-month prediction...
    * 0292 FIX: Inline SNMP: Check_MK check helpers are closing UDP sockets now...

    Checks & Agents:
    * 0060 cisco_fantray: new check for monitoring fan trays of Cisco Nexus switches
    * 0061 cisco_cpu: check now recognizes new object cpmCPUTotal5minRev...
    * 0063 veeam_client: new check to monitor status of veeam clients with special agent plugin...
    * 0064 veeam_jobs: new check to monitor the backup jobs of the veeam backup tool...
    * 0047 fritz.conn fritz.config fritz.uptime fritz.wan_if fritz.link: New checks for monitoring Fritz!Box devices...
    * 0027 esx_vsphere_sensors: it is now possible override the state of sensors...
    * 0090 apc_ats_status: New Check for monitoring APC Automatic Transfer Switches
    * 0080 Added new checks for Brocade NetIron MLX switching / routing devices...
    * 0091 apc_ats_output: new check for output measurements on APC ATS devices
    * 0068 check_sql: support for mssql databases included
    * 0208 fileinfo.groups: Added minimum/maximum file size parameters...
    * 0093 check_http: Default service description prefix can be avoided...
    * 0004 df: dynamic filesystem levels now reorder levels automatically...
    * 0069 veeam_client: limits for time since last backup introduced
    * 0214 Logwatch: context lines can now be disabled using nocontext=1...
    * 0038 casa_cpu_mem casa_cpu_temp casa_cpu_util casa_fan casa_power: New checks for casa Cable Modem Termination Systems...
    * 0097 arc_raid_status: New check for Areca RAID controllers
    * 0070 cmciii_lcp_airin cmciii_lcp_airout cmciii_lcp_fans cmciii_lcp_waterflow cmciii_lcp_waterin cmciii_lcp_waterout: new checks for the Rittal CMC-III LCP device
    * 0098 apc_inrow_airflow, apc_inrow_fanspeed, apc_inrow_temp: New checks for APC inrow devices
    * 0099 apc_mod_pdu_modules: New check for APC Modular Power Distribution Unit
    * 0072 cmciii_pu_access cmciii_pu_canbus cmciii_pu_io cmciii_pu_temp: New checks for the Rittal CMC-III PU Unit
    * 0100 juniper_cpu: New check for CPU utilization on Juniper switches
    * 0236 windows_agent: each script can now be configured to run sync / async...
    * 0101 liebert_chiller_status: New check for Liebert Chiller devices
    * 0083 brocade_mlx: Temperature sensors of one module now in one common check...
    * 0008 df: Solaris agent now also supports samfs
    * 0084 brocade_mlx: single checks now instead of sub checks...
    * 0291 winperf_ts_sessions: New check to monitor Microsoft Terminal Server sessions...
    * 0102 modbus_value: New check and Agent to modbus devices...
    * 0013 Solaris Agent: implement cached async plugins and local checks...
    * 0238 vsphere monitoring: new option to skip placeholder vms in agent output...
    * 0016 Linux+Windows agent: allow spooling plugin outputs via files...
    * 0017 local: New state type P for state computation based on perfdata...
    * 0085 brocade_mlx: now handles more different module states...
    * 0024 FIX: cisco_wlc: removed check configuration parameter ap_model...
    * 0003 FIX: ps: Remove exceeding [ and ] in service description when using process inventory...
    * 0037 FIX: checkman browser (cmk -m) was not working properly in network subtree...
    * 0283 FIX: Interface Checks: ignore invalid error counts while interface is down...
    * 0081 FIX: Fixed corruption in SNMP walks created with cmk --snmpwalk...
    * 0286 FIX: esx_vsphrere_counters.ramdisk: Better handling for non existant ramdisks...
    * 0290 FIX: winperf_processor mem.win: Handling no/empty agent responses correctly now...
    * 0293 FIX: esx_vsphere_counters_ramdisk_sizes: Handles ram disk "ibmscratch" by default now
    * 0012 FIX: Solaris Agent: fixed broken fileinfo section...
    * 0297 FIX: mk-job is now also usable on CentOS 5+...
    * 0298 FIX: win_dhcp_pools: Fixed wrong percentage calculation
    * 0237 FIX: tsm_sessions: fixed invalid check output during backups...

    Multisite:
    * 0001 New filters for selecting several host/service-groups at once...
    * 0050 New concept of favorite hosts and services plus matching filters and views...
    * 0211 GUI Notify: Added notify method "popup" to really create popup windows...
    * 0215 Added option to make HTML escape in plugin outputs configurable...
    * 0071 livedump: new option to include contact_groups instead of contacts when dumping configuration
    * 0043 FIX: LDAP: Improved error reporting during synchronisation...
    * 0044 FIX: LDAP: Fixed error with empty groups during non nested group sync...
    * 0045 FIX: LDAP: Fixed error when synchronizing non nested groups to roles...
    * 0046 FIX: Fixed editing contactgroup assignments of hosts or folders with "-" in names...
    * 0049 FIX: Fixed useless I/O during page processing...
    * 0203 FIX: Changed sidebar reload interval to be more random...
    * 0204 FIX: Reduced I/O on logins with access time recording or failed login counts...
    * 0206 FIX: Fixed logwatch permission check when using liveproxy for normal users...
    * 0210 FIX: LDAP: Fixed problem syncing contactgroups of a user with umlauts in CN
    * 0035 FIX: Convert HTTP(S) links in plugin output into clickable icon...
    * 0006 FIX: Checkboxes for hosts/services were missing on modified views...
    * 0284 FIX: Context help toggled on/off randomly...
    * 0285 FIX: Fixed bookmarking of absolute URLs or PNP/NagVis URLs in sidebar snapin...
    * 0296 FIX: Fixed moving of snapins while in scrolled sidebar...

    WATO:
    * 0053 New rule for configuring the display_name of a service...
    * 0216 Supporting float values as SNMP timeout value now...
    * 0082 Improved online help for LDAP connections...
    * 0009 Automatically schedule inventory check after service config change...
    * 0294 Added "services" button to host diagnose page
    * 0048 FIX: Tests on host diagnose page are executed parallel now...
    * 0033 FIX: Fixed problem when saving settings in WATOs host diagnostic page...
    * 0205 FIX: NagVis related permissions of roles can be edited again...
    * 0207 FIX: Explicit communities were not saved in all cases...
    * 0094 FIX: Hide SNMPv3 credentials in WATO...
    * 0212 FIX: Fixed broken site edit page in case a TCP socket has been configured...
    * 0095 FIX: Fixed problem with portnumber in Wato Distributed Monitoring dialog
    * 0213 FIX: LDAP: Various small improvements for handling the LDAP user connector...
    * 0039 FIX: Fixed exception on displaying WATO helptexts in the global settings...
    * 0219 FIX: Fixed display problems in WATO folders with long contact group names
    * 0220 FIX: Added HTML escaping to several global settings attributes...
    * 0234 FIX: Improved handling of interface inventory states / types...
    * 0289 FIX: Renamed "Hosts & Folders" page to "Hosts"
    * 0295 FIX: Fixed problem with new created tag groups with "/" in title...

    Notifications:
    * 0005 Added notification script for sending SMS via mobilant.com...
    * 0032 FIX: Fixed problem when forwarding notification mails in windows...
    * 0218 FIX: Fixed rendering of HTML mails for Outlook (at least 2013)...

    BI:
    * 0287 FIX: Fixed assuming states of services with backslashes in descriptions...

    Reporting & Availability:
    * 0051 Option for showing timeline directly in availability table...
    * 0052 Visual colorization of availability according to levels...
    * 0054 New labelling options for availability table...
    * 0055 Allow grouping by host, host group or service group...
    * 0056 New concept of service periods in availability reporting...
    * 0002 You can now annotate events in the availability reporting...
    * 0014 FIX: Fix styling of tables: always use complete width...
    * 0015 FIX: Fixed summary computation in availability when grouping is used...

    Event Console:
    * 0026 FIX: snmptd_mkevent.py: fixed crash on startup
    * 0036 FIX: Fixed bug where multsite commands did not work properly...

    Livestatus:
    * 0067 livedump: new option to mark the mode at the beginning of the dump and documentation fixes...
    * 0023 FIX: Fixed incorrect starttime of table statehist entries...
    * 0034 FIX: Availability no longer showes incorrect entries when only one logfile exists...
    * 0233 FIX: Fixed missing entries in log file and availability view...


1.2.3i6:
    Core & Setup:
    * 0041 FIX: setup.py now handles non existing wwwuser gracefully...

    Checks & Agents:
    * 0040 Add agent plugin to test local hostname resolving...
    * 0020 FIX: Inventory problem with inventory_processes parameter...

    Multisite:
    * 0000 Improved performance of LDAP sync by refactoring the group sync code

    WATO:
    * 0042 FIX: Removed debug outputs from service inventory...


1.2.3i5:
    Core:
    * Automatically remove duplicate checks when monitoring with Agent+SNMP
       at the same time. TCP based ones have precedence.
    * inventory check of SNMP devices now does scan per default (configurable)
    * FIX: inventory check now honors settings for exit code
    * FIX: avoid exception nodes of cluster have different agent type
    * FIX: continue inventory, if one check does not support it
    * FIX: fix configuration of explicit SNMP community, allow unicode
    * FIX: avoid invalid cache of 2nd and up hosts in bulk inventory
    * FIX: fixed error handling in SNMP scan, inventory check fails now
           if SNMP agent is not responding
    * FIX: Ignore snmp_check_interval cache in interactive situations (e.g.  -nv)
    * FIX: check_mk config generation: on computing the checks parameters
           there is no longer a small chance that existing rules get modified

    Event Console:
    * check_mkevents now available as C binary: check_mkevents_c
    * FIX: use default values for unset variables in actions

    Multisite:
    * Speed-O-Meter: now measure only service checks. Host checks
      are omitted, since they do not really matter and make the
      results less useful when using CMC.
    * Added host aliases filter to some views (host/service search)
    * It is now possible to enforce checkboxes in views upon view loading
      (needs to be confgured per view via the view editor)
    * Wiki Sidebar Snapin: showing navigation and quicksearch. OMD only.
    * Sidebar can now be folded. Simply click somewhere at the left 10 pixels.
    * Foldable sections now have an animated triangle icon that shows the folding state
    * Added new snapin "Folders", which interacts with the views snapin when
      both are enabled. You can use it to open views in a specific folder context
    * LDAP: Added option to make group and role sync plugin handle nested
            groups (only in Active Directory at the moment). Enabling this
	    feature might increase the sync time a lot - use only when really needed.
    * FIX: Fixed encoding problem in webservice column output
    * FIX: Fix output format python for several numeric columns
    * FIX: Fixed searching hosts by aliases/adresses
    * FIX: Remove duplicate entries from Quicksearch
    * FIX: Avoid timed browser reload after execution of exections
    * FIX: Hosttag filter now works in service related views
    * FIX: Added code to prevent injection of bogus varnames
           (This might break code which uses some uncommon chars for varnames)
    * FIX: Fixed computation of perfometer values, which did not care about
           the snmp_check_interval. Simplyfied computation of perfometer values
    * FIX: LDAP: Custom user attributes can now be synced again

    BI:
    * FIX: Fix exception when showing BI tree in reporting time warp
    * FIX: Fixed blue triangle link: would show more aggregations,
       if one name was the prefix of another

    Notifications:
    * Blacklisting for services in the felixble notification system
    * FIX: mail with graph plugin: set explicit session.save_path for php
           Fixes instances where the php command couldn't fetch any graphs

    Checks & Agents:
    * diskstat: removed (ever incorrect) latency computation for Linux
    * statgrab_load: support predictive levels, add perf-o-meter
    * ucd_cpu_load: support predictive levels
    * hpux_cpu, blade_bx_load: support predictive levels, add perf-o-meter,
       make WATO-configable
    * check_sql: Database port can now be explicitly set
    * steelhead_perrs: New check for Rivergate Gateways
    * alcatel_power: Check for power supplies on Alcatel switches
    * qnap_disks: New check for Hardisks in Qnap devices
    * Dell Open Manage: SNNP Checks for Physical Disks, CPU and Memory
    * check_tcp: Now able to set custom service description
    * Apache ActiveMQ: New Special Agent and Check to query ActiveMQ Queues
    * check_ftp: can now be configured via Wato
    * windows_tasks: New check to  monitor the Windows Task Scheduler
    * sensatronics_temp: New check for Sensatronic E4 Temperatur Sensor
    * akcp_sensor_drycontact: New Check for AKCP drycontact Sensors
    * esx_vsphere_vm.heartbeat: Heartbeat status alert level now configurable
    * ps:  new configuration option: handle_count (windows only)
    * FIX: Windows agent: gracefully handle garbled logstate.txt
    * FIX: esx_vsphere_counters: added missing ramdisk type upgradescratch
    * FIX: esx_vsphere_hostsystem: fixed bug in handling of params
    * FIX: local: tolerate invalid output lines
    * FIX: hp_proliant: Correct handling of missing snmp data
    * FIX: logwatch.ec: No longer forwards "I" lines to event console
    * FIX: check_dns: default to querying the DNS server on the localhost itself
    * FIX: ps: do not output perfdata of CPU averaging (use ps.perf for that)
    * FIX: nfsexports: also support systems with rpcbind instead of portmap
    * FIX: ups_in_freq: corrected spelling of service description
    * FIX: ups_bat_temp: renamed service description to "Temperature Battery",
           in order to make it consistent with the other temperature checks
    * FIX: hp_blade_blades: Fixed crash on inventory when receiving
           unexpected snmp data
    * FIX: apache_status: If ReqPerSec and BytesPerSec are not reported by
           the agent, no PNP graphs for them are drawn.
           (This is the case if ExtendedStatus set to Off in Apache config)
    * FIX: oracle_jobs: fixed issues with incorrect column count in check output
    * FIX: if/if64/...: layout fix in PNP template for packets


    WATO:
    * You can now have site-specific global settings when using
      distributed WATO (available in the "Distributed Monitoring")
    * bulk inventory: display percentage in progress bar
    * New option for full SNMP scan in bulk inventory
    * bulk operations now also available when checkboxes are off
    * LDAP: Added test to validate the configured role sync groups
    * LDAP: The sync hooks during activate changes can now be enabled/disabled
      by configuration (Global Settings)
    * Disabled replication type "peer" in site editor.
    * Added "permanently ignore" button to inventory services dialog which 
      links directly to the disabled services view
    * Added diagnose page linked from host edit dialog. This can be used to test
      connection capabilities of hosts
    * The rule "Process inventory" now offers the same configuration options 
      as its manual check equivalent "State and count of processes"
    * New configuration option handle_count (windows only) in the rules
      "Process inventory" and "State and count of processes"
    * FIX: correct display of number of hosts in bulk inventory
    * FIX: nailed down ".siteid" exception when added new site
    * FIX: fixed setting for locking mode from 'ait' to 'wait'
    * FIX: avoid removal of tags from rules when not yet acknowledged
    * FIX: avoid need for apache restart when adding new service levels
    * FIX: fix encoding problem on GIT integration

    Livestatus:
    * Removed "livecheck". It never was really stable. Nagios4 has something
      similar built in. And also the Check_MK Micro Core.
    * table statehist: no longer computes an unmonitored state for hosts and
                       services on certain instances.
                       (showed up as no hosts/services in the multisite gui)
    * table statehist: fixed SIGSEGV chance on larger queries

1.2.3i4:
    Core:
    * Create inventory check also for hosts without services, if they
          have *no* ping tag.

    WATO:
    * Bulk inventory: speed up by use of cache files and doing stuff in
          groups of e.g. 10 hosts at once
    * Multisite connection: new button for cloning a connection

    Checks & Agents:
    * Linux agent RPM: remove dependency to package "time". That package
         is just needed for the binary mk-job, which is useful but not
         neccessary.

    Multisite:
    * FIX: fix broken single-site setups due to new caching

1.2.3i3:
    Core:
    * FIX: fixed typo in core startup message "logging initial states"
    * FIX: livestatus table statehist: fixed rubbish entries whenever
           logfile instances got unloaded

    Livestatus:
    * FIX: check_mk snmp checks with a custom check interval no longer
           have an incorrect staleness value

    Notifications:
    * mkeventd: new notification plugin for forwarding notifications
       to the Event Console. See inline docu in share/check_mk/notification/mkeventd
       for documentation.
    * FIX: cleanup environment from notifications (needed for CMC)

    Checks & Agents:
    * Windows agent: increased maximum plugin output buffer size to 2MB
    * check_icmp: New WATO rule for custom PING checks
    * agent_vsphere: now able to handle < > & ' " in login credentials
    * if/if64 and friends: add 95% percentiles to graphs
    * services: inventory now also matches against display names of services
    * esx_vsphere_hostsystem.multipath: now able to set warn/crit levels
    * cpu_netapp: added Perf-O-Meter and PNP template
    * cisco_cpu: added Perf-O-Meter and PNP template
    * apc_symmetra: add input voltage to informational output
    * agent_vsphere: new debug option --tracefile
    * FIX: windows_agent: fixed bug in cleanup of open thread handles
    * FIX: cups default printer is now monitored again in linux agent
    * FIX: host notification email in html format: fixed formating error
           (typo in tag)
    * FIX: netapp_volumes: better output when volume is missing
    * FIX: winperf_phydisk: handle case where not performance counters are available
    * FIX: check_mk_agent.linux: limit Livestatus check to 3 seconds
    * FIX: esx_vsphere_vm: fixed exception when memory info for vm is missing
    * FIX: esx_vsphere_hostsystem: Fixed typo in check output
    * FIX: psperf.bat/ps: Plugin output processing no longer crashes when
           the ps service is clustered

    Multisite:
    * Filtering in views by Hostalias is possible now too
       (however the filter is not displayed in any standard view - user needs
       to enable it by customizing the needed views himself)
    * FIX: add missing service icons to view "All Services with this descr..."
    * FIX: ldap attribute plugins: fixed crash when parameters are None
    * FIX: avoid duplicate output of log message in log tables
    * FIX: fixed problem with ldap userid encoding
    * FIX: removed state-based colors from all Perf-O-Meters
    * FIX: brocade_fcport pnp-template: fixed incorrect display of average values
    * FIX: all log views are now correctly sorted from new to old

    Livestatus-Proxy:
    * Implement caching of non-status requests (together with Multisite)
    * FIX: fix exception when printing error message
    * FIX: honor wait time (now called cooling period) after failed TCP connection
    * FIX: fix hanging if client cannot accept large chunks (seen on RH6.4)

    WATO:
    * Rule "State and count of processes": New configuration options:
           virtual and resident memory levels
    * Added title of tests to LDAP diagnose table
    * Bulk inventory: new checkbox to only include hosts that have a failed
        inventory check.
    * Bulk inventory: yet another checkbox for skipping hosts where the
        Check_MK service is currently critical
    * New rule: Multipath Count (used by esx_vsphere_hostsystem.multipath)
    * FIX: The rule "State and count of processes" is no longer available
           in "Parameters for inventorized check". This rule was solely
           intented for "Manual checks" configuration
    * FIX: Trying to prevent auth.php errors while file is being updated

1.2.3i2:
    Core:
    * New option -B for just generating the configuration
    * Introduced persistent host address lookup cache to prevent issues
      loading an unchanged configuration after a single address is not resolvable anymore
    * Assigning a service to a cluster host no longer requires a reinventory
    * Setting a check_type or service to ignore no longer requires a reinventory
      Note: If the ignore rule is removed the services will reappear
    * Config creation: The ignore services rule now also applies to custom, active
                       and legacy checks
    * Predictive monitoring: correctly handle spaces in variable names (thanks
       to Karl Golland)
    * New man page browser for console (cmk -m)
    * New option explicit_snmp_communities to override rule based SNMP settings
    * Preparations for significant SNMP monitoring performance improvement
      (It's named Inline SNMP, which is available as special feature via subscriptions)
    * Allow to specify custom host check via WATO (arbitrary command line)
    * Implement DNS caching. This can be disabled with use_dns_cache = False

    Livestatus:
    * new service column staleness: indicator for outdated service checks
    * new host    column staleness: indicator for outdated host checks

    Checks & Agents:
    * esx_hostystem multipath: criticize standby paths only if not equal to active paths
    * mk_logwatch: fixed bug when rewriting logwatch messages
    * check_mk: Re-inventory is no longer required when a service is ignored via rule
    * check_mk: Now possible to assign services to clusters without the need to
                reinventorize
    * lnx_if: Fixed crash on missing "Address" field
    * viprinet_router: Now able to set required target state via rule
    * windows_agent: Now available as 64 bit version
    * agent_vsphere: fix problem where sensors were missing when
      you queried multiple host systems via vCenter
    * cached checks: no longer output cached data if the age of the
                     cache file is twice the maximum cache age
    * windows agent: no longer tries to execute directories
    * fileinfo: no longer inventorize missing files(reported by windows agent)
    * New checks for Brocade fans, temperature and power supplies
    * cluster hosts: removed agent version output from Check_MK service (this
      was misleading for different agent versions on multiple nodes)
    * job check: better handling of unexpected agent output
    * lnx_thermal: Added check for linux thermal sensors (e.g. acpi)
    * hwg_temp: Make WATO-Rule "Room Temperature" match, add man page, graph
                and Perf-O-Meter
    * ps.perf: Support Windows with new plugin "psperf.bat". wmicchecks.bat
               is obsolete now.
    * Special Agent vSphere: support ESX 4.1 (thanks to Mirko Witt)
    * esx_vsphere_object: make check state configurable
    * mk_logwatch: support continuation lines with 'A'. Please refer to docu.
    * mk_oracle: Added plugin for solaris
    * win_netstat: New check for Windows for checking the existance of a UDP/TCP
        connection or listener
    * ps/ps.perf: allow to set levels on CPU util, optional averaging of CPU
    * diskstat: Agent is now also processing data of mmcblk devices
    * qmail: Added check for mailqueue 
    * cisco_locif: removed obsolete and already disabled check completely
    * fc_brocade_port: removed obsolete check
    * fc_brocade_port_detailed: removed obsolete check
    * tsm_stgpool: removed orphaned check
    * vmware_state: removed ancient, now orphaned check. Use vsphere_agent instead.
    * vms_{df,md,netif,sys}: remove orphaned checks that are not needed by the current agent
    * tsm: Added new TSM checks with a simple windows agent plugin
    * windows_agent: now starts local/plugin scripts in separate threads/processes
                     new script parameters cache_age, retry_count, timeout
                     new script caching options "off", "async", "sync"
    * windows_agent: increased maximum local/plugin script output length to 512kB
                     (output buffer now grows dynamically)
    * jolokia_metrics: fixed incorrect plugin output for high warn/crit levels
    * jolokia_metrics.uptime: Added pnp template
    * hyperv: Added a check for checking state changes.
    * df / esx_vsphere_datastore: now able to set absolute levels and levels depending
                                  on total disk space of used and free space
    * cisco_wlc: New check for monitoring cisco wireless lan access points 
    * cisco_wlc_clients: New check for the nummber of clients in a wlc wifi
    * df: Negative integer levels for MB left on a device
    * win_printers: Monitoring of printer queue on a windows printserver
    * cisco_qos: Updated to be able to mintor IOS XR 4.2.1 (on a ASR9K device)
    * New active check, check_form_submit, to submit HTML forms and check the resulting page
    * mk-job: /var/lib/check_mk_agent/job directory is now created with mode 1777 so 
              mk-job can be used by unprivileged users too
    * ADD: etherbox: new check for etherbox (messpc) sensors.
           currently supported: temperature, humidity, switch contact and smoke sensors
    * cisco_wlc_client: now supports low/high warn and crit levels
    * cisco_wlc: now supports configuration options for missing AP
    * agent_vsphere: completely rewritten, now considerably faster
                     vCenter is still queried by old version
    * windows_agent: windows eventlog informational/audit logs now reported with O prefix
    * mk_logwatch: ignored loglines now reported with an "." prefix (if required)
    * apache_status: Nopw also supports multithreaded mpm
    * windows_agent: now able to suppress context messages in windows eventlogs
    * agent_vsphere: completely rewritten, now considerably faster
                     vCenter is still queried by old version
    * windows_agent: windows eventlog informational/audit logs now reported with O prefix
    * mk_logwatch: ignored loglines now reported with an "." prefix (if required)
    * check_mk-if.pnp: fixed bug with pnp template on esx hosts without perfdata
    * jolokia checks (JVM): uptime, threads, sessions, requests, queue
      now configurable via WATO
    * vSphere checks: secret is not shown to the user via WATO anymore
    * WATO rule to check state of physical switch (currently used by etherbox check)
    * cisco_wlc: Allows to configure handling of missing AP
    * logwatch.ec: show logfiles from that we forwarded messages
    * FIX: blade_blades: Fixed output of "(UNKNOWN)" even if state is OK
    * FIX: apache_status: fix exception if parameter is None
    * FIX: hr_mem: handle virtual memory correct on some devices
    * FIX: apache_status agent plugin: now also works, if prog name contains slashes
    * FIX: check_dns: parameter -A does not get an additional string
    * FIX: cisco_qos: Catch policies without post/drop byte information
    * FIX: cisco_qos: Catch policies without individual bandwidth limits
    * FIX: windows_agent: fixed bug on merging plugin output buffers
    * FIX: esx_vsphere_datastores: Fix incomplete performance data and Perf-O-Meter
    * FIX: cleaned up fileinfo.groups pattern handling, manual configuration
      is now possible using WATO
    * FIX: check_mk-ipmi.php: PNP template now displays correct units as delivered
           by the check plugin
    * FIX: check_disk_smb: Remove $ from share when creating service description.
           Otherwise Nagios will not accept the service description.
    * FIX: mrpe: gracefully handle invalid exit code of plugin

    Notifications:
    * notify.py: Matching service level: Use the hosts service level if a
                 service has no service level set
    * notify.py: fixed bug with local notification spooling
    * HTML notifications: Now adding optional links to host- and service names
      when second argument notification script is configured to the base url of the
      monitoring installation (e.g. http://<host>/<site>/ in case of OMD setups)
    * HTML notifications: Added time of state change

    Multisite:
    * Finally good handling of F5 / browser reloads -> no page switching to
      start page anymore (at least in modern browsers)
    * User accounts can now be locked after a specified amount of auth
      failures (lock_on_logon_failures can be set to a number of tries)
    * Column Perf-O-Meter is now sortable: it sorts after the *first*
      performance value. This might not always be the one you like, but
      its far better than nothing.
    * logwatch: Logwatch icon no longer uses notes_url
    * Inventory screen: Host inventory also displays its clustered services
    * Rules: Renamed "Ignored services" to "Disabled services"
             Renamed "Ignored checks" to "Disabled checks"
    * Sorter Host IP address: fixed sorting, no longer uses str compare on ip
    * Views: New: Draw rule editor icon in multisite views (default off)
             Can be activated in global settings
    * New global multisite options: Adhoc downtime with duration and comment
                                    Display current date in dashboard
    * LDAP: Using asynchronous searches / added optional support for paginated
      searches (Can be enabled in connection settings)
    * LDAP: It is now possible to provide multiple failover servers, which are
      tried when the primary ldap server fails
    * LDAP: Supporting posixGroup with memberUid as member attribute
    * LDAP: Added filter_group option to user configuration to make the
    synchonized users filterable by group memberships in directories without
    memberof attributes
    * LDAP: Moved configuration to dedicated page which also provides some
      testing mechanisms for the configuration
    * Added option to enable browser scrollbar to the multisite sidebar (only
      via "sidebar_show_scrollbar = True" in multisite.mk
    * Added option to disable automatic userdb synchronizations in multisite
    * Implemented search forms for most data tables
    * New icons in view footers: export as CSV, export as JSON
    * Availability: new columns for shortest, longest, average and count
    * Editing localized strings (like the title) is now optional when cloning
      views or editing cloned views. If not edited, the views inherit the
      localized strings from their ancestors
    * Added simple problems Dashboard
    * New filter and column painter for current notification number (escalations)
    * Added new painters for displaying host tags (list of tags, single tag
    groups). All those painters are sortable. Also added new filters for tags.
    * Added painters, icon and filters for visualizing staleness information
    * Improved filtering of the foldertree snapin by user permissions (when a user is
      only permitted on one child folder, the upper folder is removed from the
      hierarchy)
    * "Unchecked Services" view now uses the staleness of services for filtering
    * Globe dashlets make use of the parameter "id" to make it possible to
      provide unique ids in the render HTML code to the dashlets
    * Multisite can now track wether or not a user is online, this need to be
      enabled e.g. via Global Settings in WATO (Save last access times of
      users)
    * Added popup message notification system to make it possible to notify
      multisite users about various things. It is linked on WATO Users page at
      the moment. An image will appear for a user in the sidebar footer with
      the number of pending messages when there are pending messages for a user.
      To make the sidebar check for new messages on a regular base, you need
      to configure the interval of sidebar popup notification updates e.g. via
      WATO Global Settings.
    * Event views: changed default horizon from 31 to 7 days
    * New option for painting timestamp: as Unix Epoch time
    * New filters: Host state type and Service state type
    * FIX: better error message in case of exception in SNMP handling
    * FIX: Inventory screen: Now shows custom checks
    * FIX: Fixed locking problem of multisite pages related to user loading/saving
    * FIX: Fixed wrong default settings of view filters in localized multisite
    * FIX: line wrapping of logwatch entries
    * FIX: Fixed button dragging bug when opening the view editor
           (at least in Firefox)

    WATO:
    * Allow to configure check-/retry_interval in second precision
    * Custom user attributes can now be managed using WATO
    * Allow GIT to be used for change tracking (enable via global option)
    * Hosts/Folders: SNMP communities can now be configured via the host
      and folders hierarchy. Those settings override the rule base config.
    * Require unique alias names in between the following elements:
      Host/Service/Contact Groups, Timeperiods and Roles
    * Removed "do not connect" option from site socket editor. Use the
      checkbox "Disable" to disable the site for multisite.
    * Converted table of Event Console Rules to new implementation, make it sortable
    * FIX: do validation of check items in rule editor
    * FIX: More consistent handling of folderpath select in rule editor
    * FIX: Now correctly handling depends_on_tags on page rendering for
           inherited values
    * FIX: Changed several forms from GET to POST to prevent "Request-URI too
           large" error messages during submitting forms
    * FIX: automation snmp scan now adhere rules for shoddy snmp devices
           which have no sys description
    * FIX: Cisco ruleset "Cisco WLC WiFi client connections" has been generalized to
           "WLC WiFi client connections"
    * FIX: Snapshot handling is a little more robust agains manually created
           files in snapshot directory now
    * FIX: Slightly more transparent handling of syntax errors when loading rules.mk

    Notifications:
    * Flexible Notification can now filter service levels
    * FIX: check_tcp corrected order of parameters in definition

    Event Console:
    * New global setting "force message archiving", converts the EC into
      a kind of syslog archive
    * New built-in snmptrap server to directly receive snmp traps
    * FIX: fix layout of filter for history action type
    * FIX: better detect non-IP-number hosts in hostname translation

1.2.3i1:
    Core:
    * Agents can send data for other hosts "piggyback". This is being
      used by the vSphere and SAP plugins
    * New variable host_check_commands, that allows the definition of
      an alternative host check command (without manually defining one)
    * New variable snmp_check_interval which can be used to customize
      the check intervals of SNMP based checks
    * setup: Added missing vars rrd_path and rrdcached_sock
    * new variable check_mk_exit_status: allows to make Check_MK service OK,
      even if host in not reachable.
    * set always_cleanup_autochecks to True per default now
    * check_mk: new option --snmptranslate

    Multisite:
    * New availability view for arbitrary host/service collections
    * New option auth_by_http_header to use the value of a HTTP header
      variable for authentication (Useful in reverse proxy environments)
    * New permission that is needed for seeing views that other users
      have defined (per default this is contained in all roles)
    * New path back to the view after command exection with all
      checkboxes cleared
    * Added plugins to config module to make registration of default values
      possible for addons like mkeventd - reset to default values works now
      correctly even for multisite related settings
    * perfometer: Bit values now using base of 1000
    * Added PNP tempate for check_disk_smb
    * Dashboards can now be configured to be reloaded on resizing
      (automatically adds width/height url parameters)
    * LDAP authentification: New config option "Do not use persistent
                             connections to ldap server"
    * Hosttags and auxiliary tags can now be grouped in topics
    * Fixed output of time in view if server time differs from user time

    Event Console:
    * New rule feature: automatically delete event after actions
    * New filter for maximum service level (minimum already existed)
    * New global setting: hostname translation (allows e.g. to drop domain name)
    * New rule match: only apply rule within specified time period

    Checks & Agents:
    * solaris_mem: New check for memory and swap for Solaris agent
    * agent_vsphere: New VMWare ESX monitoring that uses pySphere and the VMWare
      API in order to get data very efficiently. Read (upcoming) documentation
      for details.
    * new special agent agent_random for creating random monitoring data
    * New checks: windows_intel_bonding / windows_broadcom_bonding
    * Implemented SAP monitoring based on the agent plugin mk_sap. This
      must be run on a linux host. It connects via RFC calls to SAP R/3
      systems to retrieve monitoring information for this or other machines.
    * sap.dialog: Monitors SAP dialog statistics like the response time
    * sap.value: Simply processes information provided by SAP to Nagios
    * openvpn_clients: new check for OpenVPN connections
    * if64_tplink: special new check for TP Link switches with broken SNMP output
    * job: Monitoring states and performance indicators of any jobs on linux systems
    * oracle_asm_diskgroups: Added missing agent plugin + asmcmd wrapper script
    * oracle_jobs: New check to monitor oracle database job execution
    * oracle_rman_backups: New check to monitor state of ORACLE RMAN backups
    * jar_signature: New check to monitor wether or not a jar is signed and
      certificate is not expired
    * cisco_qos: adhere qos-bandwidth policies
    * check_disk_smb: WATO formalization for active check check_disk_smb
    * if.include: new configurable parameters for assumed input and output speed
    * cisco_qos: new param unit:    switches between bit/byte display
                 new param average: average the values over the given minute
                 new params post/drop can be configured via int and float
                 fixed incorrect worst state if different parameters exceed limit
    * logwatch.ec: Added optional spooling to the check to prevent dataloss
      when processing of current lines needs more time than max execution time
    * mounts: ignore multiple occurrances of the same device
    * Linux agent: allow cached local/plugins checks (see docu)
    * mem.include: Linux memory check now includes size of page tables. This
      can be important e.g. on ORACLE systems with a lot of memory
    * windows_agent: Now buffers output before writing it to the socket
                     Results in less tcp packages per call
    * smart.stats: rewrote check. Please reinventorize. Error counters are now
      snapshotted during inventory.
    * smart.temp: add WATO configuration
    * windows_agent: check_mk.ini: new option "port" - specifies agent port
    * winperf_processor: introduce averaging, support predictive levels
    * cpu_util.include: fixed bug when params are set to None
    * predictive levels: fixed bug when existing predictive levels get new options
    * windows_plugin mssql.vbs: No longer queries stopped mssql instances
    * cisco_hsrp: fixed problem when HSRP groups had same ip address
    * winperf_if: hell has frozen over: a new check for network adapters on Windows
    * windows agent: new config section plugins, now able to set timeouts for specific plugins
                     new global config option: timeout_plugins_total
    * lnx_if in Linux agent: force deterministical order of network devices
    * Linux agent: remove obsolete old <<<netif>>> and <<<netctr>>> sections
    * logwatch, logwatch.ec: detect error in agent configuration
    * Linux agent: cups_queues: do not monitor non-local queues (thanks to Olaf Morgenstern)
    * AIX agent: call lparstat with argument 1 1, this give more accurate data
    * Check_MK check: enable extended performance data per default now
    * viprinet checks: New checks for firmware version/update, memory usage, power supply status, 
                       router mode, serialnumber and temperature sensors
    * uptime, snmp_uptime, esx_vsphere_counters.uptime: allow to set lower and upper levels
    * winperf_processor: Now displays (and scales) to number of cpus in pnpgraph
    * mk_postgres plugin: replace select * with list of explicit columns (fix for PG 9.1)
    * lnx_if: show MAC address for interfaces (needs also agent update)
    * winperf_tcp_conn: New check. Displays number of established tcpv4 connections in windows
                        Uses WATO Rule "TCP connection stats (Windows)"
    * windows_agent: fixed timeouts for powershell scripts in local/plugins
    * logwatch: Agent can now use logwatch.d/ to split config to multipe files
    * logwatch: Agent can now rewrite Messages
    * apache_status: New rule: set levels for number of remaining open slots
    * mrpe: handle long plugin output correctly, including performance data
    * cisco_qos: parameters now configurable via WATO

    Notifications:
    * notify.py: unique spoolfiles name no longer created with uuid
    * Warn user if only_services does never match

    Livestatus:
    * Table statehist: Improved detection of vanished hosts and services.
                       Now able to detect and remove nonsense check plugin output
    * FIX: able to handle equal comment_id between host and service
    * livestatus.log: show utf-8 decoding problems only with debug logging >=2
    * livestatus: fixed incorrect output formatting of comments_with_info column

    BI:
    * Integrated availability computing, including nifty time warp feature

    WATO:
    * Configuration of datasource programs via dedicated rules
    * New editor for Business Intelligence rules
    * Rule Editor: Now able to show infeffective rules
    * Valuespec: CascadingDropdown now able to process choice values from functions
    * Removed global option logwatch_forward_to_ec, moved this to the
      logwatch_ec ruleset. With this option the forwarding can now be enabled
      for each logfile on a host
    * Configuration of an alternative host check command
    * Inventory: Display link symbol for ps ruleset
    * New rule for notification_options of hosts and services
    * FIX: Rulesets: correct display of rules within subfolders
    * Remove Notification Command user settings, please use flexible notifications instead


1.2.2p3:
    Core:
    * FIX: get_average(): Gracefully handle time anomlies of target systems
    * FIX: notifications: /var/lib/check_mk/notify directory is now created 
           correctly during setup from tgz file. (Without it notifications
           did not get sent out.)
    * FIX: add missing $DESTDIR to auth.serials in setup.sh

    Checks & Agents:
    * FIX: winperf_processor: fix case where CPU percent is exactly 100%
    * FIX: blade_powerfan: fix mixup of default levels 50/40 -> 40/50
    * FIX: Cleaned up graph rendering of Check_MK services 
    * FIX: zypper: deal with output from SLES 10
    * FIX: zpool_status: Ignoring "No known data errors" text
    * FIX: dmi_sysinfo: Handling ":" in value correctly
    * FIX: check_http: Fixed syntax error when monitoring certificates
    * FIX: check_dns: parameter -A does not get an additional string
    * FIX: diskstat: Fixed wrong values for IO/s computation on linux hosts
    * FIX: blade_healts: Fixed wrong index checking resulting in exceptions
    * FIX: notifications: /var/lib/check_mk/notify directory is now created 
           correctly during setup from tgz file. (Without it notifications
           did not get sent out.)

    Multisite:
    * FIX: LDAP: Disabling use of referrals in active directory configuration
    * FIX: Fixed missing roles in auth.php (in some cases) which resulted in
           non visible pnp graphs and missing nagvis permissions
    * FIX: Fixed label color of black toner perfometers when fuel is low
    * FIX: Fixed wrong default settings of view filters in localized multisite
    * FIX: Fixed exception when enabling sounds for views relying on 
           e.g. alert statistics source
    * FIX: Folder Tree Snapin: make folder filter also work for remote
           folders that do not exist locally
    * FIX: correctly display sub-minute check/retry intervals
    * FIX: fix logic of some numeric sorters
    * FIX: Improved user provided variable validation in view code
    * FIX: Escaping html code in plugin output painters

    WATO:
    * FIX: fix layout of Auxiliary tags table
    * FIX: avoid exception when called first time and first page ist host tags
    * FIX: fix validation of time-of-day input field (24:00)
    * FIX: automation users can now be deleted again (bug was introduced in 1.2.2p1)
    * FIX: fix logwatch pattern analyzer message "The host xyz is not
           managed by WATO." after direct access via snapin
    * FIX: Fixed first toggle of flags in global settings when default is set to True
    * FIX: fix exception and loss of hosts in a folder when deleting all site connections
           of a distributed WATO setup
    * FIX: avoid Python exception for invalid parameters even in debug mode
    * FIX: check_ldap: Removed duplicate "-H" definition
    * FIX: Fixed some output encoding problem in snapshot restore / deletion code
    * FIX: Improved user provided variable validation in snapshot handling code
    * FIX: Improved user provided variable validation in inventory dialog

    Event Console:
    * FIX: apply rewriting of application/hostname also when cancelling events
    * FIX: check_mkevents now uses case insensitive host name matching

    Livestatus:
    * FIX: fixed incorrect output formatting of comments_with_info column
    * FIX: statehist table: fixed memory leak

1.2.2p2:
    Core:
    * FIX: livecheck: fixed handling of one-line plugin outputs and missing \n
           (Thanks to Florent Peterschmitt)

    Checks & Agents:
    * FIX: jolokia_info: ignore ERROR instances
    * FIX: apache_status: use (also) apache_status.cfg instead of apache_status.conf
    * FIX: f5_bigip_vserver: fix wrong OID (13 instead of 1), thanks to Miro Ramza
    * FIX: f5_bigip_psu: handle more than first power supply, thanks to Miro Ramza
    * FIX: ipmi_sensors: ignore sensors in state [NA] (not available)
    * FIX: aix_lvm: handle agents that output an extra header line
    * FIX: zfsget: do not assume that devices begin with /, but mountpoints
    * FIX: ipmi_sensors: handle two cases for DELL correctly (thanks to Sebastian Talmon)
    * FIX: check_dns: enable performance data
    * FIX: free_ipmi: fix name of sensor cache file if hostname contains domain part
    * FIX: ad_replication plugin: Fixed typo (Thanks to Dennis Honke)

    Multisite:
    * List of views: Output the alias of a datasource instead of internal name
    * FIX: fix column editor for join columns if "SERVICE:" is l10n'ed
    * FIX: fix invalid request in livestatus query after reconnect

    WATO:
    * FIX: convert editing of global setting to POST. This avoid URL-too-long
      when defining lots of Event Console actions
    * FIX: LDAP configuration: allow DNs without DC=

    Event Console:
    * FIX: fix icon in events check if host specification is by IP address
    * Renamed "Delete Event" to "Archive Event" to clearify the meaning

    Notifications:
    * FIX: contacts with notifications disabled no longer receive 
           custom notifications, unless forced

1.2.2p1:
    Core:
    * FIX: correctly quote ! and \ in active checks for Nagios
    * FIX: Performing regular inventory checks at configured interval even
           when the service is in problem state
    * Check_MK core now supports umlauts in host-/service- and contactgroup names

    Checks & Agents:
    * FIX: vsphere_agent: fix problems whith ! and \ in username or password
    * FIX: check_mk_agent.aix: fix shebang: was python, must be ksh
    * FIX: cisco_qos: Be compatible to newer IOS-XE versions (Thanks to Ken Smith)
    * FIX: mk_jolokia: Handling spaces in application server instances correctly

    Multisite:
    * FIX: do not remove directories of non-exisant users anymore. This lead to
           a deletion of users' settings in case of an external authentication
           (like mod_ldap).
    * FIX: Fixed handling of dashboards without title in sidebar view snapin
    * FIX: titles and services got lost when moving join-columns in views
    * FIX: Fixed exception during initial page rendering in python 2.6 in special cases
           (Internal error: putenv() argument 2 must be string, not list)

    Livestatus:
    * livestatus.log: show utf-8 decoding problems only with debug logging >=2

    Notifications:
    * FIX: HTML mails: Handle the case where plugin argument is not set
    * FIX: HTML mails: remove undefinded placeholders like $GRAPH_CODE$

    WATO:
    * Improved handling of valuespec validations in WATO rule editor. Displaying a
      warning message when going to throw away the current settings.
    * FIX: fix bug where certain settings where not saved on IE. This was mainly
           on IE7, but also IE8,9,10 in IE7 mode (which is often active). Affected
           was e.g. the nodes of a cluster or the list of services for service
           inventory

1.2.2:
    Core:
    * Added $HOSTURL$ and $SERVICEURL$ to notification macros which contain an
      URL to the host/service details views with /check_mk/... as base.

    Checks & Agents:
    * FIX: blade_bx_load: remove invalid WATO group
    * FIX: lnx_bonding: handle also 802.3ad type bonds

    Notifications:
    * FIX: Removing GRAPH_CODE in html mails when not available
    * Using plugin argument 1 for path to pnp4nagios index php to render graphs
    * Little speedup of check_mk --notify

    Multisite:
    * FIX: Fixed umlaut handling in reloaded snapins

    WATO:
    * FIX: Fix several cases where WATO rule analyser did not hilite all matching rules
    * Added tcp port parameter to SSL certificate check (Thanks to Marcel Schulte)

    Event Console:
    * FIX: Syslog server is now able to parse RFC 5424 syslog messages

1.2.2b7:
    Checks & Agents:
    * FIX: postfix_mailq: fix labels in WATO rule, set correct default levels
    

1.2.2b6:
    Core:
    * FIX: setup: detect check_icmp also on 64-Bit CentOS
           (thanks to あきら) 
    * FIX: setup.sh: create auth.serials, fix permissions of htpasswd
    * FIX: livecheck: now able to handle check output up to 16kB

    Checks & Agents:
    * FIX: apc_symmetra_power: resurrect garble PNP template for 
    * FIX: check_mk_agent.freebsd: remove garble from output
           (Thanks to Mathias Decker)
    * FIX: check_mk-mssql_counters.locks: fix computation, was altogether wrong
    * FIX: check_mk-mssql_counters.transactions: fix computation also
    * check_http: now support the option -L (urlizing the result)
    * Added mem section to Mac OSX agent (Thanks to Brad Davis)
    * FIX: mssql.vbs (agent plugin) now sets auth options for each instance
    * FIX: jolokia_metrics.mem: error when missing max values
    * Make levels for SMART temperature editable via WATO

    Multisite:
    * FIX: fix localization in non-OMD environment
           (thanks to あきら)
    * FIX: hopefully fix computation of Speed-O-Meter
    * Add $SERVICEOUTPUT$ and $HOSTOUTPUT$ to allowed macros for
      custom notes
    * FIX: Writing one clean message to webserver error_log when write fails
    * FIX: Escaping html entities when displaying comment fields
    * FIX: Monitored on site attribute always has valid default value

    Notifications:
    * FIX: fix event type for recoveries
    * FIX: fix custom notifications on older nagios versions
    * FIX: handle case where type HOST/SERVICE not correctly detected
    
    Livestatus:
    * FIX: memory leak when removing downtime / comment 

    WATO:
    * FIX: Removed "No roles assigned" text in case of unlocked role attribute
           in user management dialog
    * FIX: Fix output of rule search: chapters appeared twice sometimes

    Event Console:
    * FIX: check_mkevents: fix usage help if called with illegal options
    * check_mkevents now allows specification of a UNIX socket
      This is needed in non-OMD environments
    * setup.py now tries to setup Event Console even in non-OMD world

1.2.2b5:
    Core:
    * Checks can now omit the typical "OK - " or "WARN -". This text
      will be added automatically if missing.
    * FIX: livecheck: fixed compilation bug
    * FIX: check_mk: convert service description unicode into utf-8
    * FIX: avoid simultanous activation of changes by means of a lock
    
    Checks & Agents:
    * FIX: jolokia_metrics.mem - now able to handle negative/missing max values
    * ADD: tcp_conn_stats: now additionally uses /proc/net/tcp6
    * ADD: wmic_processs: cpucores now being considered when calculating 
           user/kernel percentages. (thanks to William Baum)
    * FIX: UPS checks support Eaton Evolution
    * FIX: windows agent plugin: mssql now exits after 10 seconds

    Notifications:
    * FIX: fixed crash on host notification when contact had explicit services set

    Livestatus:
    * FIX: possible crash with VERY long downtime comments

    WATO:
    * FIX: Fix hiliting of errors in Nagios output
    * FIX: localisation error

    Multisite:
    * FIX: Avoid duplicate "Services" button in host detail views
    * FIX: fix rescheduling icon for services with non-ASCII characters
    * New filter for IP address of a host
    * Quicksearch: allow searching for complete IP addresses and IP
      address prefixes
    * Add logentry class filter to view 'Host- and Service events'

    BI:
    * FIX: fix exception with expansion level being 'None'
    * FIX: speedup for single host tables joined by hostname (BI-Boxes)
    * FIX: avoid closing BI subtree while tree is being loaded

    Event Console:
    * FIX: make hostname matching field optional. Otherwise a .* was
           neccessary for the rule in order to match
    * FIX: event_simulator now also uses case insensitive matches

1.2.2b4:
    Core:
    * FIX: Fix output of cmk -D: datasource programs were missing
    * FIX: allow unicode encoded extra_service_conf
    * FIX: no default PING service if custom checks are defined
    * FIX: check_mk_base: fixed rounding error in get_bytes_human_readable
    * FIX: check_mk: improved support of utf-8 characters in extra_service_conf
    * FIX: livestatus: table statehist now able to check AuthUser permissions
    * New configuration variable contactgroup_members

    Checks & Agents:
    * FIX: smart - not trying to parse unhandled lines to prevent errors
    * FIX: winperf_processor - fixed wrong calculations of usage
    * FIX: WATO configuration of filesystem trends: it's hours, not days!
    * FIX: mysql: fixed crash on computing IO information
    * FIX: diskstat: fix local variable 'ios_per_sec' referenced before assignment
    * FIX: multipath: ignore warning messages in agent due to invalid multipath.conf
    * FIX: megaraid_bbu: deal with broken output ("Adpater"), found in Open-E
    * FIX: megaraid_pdisk: deal with special output of Open-E
    * FIX: jolokia_metrics.mem: renamed parameter totalheap to total
    * FIX: megaraid_bbu: deal with broken output ("Adpater")
    * FIX: check_ldap: added missing host address (check didn't work at all)
    * FIX: check_ldap: added missing version option -2, -3, -3 -T (TLS)
    * FIX: mssql: Agent plugin now supports MSSQL Server 2012
    * FIX: hr_mem: fix max value in performance data (thanks to Michaël COQUARD)
    * FIX: f5_bigip_psu: fix inventory function (returned list instead of tuple)
    * FIX: mysql.connections: avoid crash on legacy agent output
    * FIX: tcp_conn_stats: use /proc/net/tcp instead of netstat -tn. This
           should avoid massive performance problems on system with many
           connections
    * Linux agent: limit netstat to 10 seconds
    * ps: Allow %1, %2, .. instead of %s in process_inventory. That allows
      reordering of matched groups
    * FIX: f5_bigip_psu - fixed inventory function
    * FIX: printer_supply - fixed inventory function for some kind of OKI printers

    Multisite:
    * FIX: Fixed problem with error during localization scanning
    * FIX: Fixed wrong localization right after a user changed its language
    * FIX: Improved handling of error messages in bulk inventory
    * FIX: fixed focus bug in transform valuespec class
    * FIX: stop doing snapin refreshes after they have been removed
    * FIX: sidebar snapins which refresh do not register for restart detection anymore
    * FIX: fix user database corruption in case of a race condition
    * FIX: added checks wether or not a contactgroup can be deleted
    * FIX: Avoid deadlock due to lock on contacts.mk in some situations
    * Changed sidebar snapin reload to a global interval (option:
      sidebar_update_interval), defaults to 30 seconds
    * Sidebar snapins are now bulk updated with one HTTP request each interval

    BI:
    * FIX: fixed invalid links to hosts and services in BI tree view
    * FIX: fix exception in top/down and bottom/up views
    * FIX: fix styling of top/down and bottom/up views (borders, padding)
    * FIX: fix style of mouse pointer over BI boxes
    * FIX: list of BI aggregates was incomplete in some cases
    * FIX: single host aggregations didn't work for aggregations += [...]
    * FIX: top-down and bottom-up was broken in case of "only problems"
    * FIX: BI see_all permission is now working again
    * Do not handle PENDING as "problem" anymore
    * Make titles of non-leaf tree nodes klickable

    WATO:
    * FIX: flexible notification valuespec is now localizable
    * FIX: Alias values of host/service/contact groups need to be set and unique
           within the group
    * FIX: Fixed exception when editing contactgroups without alias
    * FIX: Fix localization of rule options
    * FIX: ValueSpec OptionalDropDown: fix visibility if default is "other"
    * Suggest use default value for filesystem levels that make sense
    * Valuespec: CascadingDropdown now able to process choice values from functions
    * Freshness checking for classical passive Nagios checks (custom_checks)

1.2.2b3:
    Checks & Agents:
    * FIX: Fixed date parsing code ignoring the seconds value in several checks
           (ad_replication, cups_queues, heartbeat_crm, mssql_backup, smbios_sel)
    * FIX: Fixed pnp template for apc_symmetra check when using multiple rrds

    Multisite:
    * FIX: Removed uuid module dependency to be compatible to python < 2.5
    * FIX: remove Javascript debug popup from multi-string input fields
    * FIX: list of strings (e.g. host list in rule editor) didn't work anymore

1.2.2b2:
    Checks & Agents:
    * Added dynamic thresholds to the oracle_tablespace check depending on the
      size of the tablespaces.

    BI:
    * FIX: fix exception in BI-Boxes views of host groups
    * FIX: fix problem where BI-Boxes were invisible if not previously unfolded

    Event Console:
    * FIX: support non-Ascii characters in matching expressions. Note:
           you need to edit and save each affected rule once in order
           to make the fix work.
    * FIX: Fixed exception when logging actions exectuted by mkeventd
    * FIX: etc/init.d/mkeventd flush did not work when mkeventd was stopped

    Multisite:
    * FIX: Fixed several minor IE7 related layout bugs
    * FIX: title of pages was truncated and now isn't anymore
    * Cleanup form for executing commands on hosts/services

    WATO:
    * FIX: Fixed layout of rulelist table in IE*
    * FIX: Fixed adding explicit host names to rules in IE7
    * Add: Improved navigation convenience when plugin output contains [running on ... ]

1.2.2b1:
    Core:
    * cmk --notify: added notification script to generate HTML mails including
      the performance graphs of hosts and services
    * cmk --notify: added the macros NOTIFY_LASTHOSTSTATECHANGE, NOTIFY_HOSTSTATEID,
      NOTIFY_LASTSERVICESTATECHANGE, NOTIFY_SERVICESTATEID, NOTIFY_NOTIFICATIONCOMMENT,
      NOTIFY_NOTIFICATIONAUTHOR, NOTIFY_NOTIFICATIONAUTHORNAME, NOTIFY_NOTIFICATIONAUTHORALIAS
    * FIX: more robust deletion of precompiled files to ensure the correct 
      creation of the files (Thanks to Guido Günther)
    * FIX: Inventory for cluster nodes who are part of multiple clusters 
    * cmk --notify: added plugin for sms notification
    * FIX: precompiled checks: correct handling of sys.exit() call when using python2.4 
    * cmk --notify: improved logging on wrong notification type
    * RPM: Added check_mk-agent-scriptless package (Same as normal agent rpm,
      but without RPM post scripts)

    Checks & Agents:
    * winperf_processor now outputs float usage instead of integer
    * FIX: mssql_counters.file_sizes - Fixed wrong value for "Log Files" in output
    * FIX: drbd: Parameters for expected roles and disk states can now be set to 
           None to disable alerting on changed values
    * printer_supply_ricoh: New check for Ricoh printer supply levels
    * jolokia_metrics.mem: now supports warn/crit levels for heap, nonheap, totalheap
    * jolokia_metrics.mem: add dedicated PNP graph
    * FIX: logwatch.ec: use UNIX socket instead of Pipe for forwarding into EC 
    * FIX: logwatch.ec: fixed exception when forwarding "OK" lines
    * FIX: logwatch.ec: fixed forwarding of single log lines to event console
    * Improved performance of logwatch.ec check in case of many messages
    * livestatus_status: new check for monitoring performance of monitoring
    * FIX: diskstat.include: fix computation of queue length on windows
      (thanks to K.H. Fiebig)
    * lnx_bonding: new check for bonding interfaces on Linux
    * ovs_bonding: new check for bonding interfaces on Linux / Open vSwitch
    * if: Inventory settings can now be set host based
    * FIX: lnx_bonding/ovs_bonding: correct definition of bonding.include
    * Add: if check now able to handle interface groups  (if_groups)
    * Add: New check for DB2 instance memory levels
    * Add: winperf_phydisk can now output IOPS
    * Add: oracle_tablespace now with flexible warn/crit levels(magic number)
    
    Livestatus:
    * Add: new column in hosts/services table: comments_with_extra_info
    Adds the entry type and entry time

    Multisite:
    * Added comment painter to notification related views
    * Added compatibility code to use hashlib.md5() instead of md5.md5(), which
      is deprecated in python > 2.5 to prevent warning messages in apache error log
    * Added host filter for "last host state change" and "last host check"
    * FIX: Preventing autocomplete in password fields of "edit profile" dialog
    * The ldap member attribute of groups is now configruable via WATO
    * Added option to enforce lower User-IDs during LDAP sync
    * Improved debug logging of ldap syncs (Now writing duration of queries to log)
    * Displaying date/time of comments in comment icon hover menu (Please
      note: You need to update your livestatus to current version to make this work)
    * FIX: Making "action" context link unclickable during handling actions / confirms

    BI:
    * Use Ajax to delay rendering of invisible parts of the tree (this
      saves lots of HTML code)

    WATO:
    * Added hr_mem check to the memory checkgroup to make it configurable in WATO
    * Make page_header configurable in global settings
    * FIX: Fixed some typos in ldap error messages
    * FIX: Fixed problem on user profile page when no alias set for a user
    * FIX: list valuespecs could not be extended after once saving
    * FIX: fix title of foldable areas contained in list valuespecs
    * FIX: Fixed bug where pending log was not removed in multisite setup
    * FIX: Fixed generation of auth.php (Needed for NagVis Multisite Authorisation)
    * FIX: Fixed missing general.* permissions in auth.php on slave sites in 
      case of distributed WATO setups
    * Added oracle_tablespaces configuration to the application checkgroup
    * FIX: Fixed synchronisation of mkeventd configs in distributed WATO setups
    * FIX: "Sync & Restart" did not perform restart in distributed WATO setups
    * FIX: Fixed exception in editing code of ldap group to rule plugin
    * FIX: Don't execute ldap sync while performing actions on users page

    Event Console:
    * Added UNIX socket for sending events to the EC
    * Speed up rule matches in some special cases by factor of 100 and more
    * Init-Script: Improved handling of stale pidfiles
    * Init-Script: Detecting and reporting already running processes
    * WATO: Added hook to make the mkeventd reload in distributed WATO setups
      during "activate changes" process
    * Added hook mkeventd-activate-changes to add custom actions to the mkeventd
      "activate changes" GUI function
    * FIX: When a single rule matching raises an exception, the line is now
      matched agains the following rules instead of being skipped. The
      exception is logged to mkeventd.log

1.2.1i5:
    Core:
    * Improved handling of CTRL+C (SIGINT) to terminate long runnining tasks 
      (e.g.  inventory of SNMP hosts)
    * FIX: PING services on clusters are treated like the host check of clusters
    * cmk --notify: new environment variable NOTIFY_WHAT which has HOST or SERVICE as value
    * cmk --notify: removing service related envvars in case of host notifications
    * cmk --notify: added test code to help developing nitofication plugins.
      Can be called with "cmk --notify fake-service debug" for example

    Checks & Agents:
    * Linux Agent, diskstat: Now supporting /dev/emcpower* devices (Thanks to Claas Rockmann-Buchterkirche)
    * FIX: winperf_processor: Showing 0% on "cmk -nv" now instead of 100%
    * FIX: win_dhcp_pools: removed faulty output on non-german windows 2003 servers 
           with no dhcp server installed (Thanks to Mathias Decker)
    * Add: fileinfo is now supported by the solaris agent. Thanks to Daniel Roettgermann
    * Logwatch: unknown eventlog level ('u') from windows agent treated as warning
    * FIX: logwatch_ec: Added state undefined as priority
    * Add: New Check for Raritan EMX Devices
    * Add: mailman_lists - New check to gather statistics of mailman mailinglists
    * FIX: megaraid_bbu - Handle missing charge information (ignoring them)
    * FIX: myssql_tablespaces - fix PNP graph (thanks to Christian Zock)
    * kernel.util: add "Average" information to PNP graph
    * Windows Agent: Fix startup crash on adding a logfiles pattern, but no logfile specified
    * Windows Agent: check_mk.example.ini: commented logfiles section

    Multisite:
    * FIX: Fixed rendering of dashboard globes in opera
    * When having row selections enabled and no selected and performing
      actions an error message is displayed instead of performing the action on
      all rows
    * Storing row selections in user files, cleaned up row selection 
      handling to single files. Cleaned up GET/POST mixups in confirm dialogs
    * Add: New user_options to limit seen nagios objects even the role is set to see all
    * Fix: On site configaration changes, only relevant sites are marked as dirty
    * Fix: Distributed setup: Correct cleanup of pending changes logfile after "Activate changes"
    * FIX: LDAP: Fixed problem with special chars in LDAP queries when having
    contactgroup sync plugin enabled
    * FIX: LDAP: OpenLDAP - Changed default filter for users
    * FIX: LDAP: OpenLDAP - Using uniqueMember instead of member when searching for groups of a user
    * FIX: LDAP: Fixed encoding problem of ldap retrieved usernames
    * LDAP: Role sync plugin validates the given group DNs with the group base dn now
    * LDAP: Using roles defined in default user profile in role sync plugin processing
    * LDAP: Improved error handling in case of misconfigurations
    * LDAP: Reduced number of ldap querys during a single page request / sync process
    * LDAP: Implemnted some kind of debug logging for LDAP communication
    * FIX: Re-added an empty file as auth.py (wato plugin) to prevent problems during update 

    WATO:
    * CPU load ruleset does now accept float values
    * Added valuespec for cisco_mem check to configure thresholds via WATO
    * FIX: Fixed displaying of tag selections when creating a rule in the ruleeditor
    * FIX: Rulesets are always cloned in the same folder
    * Flexibile notifications: removed "debug notification" script from GUI (you can make it
      executable to be choosable again)
    * Flexibile notifications: added plain mail notification which uses the
      mail templates from global settings dialog

    BI:
    * Added FOREACH_SERVICE capability to leaf nodes
    * Add: Bi views now support debug of livestatus queries

1.2.1i4:
    Core:
    * Better exception handling when executing "Check_MK"-Check. Printing python
      exception to status output and traceback to long output now.
    * Added HOSTTAGS to notification macros which contains all Check_MK-Tags
      separated by spaces
    * Output better error message in case of old inventory function
    * Do object cache precompile for monitoring core on cmk -R/-O
    * Avoid duplicate verification of monitoring config on cmk -R/-O
    * FIX: Parameter --cleanup-autochecks (long for -u) works now like suggested in help
    * FIX: Added error handling when trying to --restore with a non existant file

    Notifications:
    * Fix flexible notifications on non-OMD systems
    
    Checks & Agents:
    * Linux Agent, mk_postgres: Supporting pgsql and postgres as user
    * Linux Agent, mk_postgres: Fixed database stats query to be compatible
      with more versions of postgres
    * apache_status: Modified to be usable on python < 2.6 (eg RHEL 5.x)
    * apache_status: Fixed handling of PIDs with more than 4 numbers
    * Add: New Check for Rittal CMC PSM-M devices
    * Smart plugin: Only use relevant numbers of serial
    * Add: ibm_xraid_pdisks - new check for agentless monitoring of disks on IBM SystemX servers.
    * Add: hp_proliant_da_cntlr check for disk controllers in HP Proliant servers
    * Add: Check to monitor Storage System Drive Box Groups attached to HP servers
    * Add: check to monitor the summary status of HP EML tape libraries
    * Add: apc_rackpdu_status - monitor the power consumption on APC rack PDUs
    * Add: sym_brightmail_queues - monitor the queue levels on Symantec Brightmail mail scanners.
    * Add: plesk_domains - List domains configured in plesk installations
    * Add: plesk_backups - Monitor backup spaces configured for domains in plesk
    * Add: mysql_connections - Monitor number of parallel connections to mysql daemon
    * Add: flexible notifcations: filter by hostname
    * New script multisite_to_mrpe for exporting services from a remote system
    * FIX: postgres_sessions: handle case of no active/no idle sessions
    * FIX: correct backslash representation of windows logwatch files
    * FIX: postgres_sessions: handle case of no active/no idle sessions
    * FIX: zfsget: fix exception on snapshot volumes (where available is '-')
    * FIX: zfsget: handle passed-through filesystems (need agent update)
    * FIX: loading notification scripts in local directory for real
    * FIX: oracle_version: return valid check result in case of missing agent info
    * FIX: apache_status: fixed bug with missing 'url', wrote man page
    * FIX: fixed missing localisation in check_parameteres.py 
    * FIX: userdb/ldap.py: fixed invalid call site.getsitepackages() for python 2.6
    * FIX: zpool_status: fixed crash when spare devices were available
    * FIX: hr_fs: handle negative values in order to larger disks (thanks to Christof Musik)
    * FIX: mssql_backup: Fixed wrong calculation of backup age in seconds


    Multisite:
    * Implemented LDAP integration of Multisite. You can now authenticate your
      users using the form based authentication with LDAP. It is also possible
      to synchronize some attributes like mail addresses, names and roles from
      LDAP into multisite.
    * Restructured cookie auth cookies (all auth cookies will be invalid
      after update -> all users have to login again)
    * Modularized login and cookie validation
    * Logwatch: Added buttons to acknowledge all logs of all hosts or really
      all logs which currently have a problem
    * Check reschedule icon now works on services containing an \
    * Now showing correct representation of SI unit kilo ( k )
    * if perfometer now differs between byte and bit output
    * Use pprint when writing global settings (makes files more readable)
    * New script for settings/removing downtimes: doc/treasures/downtime
    * New option when setting host downtimes for also including child hosts
    * Option dials (refresh, number of columns) now turnable by mouse wheel
    * Views: Commands/Checkboxes buttons are now activated dynamically (depending on data displayed)
    * FIX: warn / crit levels in if-check when using "bit" as unit
    * FIX: Fixed changing own password when notifications are disabled
    * FIX: On page reload, now updating the row field in the headline
    * FIX: ListOfStrings Fields now correctly autoappend on focus
    * FIX: Reloading of sidebar after activate changes
    * FIX: Main Frame without sidebar: reload after activate changes
    * FIX: output_format json: handle newlines correctly
    * FIX: handle ldap logins with ',' in distinguished name
    * FIX: quote HTML variable names, fixes potential JS injection
    * FIX: Sidebar not raising exceptions on configured but not available snapins
    * FIX: Quicksearch: Fixed Up/Down arrow handling in chrome
    * FIX: Speedometer: Terminating data updates when snapin is removed from sidebar
    * FIX: Views: toggling forms does not disable the checkbox button anymore
    * FIX: Dashboard: Fixed wrong display options in links after data reloads
    * FIX: Fixed "remove all downtimes" button in views when no downtimes to be deleted 
    * FIX: Services in hosttables now use the service name as header (if no custom title set)
    * New filter for host_contact and service_contact
    
    WATO:
    * Add: Creating a new rule immediately opens its edit formular
    * The rules formular now uses POST as transaction method
    * Modularized the authentication and user management code
    * Default config: add contact group 'all' and put all hosts into it
    * Reverse order of Condition, Value and General options in rule editor
    * Allowing "%" and "+" in mail prefixes of contacts now
    * FIX: Fixed generated manual check definitions for checks without items
      like ntp_time and tcp_conn_stats
    * FIX: Persisting changing of folder titles when only the title has changed
    * FIX: Fixed rendering bug after folder editing

    Event Console:
    * Replication slave can now copy rules from master into local configuration
      via a new button in WATO.
    * Speedup access to event history by earlier filtering and prefiltering with grep
    * New builtin syslog server! Please refer to online docu for details.
    * Icon to events of host links to view that has context button to host
    * FIX: remove event pipe on program shutdown, prevents syslog freeze
    * FIX: hostnames in livestatus query now being utf8 encoded
    * FIX: fixed a nastiness when reading from local pipe
    * FIX: fix exception in rules that use facility local7
    * FIX: fix event icon in case of using TCP access to EC
    * FIX: Allowing ":" in application field (e.g. needed for windows logfiles)
    * FIX: fix bug in Filter "Hostname/IP-Address of original event"

    Livestatus:
    * FIX: Changed logging output "Time to process request" to be debug output

1.2.1i3:
    Core:
    * added HOST/SERVICEPROBLEMID to notification macros
    * New configuration check_periods for limiting execution of
      Check_MK checks to a certain time period.

    Checks & Agents:
    * Windows agent: persist offsets for logfile monitoring

    Notifications:
    * fix two errors in code that broke some service notifications

    Event Console:
    * New performance counter for client request processing time
    * FIX: fixed bug in rule optimizer with ranges of syslog priorities

    WATO:
    * Cloning of contact/host/service groups (without members)

    Checks & Agents:
    * logwatch: Fixed confusion with ignore/ok states of log messages
    * AIX Agent: now possible to specify -d flag. Please test :)

1.2.1i2:
    Core:
    * Improved validation of inventory data reported by checks
    * Added -d option to precompiled checks to enable debug mode
    * doc/treasures: added script for printing RRD statistics

    Notifications:
    * New system of custom notification, with WATO support

    Event Console:
    * Moved source of Event Console into Check_MK project 
    * New button for resetting all rule hits counters
    * When saving a rule then its hits counter is always reset
    * New feature of hiding certain actions from the commands in the status GUI
    * FIX: rule simulator ("Try out") now handles cancelling rules correctly
    * New global option for enabling log entries for rule hits (debugging)
    * New icon linking to event views for the event services
    * check_mkevents outputs last worst line in service output
    * Max. number of queued connections on status sockets is configurable now
    * check_mkevents: new option -a for ignoring acknowledged events
    * New sub-permissions for changing comment and contact while updating an event
    * New button for generating test events directly via WATO
    * Allow Event Console to replicate from another (master) console for
      fast failover.
    * Allow event expiration also on acknowledged events (configurable)

    Multisite:
    * Enable automation login with _username= and _secret=, while
      _secret is the content of var/check_mk/web/$USER/automation.secret
    * FIX: Fixed releasing of locks and livestatus connections when logging out
    * FIX: Fixed login/login confusions with index page caching
    * FIX: Speed-o-meter: Fixed calculation of Check_MK passive check invervals
    * Removed focus of "Full name" attribute on editing a contact
    * Quicksearch: Convert search text to regex when accessing livestatus
    * FIX: WATO Folder filter not available when WATO disabled
    * WATO Folder Filter no longer available in single host views
    * Added new painters "Service check command expanded" and
      "Host check command expanded"
    * FIX: Corrected garbled description for sorter "Service Performance data" 
    * Dashboard globes can now be filtered by host_contact_group/service_contact_group
    * Dashboard "iframe" attribute can now be rendered dynamically using the
      "iframefunc" attribute in the dashlet declaration
    * Dashboard header can now be hidden by setting "title" to None
    * Better error handling in PNP-Graph hover menus in case of invalid responses

    Livestatus:
    * Added new table statehist, used for SLA queries
    * Added new column check_command_expanded in table hosts
    * Added new column check_command_expanded in table services
    * New columns livestatus_threads, livestatus_{active,queued}_connections

    BI:
    * Added missing localizations
    * Added option bi_precompile_on_demand to split compilations of
      the aggregations in several fragments. If possible only the needed
      aggregations are compiled to reduce the time a user has to wait for
      BI based view. This optimizes BI related views which display
      information for a specific list of hosts or aggregation groups.
    * Added new config option bi_compile_log to collect statistics about
      aggregation compilations
    * Aggregations can now be part of more than one aggregation group
      (just configure a list of group names instead of a group name string)
    * Correct representation of (!), (!!) and (?) markers in check output
    * Corrected representation of assumed state in box layout
    * Feature: Using parameters for hosttags

    WATO:
    * Added progress indicator in single site WATO "Activate Changes"
    * Users & Contacts: Case-insensitive sorting of 'Full name' column
    * ntp/ntp.time parameters are now configurable via WATO
    * FIX: Implemented basic non HTTP 200 status code response handling in interactive
           progress dialogs (e.g. bulk inventory mode)
    * FIX: Fixed editing of icon_image rules
    * Added support of locked hosts and folders ( created by CMDB )
    * Logwatch: logwatch agents/plugins now with ok pattern support 
    * Valuespec: Alternative Value Spec now shows helptext of its elements
    * Valuespec: DropdownChoice, fixed exception on validate_datatype

    Checks & Agents:
    * New check mssql_counters.locks: Monitors locking related information of
      MSSQL tablespaces
    * Check_MK service is now able to output additional performance data
      user_time, system_time, children_user_time, children_system time
    * windows_updates agent plugin: Fetching data in background mode, caching
      update information for 30 minutes
    * Windows agent: output ullTotalVirtual and ullAvailVirtual (not yet
      being used by check)
    * Solaris agent: add <<<uptime>>> section (thanks to Daniel Roettgermann)
    * Added new WATO configurable option inventory_services_rules for the
      windows services inventory check
    * Added new WATO configurable option inventory_processes_rules for the
      ps and ps.perf inventory
    * FIX: mssql_counters checks now really only inventorize percentage based
      counters if a base value is set
    * win_dhcp_pools: do not inventorize empty pools any more. You can switch
      back to old behaviour with win_dhcp_pools_inventorize_empty = True
    * Added new Check for Eaton UPS Devices
    * zfsget: new check for monitoring ZFS disk usage for Linux, Solaris, FreeBSD
      (you need to update your agent as well)
    * Added new Checks for Gude PDU Units
    * logwatch: Working around confusion with OK/Ignore handling in logwatch_rules
    * logwatch_ec: Added new subcheck to forward all incoming logwatch messages
      to the event console. With this check you can use the Event Console 
      mechanisms and GUIs instead of the classic logwatch GUI. It can be 
      enabled on "Global Settings" page in WATO for your whole installation.
      After enabling it you need to reinventorize your hosts.
    * Windows Update Check: Now with caching, Thanks to Phil Randal and Patrick Schlüter
    * Windows Check_MK Agent: Now able to parse textfiles for logwatch output
    * Added new Checks sni_octopuse_cpu, sni_octopuse_status, sni_octopuse_trunks: These
      allow monitoring Siemens HiPath 3000/5000 series PBX.
    * if-checks now support "bit" as measurement unit
    * winperf_phydisk: monitor average queue length for read/write

1.2.0p5:
    Checks & Agents:
    * FIX: windows agent: fixed possible crash in eventlog section

    BI:
    * FIX: fixed bug in aggregation count (thanks Neil) 

1.2.0p4:
    WATO:
    * FIX: fixed detection of existing groups when creating new groups
    * FIX: allow email addresses like test@test.test-test.com
    * FIX: Fixed Password saving problem in user settings

    Checks & Agents:
    * FIX: postgres_sessions: handle case of no active/no idle sessions
    * FIX: winperf_processor: handle parameters "None" (as WATO creates)
    * FIX: mssql_counters: remove debug output, fix bytes output
    * FIX: mssql_tablespaces: gracefully handle garbled agent output

    Multisite:
    * FIX: performeter_temparature now returns unicode string, because of °C
    * FIX: output_format json in webservices now using " as quotes

    Livestatus:
    * FIX: fix two problems when reloading module in Icinga (thanks to Ronny Biering)

1.2.0p3:
    Mulitisite
    * Added "view" parameter to dashlet_pnpgraph webservice
    * FIX: BI: Assuming "OK" for hosts is now possible
    * FIX: Fixed error in makeuri() calls when no parameters in URL
    * FIX: Try out mode in view editor does not show context buttons anymore
    * FIX: WATO Folder filter not available when WATO disabled
    * FIX: WATO Folder Filter no longer available in single host views
    * FIX: Quicksearch converts search text to regex when accessing livestatus
    * FIX: Fixed "access denied" problem with multisite authorization in PNP/NagVis
           in new OMD sites which use the multisite authorization
    * FIX: Localize option for not OMD Environments

    WATO:
    * FIX: Users & Contacts uses case-insensitive sorting of 'Full name' column  
    * FIX: Removed focus of "Full name" attribute on editing a contact
    * FIX: fix layout bug in ValueSpec ListOfStrings (e.g. used in
           list of explicit host/services in rules)
    * FIX: fix inheritation of contactgroups from folder to hosts
    * FIX: fix sorting of users, fix lost user alias in some situations
    * FIX: Sites not using distritubed WATO now being skipped when determining
           the prefered peer
    * FIX: Updating internal variables after moving hosts correctly
      (fixes problems with hosts tree processed in hooks)

    BI:
    * FIX: Correct representation of (!), (!!) and (?) markers in check output

    Livestatus:
    * FIX: check_icmp: fixed calculation of remaining length of output buffer
    * FIX: check_icmp: removed possible buffer overflow on do_output_char()
    
    Livecheck:
    * FIX: fixed problem with long plugin output
    * FIX: added /0 termination to strings
    * FIX: changed check_type to be always active (0)
    * FIX: fix bug in assignment of livecheck helpers 
    * FIX: close inherited unused filedescriptors after fork()
    * FIX: kill process group of called plugin if timeout is reached
           -> preventing possible freeze of livecheck
    * FIX: correct escaping of character / in nagios checkresult file
    * FIX: fixed SIGSEGV on hosts without defined check_command
    * FIX: now providing correct output buffer size when calling check_icmp 

    Checks & Agents:
    * FIX: Linux mk_logwatch: iregex Parameter was never used
    * FIX: Windows agent: quote '%' in plugin output correctly
    * FIX: multipath check now handles '-' in "user friendly names"
    * New check mssql_counters.locks: Monitors locking related information of
      MSSQL tablespaces
    * FIX: mssql_counters checks now really only inventorize percentage based
      counters if a base value is set
    * windows_updates agent plugin: Fetching data in background mode, caching
      update information for 30 minutes
    * FIX: netapp_vfiler: fix inventory function (thanks to Falk Krentzlin)
    * FIX: netapp_cluster: fix inventory function
    * FIX: ps: avoid exception, when CPU% is missing (Zombies on Solaris)
    * FIX: win_dhcp_pools: fixed calculation of perc_free
    * FIX: mssql_counters: fixed wrong log size output

1.2.0p3:
    Multisite:
    * Added "view" parameter to dashlet_pnpgraph webservice

    WATO:
    * FIX: It is now possible to create clusters in empty folders
    * FIX: Fixed problem with complaining empty ListOf() valuespecs

    Livestatus:
    * FIX: comments_with_info in service table was always empty

1.2.1i1:
    Core:
    * Allow to add options to rules. Currently the options "disabled" and
      "comment" are allowed. Options are kept in an optional dict at the
      end of each rule.
    * parent scan: skip gateways that are reachable via PING
    * Allow subcheck to be in a separate file (e.g. foo.bar)
    * Contacts can now define *_notification_commands attributes which can now
      override the default notification command check-mk-notify
    * SNMP scan: fixed case where = was contained in SNMP info
    * check_imap_folder: new active check for searching for certain subjects
      in an IMAP folder
    * cmk -D shows multiple agent types e.g. when using SNMP and TCP on one host

    Checks & Agents:
    * New Checks for Siemens Blades (BX600)
    * New Checks for Fortigate Firewalls
    * Netapp Checks for CPU Util an FC Port throughput
    * FIX: megaraid_pdisks: handle case where no enclosure device exists
    * FIX: megaraid_bbu: handle the controller's learn cycle. No errors in that period.
    * mysql_capacity: cleaned up check, levels are in MB now
    * jolokia_info, jolokia_metrics: new rewritten checks for jolokia (formerly
      jmx4perl). You need the new plugin mk_jokokia for using them
    * added preliminary agent for OpenVMS (refer to agents/README.OpenVMS) 
    * vms_diskstat.df: new check file usage of OpenVMS disks
    * vms_users: new check for number of interactive sessions on OpenVMS
    * vms_cpu: new check for CPU utilization on OpenVMS
    * vms_if: new check for network interfaces on OpenVMS
    * vms_system.ios: new check for total direct/buffered IOs on OpenVMS
    * vms_system.procs: new check for number of processes on OpenVMS
    * vms_queuejobs: new check for monitoring current VMS queue jobs
    * FIX: mssql_backup: Fixed problems with datetime/timezone calculations
    * FIX: mssql agent: Added compatibility code for MSSQL 9
    * FIX: mssql agent: Fixed connection to default instances ("MSSQLSERVER")
    * FIX: mssql agent: Fixed check of databases with names starting with numbers
    * FIX: mssql agent: Fixed handling of databases with spaces in names
    * f5_bigip_temp: add performance data
    * added perf-o-meters for a lot of temperature checks
    * cmctc_lcp.*: added new checks for Rittal CMC-TC LCP
    * FIX: diskstat (linux): Don't inventorize check when data empty
    * Cisco: Added Check for mem an cpu util
    * New check for f5 bigip network interfaces
    * cmctc.temp: added parameters for warn/crit, use now WATO rule
      "Room temperature (external thermal sensors)"
    * cisco_asa_failover: New Check for clustered Cisco ASA Firewalls 
    * cbl_airlaser.status: New Check for CBL Airlaser IP1000 laser bridge.
    * cbl_airlaser.hardware: New Check for CBL Airlaser IP1000 laser bridge.
      Check monitors the status info and allows alerting based on temperature.
    * df, hr_fs, etc.: Filesystem checks now support grouping (pools)
      Please refer to the check manpage of df for details
    * FIX: windows agent: try to fix crash in event log handling
    * FreeBSD Agent: Added swapinfo call to mem section to make mem check work again
    * windows_multipath: Added the missing check for multipath.vbs (Please test)
    * carel_uniflair_cooling: new check for monitoring datacenter air conditioning by "CAREL"
    * Added Agent for OpenBSD
    * Added Checks for UPS devices
    * cisco_hsrp: New Check for monitoring HSRP groups on Cisco Routers. (SMIv2 version)
    * zypper: new check and plugin mk_zypper for checking zypper updates.
    * aironet_clients: Added support for further Cisco WLAN APs (Thanks to Stefan Eriksson for OIDs)
    * aironet_errors: Added support for further Cisco WLAN APs
    * apache_status: New check to monitor apache servers which have the status-module enabled.
      This check needs the linux agent plugin "apache_status" installed on the target host.

    WATO:
    * Added permission to control the "clone host" feature in WATO
    * Added new role/permission matrix page in WATO to compare
      permissions of roles
    * FIX: remove line about number of rules in rule set overview
      (that garbled the logical layout)
    * Rules now have an optional comment and an URL for linking to 
      documntation
    * Rule now can be disabled without deleting them.
    * Added new hook "sites-saved"
    * Allow @ in user names (needed for some Kerberos setups)
    * Implemented new option in WATO attributes: editable
      When set to False the attribute can only be changed during creation
      of a new object. When editing an object this attribute is only displayed.
    * new: search for rules in "Host & Service Configuration"
    * parent scan: new option "ping probes", that allows skipping 
      unreachable gateways.
    * User managament: Added fields for editing host/service notification commands
    * Added new active check configuration for check_smtp
    * Improved visualization of ruleset lists/dictionaries
    * Encoding special chars in RegExp valuespec (e.g. logwatch patterns)
    * Added check_interval and retry_interval rules for host checks
    * Removed wmic_process rule from "inventory services" as the check does not support inventory
    * Made more rulegroup titles localizable
    * FIX: Fixed localization of default permissions
    * FIX: Removed double collect_hosts() call in activate changes hook
    * FIX: Fixed double hook execution when using localized multisite
    * FIX: User list shows names of contactgroups when no alias given
    * FIX: Reflecting alternative mode of check_http (check ssl certificate
    age) in WATO rule editor
    * FIX: Fixed monitoring of slave hosts in master site in case of special
      distributed wato configurations
    * FIX: Remove also user settings and event console rule on factory reset
    * FIX: complex list widgets (ListOf) failed back to old value when
           complaining
    * FIX: complex list widgets (ListOf) lost remaining entries after deleting one
    * FIX: Fixed error in printer_supply valuespec which lead to an exception
           when defining host/service specific rules
    * FIX: Fixed button url icon in docu-url link

    BI:
    * Great speed up of rule compilation in large environments

    Multisite:
    * Added css class="dashboard_<name>" to the dashboard div for easier
    customization of the dashboard style of a special dashboard
    * Dashboard: Param wato_folder="" means WATO root folder, use it and also
      display the title of this folder
    * Sidebar: Sorting aggregation groups in BI snapin now
    * Sidebar: Sorting sites in master control snapin case insensitive
    * Added some missing localizations (error messages, view editor)
    * Introducted multisite config option hide_languages to remove available
      languages from the multisite selection dialogs. To hide the builtin
      english language simply add None to the list of hidden languages.
    * FIX: fixed localization of general permissions
    * FIX: show multisite warning messages even after page reload
    * FIX: fix bug in Age ValueSpec: days had been ignored
    * FIX: fixed bug showing only sidebar after re-login in multisite
    * FIX: fixed logwatch loosing the master_url parameter in distributed setups
    * FIX: Fixed doubled var "site" in view editor (site and siteopt filter)
    * FIX: Don't crash on requests without User-Agent HTTP header
    * Downtimes: new conveniance function for downtime from now for ___ minutes.
      This is especially conveniant for scripting.
    * FIX: fixed layout of login dialog when showing up error messages
    * FIX: Fixed styling of wato quickaccess snapin preview
    * FIX: Made printer_supply perfometer a bit more robust against bad perfdata
    * FIX: Removed duplicate url parameters e.g. in dashboard (display_options)
    * FIX: Dashboard: If original request showed no "max rows"-message, the
           page rendered during reload does not show the message anymore
    * FIX: Fixed bug in alert statistics view (only last 1000 lines were
           processed for calculating the statistics)
    * FIX: Added missing downtime icon for comment view
    * FIX: Fixed handling of filter configuration in view editor where filters
           are using same variable names. Overlaping filters are now disabled
	   in the editor.
    * FIX: Totally hiding hidden filters from view editor now

    Livecheck:
    * FIX: Compile livecheck also if diet libc is missing

1.2.0p2:
    Core:
    * simulation_mode: legacy_checks, custom_checks and active_checks
      are replaced with dummy checks always being OK
    * FIX: Precisely define order of reading of configuration files. This
      fixes a WATO rule precedence problem

    Checks & Agents:
    * FIX: Fixed syntax errors in a bunch of man pages
    * if_lancom: silently ignore Point-To-Point interfaces
    * if_lancom: add SSID to logical WLAN interface names
    * Added a collection of MSSQL checks for monitoring MSSQL servers
      (backups, tablespaces, counters)
    * New check wut_webio_io: Monitor the IO input channels on W&T Web-IO 
      devices
    * nfsmounts: reclassify "Stale NFS handle" from WARN to CRIT
    * ORACLE agent/checks: better error handling. Let SQL errors get
      through into check output, output sections even if no database
      is running.
    * oracle_version: new check outputting the version of an ORACLE
      database - and using uncached direct SQL output.
    * ORACLE agent: fix handling of EXCLUDE, new variable ONLY_SIDS
      for explicitely listing SIDs to monitor
    * mk_logwatch on Linux: new options regex and iregex for file selection
    * remove obsolete ORACLE checks where no agent plugins where available
    * FIX: printer_supply: Fix problem on DELL printers with "S/N" in output
      (thanks to Sebastian Talmon)
    * FIX: winperf_phydisk: Fix typo (lead to WATO rule not being applied)
    * Windows agent: new [global] option crash_debug (see online docu)
    * AIX agent: new check for LVM volume status in rootvg.
    * PostgreSQL plugin: agent is now modified to work with PostgreSQL 
      versions newer than 8.1. (multiple reports, thanks!)

    Multisite:
    * Show number of rows and number of selected rows in header line
      (also for WATO hosts table)
    * FIX: fix problem in showing exceptions (due to help function)
    * FIX: fixed several localization problems in view/command processing
    * FIX: fixed duplicated settings in WATO when using localisation
    * FIX: fixed exception when refering to a language which does not exist
    * FIX: Removing all downtimes of a host/service is now possible again
    * FIX: The refresh time in footer is updated now when changing the value
    * FIX: view editor shows "(Mobile)" hint in view titles when linking to views

    WATO: 
    * Main menu of ruleeditor (Host & Service Parameters) now has
      a topic for "Used rules" - a short overview of all non-empty
      rulesets.
    * FIX: add missing context help to host details dialog
    * FIX: set new site dirty is host move due to change of
      folder attributes
    * FIX: fix exception on unknown value in DropdownChoice
    * FIX: add service specification to ruleset Delay service notifications
    * FIX: fixed problem with disabled sites in WATO
    * FIX: massive speedup when changing roles/users and activing changes
      (especially when you have a larger number of users and folders)
    * Add variable CONTACTPAGER to allowed macros in notifications
    * FIX: fixed default setting if "Hide names of configuration variables"
      in WATO
    * FIX: ListOfString Textboxes (e.g. parents of folders) do now extend in IE
    * FIX: fixed duplicated sections of permissions in rule editor

    BI:
    * New iterators FOREACH_CHILD and FOREACH_PARENT
    * FIX: fix handling of FOREACH_ in leaf nodes (remove hard coded
      $HOST$, replace with $1$, $2$, ..., apply argument substitution)
    * New logical datatable for aggregations that have the same name
      as a host. Converted view "BI Boxes" to this new table. This allows
      for Host-Aggregations containing data of other hosts as well.
    * count_ok: allow percentages, e.g. "count_ok!70%!50%"

1.2.0p1:
    Core:
    * Added macros $DATE$, $SHORTDATETIME$ and $LONGDATETIME$' to
      notification macros

    Checks & Agents:
    * FIX: diskstat: handle output 'No Devices Found' - avoiding exception
    * 3ware_units: Following states now lead to WARNING state instead of
      CRITICAL: "VERIFY-PAUSED", "VERIFYING", "REBUILDING"
    * New checks tsm_stagingpools, tsm_drive and tsm_storagepools
      Linux/UNIX
    * hpux_fchba: new check for monitoring FibreChannel HBAs und HP-UX

    Multisite:
    * FIX: fix severe exception in all views on older Python versions
      (like RedHat 5.5).

    WATO:
    * FIX: fix order of rule execution: subfolders now take precedence
      as they should.

1.2.0:
    Setup:
    * FIX: fix building of RPM packages (due to mk_mysql, mk_postgres)

    Core:
    * FIX: fix error message in case of duplicate custom check

    WATO:
    * FIX: add missing icon on cluster hosts to WATO in Multisite views
    * FIX: fix search field in host table if more than 10 hosts are shown
    * FIX: fix bulk edit and form properties (visibility of attributes was broken)
    * FIX: fix negating hosts in rule editor

    Checks & Agents: 
    * fileinfo: added this check to Linux agent. Simply put your
      file patterns into /etc/check_mk/fileinfo.cfg for configuration.
    * mysql.sessions: New check for MySQL sessions (need new plugin mk_mysql)
    * mysql.innodb_io: New check for Disk-IO of InnoDB
    * mysql_capacity: New check for used/free capacity of MySQL databases
    * postgres_sessions: New check for PostgreSQL number of sessions
    * postgres_stat_database: New check for PostgreSQL database statistics
    * postgres_stat_database.size: New check for PostgreSQL database size
    * FIX: hpux_if: convert_to_hex was missing on non-SNMP-hosts -replace
      with inline implementation
    * tcp_conn_stats: handle state BOUND (found on Solaris)
    * diskstat: support for checking latency, LVM and VxVM on Linux (needs 
      updated agent)
    * avoid duplicate checks cisco_temp_perf and cisco_sensor_temp

1.2.0b6:
    Multisite:
    * FIX: Fixed layout of some dropdown fields in view filters
    * Make heading in each page clickable -> reload page
    * FIX: Edit view: couldn't edit filter settings
    * FIX: Fixed styling of links in multisite context help
    * FIX: Fixed "select all" button for IE
    * FIX: Context links added by hooks are now hidden by the display
           option "B" again
    * FIX: preselected "refresh" option did not reflect view settings
           but was simply the first available option - usually 30.
    * FIX: fixed exception with custom views created by normal users

    WATO:
    * FIX: Fixed "select all" button in hosts & folders for IE
    * Optically mark modified variables in global settings
    * Swapped icons for rule match and previous rule match (makes for sense)

    Core:
    * FIX: Fixed "make_utf is not defined" error when having custom
           timeperiods defined in WATO

    Checks & Agents: 
    * MacOS X: Agent for MacOS (Thanks to Christian Zigotzky)
    * AIX: New check aix_multipath: Supports checking native AIX multipathing from AIX 5.2 onward
    * Solaris: New check solaris_multipath: Supports checking native Solaris multipath from Solaris10 and up.
    * Solaris: The ZFS Zpool status check now looks more closely at the reported messages. (It's also tested to work on Linux now)

1.2.0b5:
    Core:
    * FIX: handle UTF-8 encoded binary strings correctly (e.g. in host alias)
    * FIX: fix configuration of passive checks via custom_checks
    * Added NOTIFICATIONTYPE to host/service mail bodies

    WATO:
    * Site management: "disabled" only applies to Livestatus now
    * FIX: fix folding problems with dependent host tags
    * FIX: Detecting duplicate tag ids between regular tags and auxtags
    * FIX: Fixed layout problem of "new special rule" button in rule editor
    * FIX: Fixed layout problem on "activate changes" page
    * FIX: Added check if contacts belong to contactgroup before contactgroup deletion
    * FIX: fix site configuration for local site in Multisite environments
    * FIX: "(no not monitor)" setting in distributed WATO now works
    * FIX: Site management: replication setting was lost after re-editing
    * FIX: fixed problems after changing D/WATO-configuration
    * FIX: D/WATO: mark site dirty after host deletion
    * FIX: D/WATO: replicate auth.secret, so that login on one site also
           is valid on the replication slaves
    * FIX: implement locking in order to prevent data corruption on
           concurrent changes
    * FIX: Fixed handling of validation errors in cascading dropdown fields
    * FIX: fix cloning of users
    * Keep track of changes made by other users before activating changes,
      let user confirm this, new permission can be used to prevent a user
      from activating foreign changes.
    * FIX: Allowing german umlauts in users mail addresses
    * Allow list of aux tags to be missing in host tag definitions. This
      makes migration from older version easier.
    * FIX: user management modules can now deal with empty lines in htpasswd
    * FIX: Fixed js error on hostlist page with search form

    Multisite:
    * New display type 'boxes-omit-root' for BI views
    * Hostgroup view BI Boxes omits the root level
    * Finalized layout if view options and commands/filters/painteroptions.
    * Broken plugins prevent plugin caching now
    * FIX: remove refresh button from dashboard.
    * FIX: remove use of old option defaults.checkmk_web_uri
    * FIX: fixed outgoing bandwidth in fc port perfometer
    * FIX: remove nasty JS error in sidebar
    * FIX: fix folding in custom links (directories would not open)
    * FIX: animation of rotation treeangle in trees works again
    * FIX: Logwatch: Changed font color back to black
    * FIX: show toggle button for checkboxes in deactivated state
    * FIX: fix repeated stacked refresh when toggling columns
    * FIX: disable checkbox button in non-checkboxable layouts
    * FIX: fix table layout for views (gaps where missing sometimes)
    * FIX: Fixed sorting views by perfdata values which contain floats
    * FIX: fix sometimes-broken sizing of sidebar and dashboard on Chrome
    * FIX: fix dashboard layout on iPad
    * FIX: Fixed styling issues of sidebar in IE7
    * FIX: fix problem where filter settings (of checkboxes) are not effective
           when it comes to executing commands
    * FIX: Fixed styling issues of view filters with dropdown fields
    * FIX: multisite login can now deal with empty lines in htpasswd
    * FIX: Fixed a bunch of js/css errors

    Mobile:
    * FIX: Fixed logtime filter settings in all mobile views
    * FIX: fix some layout problems

    BI:
    * New aggregation function count_ok, that counts the number
      of nodes in state OK.
    * FIX: Removed debug output int count_ok aggregation

    Checks & Agents:
    * Linux: Modified cluster section to allow pacemaker/corosync clusters without heartbeat
    * AIX: convert NIC check to lnx_if (now being compatible with if/if64)
    * AIX: new check for CPU utilization (using section lparstat_aix)
    * ntp checks: Changed default value of time offsets to be 200ms (WARN) / 500ms (CRIT)
    * aironet_{errors,clients}: detect new kinds of devices (Thanks to Tiago Sousa)
    * check_http, check_tcp: allow to omit -I and use dynamic DNS name instead

1.2.0b4:
    Core:
    * New configuration variable snmp_timing, allowing to 
      configure timeout and retries for SNMP requests (also via WATO)
    * New configuration variable custom_checks. This is mainly for
      WATO but also usable in main.mk It's a variant of legacy_checks that
      automatically creates the required "define command" sections.

    WATO:
    * ps and ps.perf configurable via WATO now (without inventory)
    * New layout of main menu and a couple of other similar menus
    * New layout of ruleset overviews
    * Hide check_mk variable names per default now (change via global settings)
    * New layout of global settings
    * Folder layout: show contact groups of folder
    * Folder movement: always show complete path to target folder
    * Sidebar snapin: show pending changes
    * New rule for configuring custom_checks - allowing to run arbitrary
      active checks even if not yet formalized (like HTTP and TCP)
    * Added automation_commands to make automations pluginable
    * New layout and new internal implementation of input forms
    * New layout for view overview and view editor
    * Split up host search in two distinct pages
    * Use dynamic items in rule editor for hosts and items (making use
      of ListOfStrings())
    * FIX: audit log was not shown if no entry for today existed
    * FIX: fix parent scan on single site installations
    * FIX: fix folder visibility permission handling
    * FIX: honor folder-permissions when creating, deleting 
           and modifiying rules
    * FIX: detect non-local site even if unix: is being used
    * FIX: better error message if not logged into site during 
           action that needs remote access
    * FIX: send automation data via POST not GET. This fixes inventory
           on hosts with more than 500 services.
    * FIX: make config options directly active after resetting them
           to their defaults (didn't work for start_url, etc.
    * FIX: Fixed editing of ListOf in valuespec editors (e.g. used in logwatch
    pattern editor)
    * FIX: Reimplemented correct behaviour of the logwatch pattern "ignore"
    state which is used to drop the matching log lines

    Multisite:
    * FIX: fixed filter of recent event views (4 hours didn't catch)
    * FIX: convert more buttons to new graphical style
    * FIX: Logwatch handles logs with only OK lines in it correctly in logfile list views
    * FIX: Fixed syntax error in "Single-Host Problems" view definition
    * New help button at top right of each page now toggles help texts
    * Snapin Custom Links allows to specify HTTP link target
    * Redesign of bar with Display/Filter/Commands/X/1,2,3,4,6,8/30,60,90/Edit

    Mobile GUI:
    * FIX: commands can be executed again
    * FIX: fixed styling of buttons

    Checks & Agents:
    * FIX: Logwatch: fixed missing linebreak during reclassifing lines of logfiles
    * FIX: Logwatch: Logwatch services in rules configured using WATO must be
      given as item, not as whole service name
    * New active check via WATO: check_ldap
    * printer_alerts: new configuration variable printer_alerts_text_map. Make
      'Energiesparen' on Brother printers an OK state.
    * services: This check can now be parameterized in a way that it warn if
      a certain service is running. WATO formalization is available.

    BI:
    * FIX: make rotating folding arrows black (white was not visible)
    * Display format 'boxes' now in all BI views available
    * Display format 'boxes' now persists folding state

1.2.0b3:
    Core:
    * FIX: fixed SNMP info declaration in checks: could be garbled
      up in rare cases
    * avoid duplicate parents definition, when using 'parents' and
      extra_host_conf["parents"] at the same time. The later one has
      precedence.

    Multisite:
    * Logwatch: Colorizing OK state blocks correctly
    * FIX: allow web plugins to be byte compiled (*.pyc). Those
      are preferred over *.py if existing
    * View Editor: Fixed jump to top of the page after moving painters during
      editing views
    * FIX: Fixed login redirection problem after relogging
    * Filter for times now accept ranges (from ... until)
    * New view setting for page header: repeat. This repeats the
      column headers every 20'th row.
    * FIX: Fixed problem with new eval/pickle
    * FIX: Fixed commands in host/service search views

    Checks & Agents:
    * FIX: Made logwatch parsing mechanism a little more robust
      (Had problems with emtpy sections from windows agent)
    * FIX: brocade_fcport: Configuration of portsates now possible  
    * if_lancom: special version for if64 for LANCOM devices (uses
      ifName instead of ifDescr)


    WATO:
    * Reimplemented folder listing in host/folders module
    * Redesigned the breadcrumb navigation
    * Global settings: make boolean switches directly togglable
    * New button "Recursive Inventory" on folder: Allows to do
      a recursive inventory over all hosts. Also allows to selectively
      retry only hosts that have failed in a previous inventory.
    * You can configure parents now (via a host attribute, no rules are
      neccessary).
    * You can now do an automated scan for parents and layer 3 (IP)
    * You can configure active checks (check_tcp, ...) via WATO now
    * FIX: fix page header after confirmation dialogs
    * FIX: Fixed umlaut problem in host aliases and ip addresses created by WATO
    * FIX: Fixed exception caused by validation problems during editing tags in WATO
    * FIX: create sample config only if both rules.mk and hosttags.mk are missing
    * FIX: do not loose host tags when both using WATO-configured and 
      manual ones (via multisite.mk)
    * Timeperiods: Make list of exceptions dynamic, not fixed to 10 entries
    * Timeperiods: Configure exclusion of other timeperiods
    * Configuration of notification_delay and notification_interval

1.2.0b2:
    Core:
    * FIX: Cluster host checks were UNKNOWN all the time
    * FIX: reset counter in case of (broken) future time
    * FIX: Automation try-inventory: Fixed problem on where checks which
      produce equal service descriptions could lead to invalid inventory
      results on cluster hosts.
    * FIX: do not create contacts if they won't be assigned to any host
      or service. Do *not* assign to dummy catch-all group "check_mk".

    WATO:
    * Added new permission "move hosts" to allow/deny moving of hosts in WATO
    * Also write out contact definitions for users without contactgroups to
      have the mail addresses and other notification options persisted
    * FIX: deletion of automation accounts now works
    * FIX: Disabling notifications for users does work now
    * New main overview for rule editor
    * New multisite.mk option wato_hide_varnames for hiding Check_MK 
      configuration variable names from the user
    * New module "Logwatch Pattern Analyzer" to verify logwatch rules
    * Added new variable logwatch_rules which can also be managed through the
      WATO ruleset editor (Host/Service Parameters > Parameters and rules for
      inventorized checks > Various applications > Logwatch Patterns)
    * Users & Contacts: Added new option wato_hidden_users which holds a list
      of userids to hide the listed users from the WATO user management GUI.
    * WATO API: Added new method rewrite_configuration to trigger a rewrite of
      all host related wato configuration files to distribute changed tags
    * Added new internal hook pre-activate-changes to execute custom
      code BEFORE Check_MK is called to restart Nagios
    * FIX: Only showing sudo hint message on sudo error message in automation
      command
    * FIX: Fixed js eror in IE7 on WATO host edit page
    * FIX: Using pickle instead of repr/eval when reading data structures from
      urls to prevent too big security issues
    * Rule editor: improve sorting of groups and rulesets
    * FIX: Escaping single quotes in strings when writing auth.php
    * FIX: Fix resorting of host tags (was bug in ListOf)

    Multisite
    * Added config option default_ts_format to configure default timestamp
      output format in multisite
    * Layout and design update
    * Quicksearch: display site name if more than one different site
      is present in the current search result list
    * FIX: Fixed encoding problem in "custom notification" message
    * New configuration parameter page_heading for the HTML page heads
      of the main frameset (%s will be replaced with OMD site name)
    * FIX: Fix problem where snapins where invisible
    * FIX: Fixed multisite timeout errors when nagios not running
    * Sidebar: some new layout improvements
    * Login page is not shown in framesets anymore (redirects framed page to
      full screen login page)
    * FIX: fix exception when disallowing changing display options
    * FIX: Automatically redirect from login page to target page when already
      logged in
    * FIX: Updating the dashboard header time when the dashlets refresh

    BI:
    * Added new painter "affected hosts (link to host page)" to show all
      host names with links to the "hosts" view
    * FIX: Fixed filtering of Single-Host Aggregations
    * New sorter for aggregation group
    * FIX: fix sorting of Single-Host Aggregations after group
    * Avoid duplicate rule incarnations when using FOREACH_*
    * BI Boxes: allow closing boxes (not yet persisted)
    * New filter for services (not) contained in any aggregate
    * Configure sorting for all BI views

    Checks & Agents:
    * FIX: snmp_uptime handles empty snmp information without exception
    * FIX: Oracle checks try to handle ORA-* errors reported by the agent
      All oracle checks will return UNKNOWN when finding an ORA-* message
    * FIX: filesystem levels set via WATO didn't work, but do now
    * FIX: Group filters can handle groups without aliases now
    * nfsmounts: Added nfs4 support thanks to Thorsten Hintemann
    * megaraid_pdisks megaraid_ldisks: Support for Windows.  Thanks to Josef Hack

1.2.0b1:
    Core, Setup, etc.:
    * new tool 'livedump' for dumping configuration and status
      information from one monitoring core and importing this
      into another.
    * Enable new check registration API (not yet used in checks)
    * FIX: fix handling of prefix-tag rules (+), needed for WATO
    * FIX: handle buggy SNMP devices with non-consecutive OIDS
      (such as BINTEC routers)
    * Check API allows a check to get node information
    * FIX: fix problem with check includes in subchecks
    * Option --checks now also applies to ad-hoc check (e.g.
      cmk --checks=mrpe,df -v somehost)
    * check_mk_templates.cfg: added s to notification options
      of host and service (= downtime alerts)

    WATO:
    * Hosttag-editor: allow reordering of tags
    * Create very basic sample configuration when using
      WATO the first time (three tag groups, two rules)
    * Much more checks are configurable via WATO now
    * Distributed WATO: Made all URL calls using curl now
    * FIX: fix bug in inventory in validate_datatype()
    * Better output in case of inventory error
    * FIX: fix bug in host_icon rule on non OMD
    * FIX: do not use isdisjoint() (was in rule editor on Lenny)
    * FIX: allow UTF-8 encoded permission translations
    * FIX: Fixed several problems in OMD apache shared mode
    * FIX: Do not use None$ as item when creating new rules
    * FIX: Do load *all* users from htpasswd, so passwords from
      users not created via WATO will not be lost.
    * FIX: honor site disabling in replication module
    * FIX: honor write permissions on folder in "bulk delete"
    * FIX: honor permissions for "bulk cleanup" and "bulk edit"
    * FIX: honor write permissions and source folder when moving hosts
    * FIX: honor permissions on hosts also on bulk inventory
    * Only create contacts in Nagios if they are member of at
      least one contact group.
    * It is now possible to configure auxiliary tags via WATO
      (formerly also called secondary tags)
    * FIX: Fixed wrong label "Main Overview" shown for moved WATO folders
      in foldertree snapin
    * FIX: Fixed localization of empty host tags
    * FIX: User alias and notification enabling was not saved

    Checks & Agents:
    * hpux_if: fix missing default parameter errors
    * hpux_if: make configurable via WATO
    * if.include: fix handling of NIC with index 0
    * hpux_lunstats: new check for disk IO on HP-UX
    * windows - mk_oracle tablespace: Added missing sid column
    * diskstat: make inventory mode configurable via WATO
    * added new checks for Fujitsu ETERNUS DX80 S2 
      (thanks to Philipp Höfflin)
    * New checks: lgp_info, lgp_pdu_info and lgp_pdu_aux to monitor Liebert
      MPH/MPX devices
    * Fix Perf-O-Meter of fileage
    * hpux_snmp_cs.cpu: new SNMP check for CPU utilization
      on HP-UX.
    * if/if64: inventory also picks up type 62 (fastEther). This
      is needed on Cisco WLC 21xx series (thanks to Ralf Ertzinger)
    * FIX: fix inventory of f5_bigip_temp
    * mk_oracle (lnx+win): Fixed TEMP tablespace size calculations
    * ps: output node process is running on (only for clusters)
    * FIX: Linux Agent: Fixed ipmi-sensors handling of Power_Unit data
    * hr_mem: handle rare case where more than one entry is present
      (this prevents an exception of pfSense)
    * statgrab_load: level is now checked against 15min average - 
      in order to be consistent with the Linux load check
    * dell_powerconnect_cpu: hopefully correctly handle incomplete
      output from agent now.
    * ntp: do not check 'when' anymore since it can produce false
      alarms.
    * postfix_mailq: handle output with 'Total requests:' in last line
    * FIX: check_mk-hp_blade_psu.php: allow more than 4 power supplies
    * FIX: smart plugin: handle cases with missing vendor (thanks
      to Stefan Kärst)
    * FIX: megaraid_bbu: fix problem with alternative agent output
      (thanks to Daniel Tuecks)
    * mk_oracle: fix quoting problem, replace sessions with version,
      use /bin/bash instead of /bin/sh

    Multisite:
    * Added several missing localization strings
    * IE: Fixed problem with clicking SELECT fields in the new wato foldertree snapin
    * Fixed problem when trying to visit dashboards from new wato foldertree snapin
    * Chrome: Fixed styling problem of foldertree snapin
    * Views: Only show the commands and row selection options for views where
      commands are possible
    * The login mask honors the default_language definition now
    * check_bi_local.py: works now with cookie based authentication
    * FIX: Fixed wrong redirection after login in some cases
    * FIX: Fixed missing stats grouping in alert statistics view
    * FIX: Fixed preview table styling in view editor
    * FIX: Multisite authed users without permission to multisite are
      automatically logged out after showing the error message
    * Retry livestatus connect until timeout is used up. This avoids
      error messages when the core is being restarted
    * Events view now shows icon and text for "flapping" events
    * Use buffer for HTML creation (this speeds up esp. HTTPS a lot)
    * FIX: Fixed state filter in log views

    Livestatus:
    * Add missing column check_freshness to services table

    BI:
    * New column (painter) for simplistic box display of tree.
      This is used in a view for a single hostgroup.

1.1.13i3:
    Core, Setup, etc.:
    * *_contactgroups lists: Single group rules are all appended. When a list
      is found as a value this first list is used exclusively. All other
      matching rules are ignored
    * cmk -d does now honor --cache and --no-tcp
    * cmk -O/-R now uses omd re{start,load} core if using OMD
    * FIX: setup.sh now setups up permissions for conf.d/wato
      correctly
    * cmk --localize update supports an optional ALIAS which is used as
      display string in the multisite GUI
    * FIX: Fixed encoding problems with umlauts in group aliases
    * FIX: honor extra_summary_host_conf (was ignored)
    * new config variable snmpv2c_hosts that allows to enable SNMP v2c
      but *not* bulkwalk (for some broken devices). bulkwalk_hosts still
      implies v2c.

    Checks & Agents:
    * Windows agent: output eventlog texts in UTF-8 encoding. This
      should fix problems with german umlauts in message texts.
    * Windows agent: Added installer for the windows agent (install_agent.exe)
    * Windows agent: Added dmi_sysinfo.bat plugin (Thanks to Arne-Nils Kromer for sharing)
    * Disabled obsolete checks fc_brocade_port and fc_brocade_port_detailed.
      Please use brocade_fcport instead.
    * aironet_errors, statgrab_disk, statgrab_net: Performance data has
      been converted from counters to rates. You might need to delete your
      existing RRDs of these checks. Sorry, but these have been that last
      checks still using counters...
    * ibm_imm_health: added last missing scan function
    * Filesystem checks: trend performance data is now normalized to MB/24h.
      If you have changed the trend range, then your historic values will
      be displayed in a wrong scale. On the other hand - from now on changes
      in the range-setting will not affect the graph anymore.
    * if/if64/lnx_if: pad port numbers with zeros in order to sort correctly.
      This can be turned off with if_inventory_pad_portnumbers = False.
    * Linux agent: wrap freeipmi with lock in order to avoid cache corruption
    * New check: megaraid_bbu - check existance & status of LSI MegaRaid BBU module
    * HP-UX Agent: fix mrpe (remove echo -e and test -e, thanks to Philipp Lemke)
    * FIX: ntp checks: output numeric data also if stratum too high
    * Linux agent: new check for dmraid-based "bios raid" (agent part as plugin)
    * FIX: if64 now uses ifHighSpeed instead of ifSpeed for determining the
      link speed (fixes speed of 10GBit/s and 20GBit/s ports, thanks Marco Poet)
    * cmctc.temp: serivce has been renamed from "CMC Temperature %s" to just
      "Temperature %s", in order to be consistent with the other checks.
    * mounts: exclude changes of the commit option (might change on laptops),
      make only switch to ro critical, other changes warning.
    * cisco_temp_sensor: new check for temperature sensors of Cisco NEXUS
      and other new Cisco devices
    * oracle_tablespace: Fixed tablespace size/free space calculations
    * FIX: if/if64: omit check result on counter wrap if bandwidth traffic levels
      are used.

    Multisite:
    * Improve transaction handling and reload detection: user can have 
      multiple action threads in parallel now
    * Sounds in views are now enabled per default. The new configuration
      variable enable_sounds can be set to False in multisite.mk in order
      to disable sounds.
    * Added filter for log state (UP,DOWN,OK,CRIT...) to all log views
    * New painter for normal and retry check interval (added to detail views)
    * Site filter shows "(local)" in case of non multi-site setup
    * Made "wato folder" columns sortable
    * Hiding site filter in multisite views in single site setups
    * Replaced "wato" sidebar snapin which mixed up WATO and status GUIs with
      the new "wato_foldertree" snapin which only links to the status views
      filtered by the WATO folder.
    * Added "Dashboard" section to views snapin which shows a list of all dashboards
    * FIX: Fixed auth problem when following logwatch icon links while using
      the form based auth
    * FIX: Fix problem with Umlaut in contact alias
    * FIX: Creating auth.php file on first login dialog based login to ensure
      it exists after login when it is first needed
    * Dashboard: link problem views to *unhandled* views (this was
      inconsistent)
    * Localization: Fixed detection of gettext template file when using the
      local/ hierarchy in OMD

    Mobile:
    * Improved sorting of views in main page 
    * Fix: Use all the availiable space in header
    * Fix: Navigation with Android Hardwarekeys now working
    * Fix: Links to pnp4nagios now work better
    * Fix: Host and Service Icons now finger friendly
    * Fix: Corrected some buildin views

    WATO:
    * Removed IP-Address attribute from folders
    * Supporting localized tag titles
    * Using Username as default value for full names when editing users
    * Snapshot/Factory Reset is possible even with a broken config
    * Added error messages to user edit dialog to prevent notification problems
      caused by incomplete configuration
    * Activate Changes: Wato can also reload instead of restarting nagios
    * Replication: Can now handle replication sites which use the form based auth
    * Replication: Added option to ignore problems with the ssl certificates
                   used in ssl secured replications
    * WATO now supports configuring Check_MK clusters
    * FIX: Fixed missing folders in "move to" dropdown fields
    * FIX: Fixed "move to target folders" after CSV import
    * FIX: Fixed problem with duplicate extra_buttons when using the i18n of multiisite
    * FIX: Fixed problem with duplicate permissions when using the i18n of multiisite
    * FIX: Writing single host_contactgroups rules for each selected
      contactgroup in host edit dialog
    * FIX: Fixed wrong folder contacgroup related permissions in auth.php api
    * FIX: Fixed not up-to-date role permission data in roles_saved hook
    * FIX: Fixed duplicate custom columns in WATO after switching languages

    BI:
    * improve doc/treasures/check_bi_local.py: local check that creates
      Nagios services out of BI aggregates

    Livestatus:
    * ColumnHeaders: on is now able to switch column header on even if Stats:
      headers are used. Artifical header names stats_1, stats_2, etc. are
      begin used. Important: Use "ColumnHeaders: on" after Columns: and 
      after Stats:.

1.1.13i2:
    Core, Setup, etc.:
    * cmk -I: accept host tags and cluster names

    Checks & Agents:
    * linux agent - ipmi: Creating directory of cache file if not exists
    * dell_powerconnect_cpu: renamed service from CPU to "CPU utilization", in
      order to be consistent with other checks
    
    Multisite:
    * Several cleanups to prevent css/js warning messages in e.g. Firefox
    * Made texts in selectable rows selectable again
    * Adding reschedule icon to all Check_MK based services. Clicks on these
      icons will simply trigger a reschedule of the Check_MK service
    * FIX: ship missing CSS files for mobile GUI
    * FIX: rename check_mk.js into checkmk.js in order to avoid browser
      caching problems during version update

    WATO:
    * Optimized wraps in host lists tag column
    * Bulk inventory: Remove leading pipe signs in progress bar on main
      folder inventory
    * NagVis auhtorization file generation is also executed on activate_changes
    * Implemented a new inclusion based API for using multisite permissions
      in other addons
    * Inventory of SNMP devices: force implicit full scan if no services
      are configured yet
    * FIX: Calling activate_changes hook also in distributed WATO setups
    * FIX: Fixed display bug in host tags drop down menu after POST of form
    * FIX: Fixed javascript errors when doing replication in distributed
      wato environments when not having the sidebar open
    * FIX: Fixed search form dependant attribute handling
    * FIX: Fixed search form styling issues
    * You can now move folders to other folders
    * FIX: Distributed WATO: Supressing site sync progress output written in
      the apache error log

1.1.13i1:
    Multisite:
    * New nifty sidebar snapin "Speed-O-Meter"
    * Implemented new cookie based login mechanism including a fancy login GUI
    * Implemented logout functionality for basic auth and the new cookie based auth
    * Implemented user profile management page for changing the user password and
      the default language (if available)
    * New filter for the (new) state in host/service alerts
    * New command for sending custom notifications
    * FIX: Fixed encoding problem when opening dashboard
    * New icon on a service whos host is in downtime
    * Only show most frequently used context buttons (configurable
      in multisite.mk via context_buttons_to_show)
    * Show icon if user has modified a view's filter settings
    * New config option debug_livestatus_queries, normal debug
      mode does not include this anymore
    * Icons with link to page URL at bottom of each page
    * Logwatch: Switched strings in logwatch to i18n strings
    * Logwatch: Fixed styling of context button when acknowleding log messages
    * Logwatch: Implemented overview page to show all problematic logfiles
    * Add Snapin page: show previews of all snapins
    * Add Snapin page: Trying to prevent dragging confusions by using other click event
    * New (hidden) button for reloading a snapin (left to the close button)
    * Automatically falling back to hardcoded default language if configured
    language is not available
    * Repair layout of Perf-O-Meter in single dataset layout
    * FIX: Fixed duplicate view plugin loading when using localized multisite
    * FIX: Host-/Servicegroup snapin: Showing group names when no alias is available
    * FIX: Removed double "/" from pnp graph image urls in views

    BI:
    * Host/Service elements are now iterable via FOREACH_HOST, e.g.
      (FOREACH_HOST, ['server'], ALL_HOSTS, "$HOST$", "Kernel" ),
    * FIX: Assuming host states is possible again (exception: list index "3")

    WATO:
    * Evolved to full featured monitoring configuration tool!
    * Major internal code cleanup
    * Hosts can now be created directly in folders. The concept of host lists
      has been dropped (see migration notes!)
    * Configuration of global configuration variables of Check_MK via WATO
    * Configuration of main.mk rules
    * Configuration of Nagios objects and attributes
    * Configuration of users and roles
    * Configuration of host tags
    * Distributed WATO: replication of the configuration to slaves and peers
    * Added missing API function update_host_attributes() to change the
      attributes of a host
    * Added API function num_hosts_in_folder() to count the number of hosts
      below the given folder
    * Added option to download "latest" snapshot
    * extra_buttons can now register a function to gather the URL to link to
    * Implemented NagVis Authorisation management using WATO users/permissions

    Livestatus:
    * Experimental feature: livecheck -> super fast active check execution
      by making use of external helper processes. Set livecheck=PATH_TO_bin/livecheck
      in nagios.cfg where you load Livestatus. Optional set num_livecheck_helpers=NUM
      to set number of processes. Nagios will not fork() anymore for check exection.
    * New columns num_hosts and num_services in status table
    * New aggregation functions suminv and avginv (see Documentation)

    Core, Setup, etc.:
    * New configuration variable static_checks[] (used by WATO)
    * New configuration variable checkgroup_parameters (mainly for WATO)
    * check_submission defaults now to "file" (was "pipe")
    * Added pre-configured notification via cmk --notify
    * Drop RRA-configuration files for PNP4Nagios completely
    * New configuration variable ping_levels for configuring parameters
      for the host checks.
    * cmk --notify: new macros $MONITORING_HOST$, $OMD_ROOT$ and $OMD_SITE$
    * make ping_levels also apply to PING services for ping-only hosts
      (thanks to Bernhard Schmidt)

    Checks & Agents:
    * if/if64: new ruleset if_disable_if64_hosts, that force if on
      hosts the seem to support if64
    * Windows agent: new config variable "sections" in [global], that
      allows to configure which sections are being output.
    * Windows agent: in [logwatch] you can now configure which logfiles
      to process and which levels of messages to send.
    * Windows agent: new config variable "host" in all sections that
      restricts the folling entries to certain hosts.
    * Windows agent: finally implemented <<<mrpe>>. See check_mk.ini
      for examples.
    * Windows agent: do not execute *.txt and *.dir in <<<plugins>>> and
      <<<local>>>
    * Windows agent: make extensions to execute configurable (see
      example check_mk.ini)
    * Windows agent: agent now reuses TCP port even when taskkill'ed, so
      a system reboot is (hopefully) not neccessary anymore
    * Windows agent: section <<<df>>> now also outputs junctions (windows
      mount points). No external plugin is needed.
    * Windows agent: new section <<<fileinfo>>> for monitoring file sizes
      (and later possible ages)
    * logwatch: allow to classify messages based on their count (see
      man page of logwatch for details)
    * fileinfo: new check for monitoring age and size of files
    * heartbeat_crm: apply patches from Václav Ovsík, so that the check
      should work on Debian now.
    * ad_replication: added warninglevel 
    * fsc_*: added missing scan functions
    * printer_alerts: added further state codes (thanks to Matthew Stew)
    * Solaris agent: changed shell to /usr/bin/bash (fixes problems with LC_ALL=C)

1.1.12p7:
    Multisite:
    * FIX: detail view of host was missing column headers
    * FIX: fix problem on IE with background color 'white'
    * FIX: fix hitting enter in host search form on IE
    * FIX: fix problem in ipmi_sensors perfometer

    Checks & Agents:
    * FIX: fixed man pages of h3c_lanswitch_sensors and statgrab_cpu
    * FIX: netapp_volumes: added raid4 as allowed state (thanks to Michaël Coquard)

    Livestatus
    * FIX: fix type column in 'GET columns' for dict-type columns (bug found
      by Gerhard Lausser)

1.1.12p6:
    Checks & Agents:
    * FIX: lnx_if: remove debug output (left over from 1.1.12p5)
    
1.1.12p5:
    Multisite:
    * FIX: fix hitting enter in Quicksearch on IE 8
    * FIX: event/log views: reverse sorting, so that newest entries
      are shown first
    * FIX: fix dashboard dashlet background on IE
    * FIX: fix row highlight in status GUI on IE 7/8
    * FIX: fix row highlight after status page reload
    * FIX: single dataset layout honors column header settings
    * FIX: quote '#' in PNP links (when # is contained in services)
    * FIX: quote '#' in PNP image links also
    * FIX: add notifications to host/service event view

    Checks & Agents:
    * FIX: lnx_if: assume interfaces as up if ethtool is missing or
      not working but interface has been used since last reboot. This
      fixes the problem where interface are not found by inventory.
    * FIX: snmp_uptime: handels alternative timeformat
    * FIX: netapp_*: scan functions now detect IBM versions of firmware
    * FIX: bluecoat_diskcpu: repair scan function
    * FIX: mem.vmalloc: fix default levels (32 and 64 was swapped)
    * FIX: smart: make levels work (thanks to Bernhard Schmidt)
    * FIX: PNP template if if/if64: reset LC_ALL, avoids syntax error
    * FIX: dell_powerconnect_cpu: handle sporadic incomplete output
      from SNMP agent

1.1.12p4:
    Multisite:
    * FIX: sidebar snapin Hostgroups and Servicegroups sometimes
           failed with non-existing "available_views".
    * FIX: Fix host related WATO context button links to point to the hosts site
    * FIX: Fixed view editor redirection to new view after changing the view_name
    * FIX: Made icon painter usable when displaying hostgroup rows
    * Logwatch: Switched strings in logwatch to i18n strings
    * Logwatch: Fixed styling of context button when acknowleding log messages
    * Logwatch: Implemented overview page to show all problematic logfiles

    WATO:
    * FIX: add missing icon_csv.png
    * FIX: WATO did not write values of custom macros to extra_host_conf definitions

1.1.12p3:
    Core, Setup, etc.:
    * FIX: really suppress precompiling on PING-only hosts now

1.1.12p2:
    Core, Setup, etc.:
    * FIX: fix handling of empty suboids
    * FIX: do not create precomiled checks for host without Check_MK services

    Checks & Agents:
    * FIX: mem.win: Default levels now works, check not always OK
    * FIX: blade_health: fix OID specification
    * FIX: blade_bays: fix naming of item and man page

    Multisite:
    * FIX: Fixed styling of view header in older IE browsers
    * FIX: Do not show WATO button in views if WATO is disabled
    * FIX: Remove WATO Folder filter if WATO is disabled 
    * FIX: Snapin 'Performance': fix text align for numbers
    * FIX: Disallow setting downtimes that end in the past
    * FIX: Fix links to downtime services in dashboard
    * FIX: Fix popup help of reschedule icon

1.1.12p1:
    Core, Setup, etc.:
    * FIX: fix aggregate_check_mk (Summary host agent status)

    Checks & Agents:
    * FIX: mk_oracle now also detects XE databases
    * FIX: printer_alerts: handle 0-entries of Brother printers
    * FIX: printer_supply: fix Perf-O-Meter if no max known
    * FIX: Added id parameter to render_statistics() method to allow more than
      one pie dashlet for host/service stats
    * FIX: drbd: fixed inventory functions
    * FIX: printer_supply: handle output of Brother printers
    * FIX: ps.perf PNP template: show memory usage per process and not
      summed up. This is needed in situations where one process forks itself
      in irregular intervals and rates but you are interested just in the
      memory usage of the main process.

    Multisite:
    * FIX: finally fixed long-wanted "NagStaMon create hundreds
      of Apache processes" problem!
    * FIX: query crashed when sorting after a join columns without
      an explicit title.
    * FIX: filter for WATO file/folder was not always working.
    * Added filter for hard services states to search and service
      problems view
    * FIX: dashboard problem views now ignore notification period,
      just as tactical overview and normal problem views do
    * FIX: Loading dashboard plugins in dashboard module
 

1.1.12:
    Checks & Agents:
    * dell_powerconnect_*: final fixed, added PNP-templates
    * ps.perf: better error handling in PNP template

    Multisite:
    * Dashboard: fix font size of service statistics table
    * Dashboard: insert links to views into statistics
    * Dashboard: add links to PNP when using PNP graphs
    
1.1.12b2:
    Core, Setup, etc.:
    * FIX: fix crash with umlauts in host aliases
    * FIX: remove duplicate alias from Nagios config

    Checks & Agents:
    * services: better handling of invalid patterns
    * FIX: multipath: fix for another UUID format
    * AIX agent: fix implementation of thread count
    * blade_bays: detect more than 16 bays
    * statgrab_*: added missing inventory functions
    * FIX: fix smart.temp WARN/CRIT levels were off by one degree

    Multisite:
    * Remove Check_MK logo from default dashboard
    * Let dashboard use 10 more pixels right and bottom
    * FIX: do not show WATO icon if no WATO permission
    * Sidebar sitestatus: Sorting sites by sitealias
    * FIX: removed redundant calls of view_linktitle()

    WATO:
    * FIX: fix update of file/folder title after title property change

    Livestatus:
    * FIX: fix crash on imcomplete log lines (i.e. as
      as result of a full disk)
    * FIX: Livestatus-API: fix COMMAND via persistent connections
	

1.1.12b1:
    Core, Setup, etc.:
    * FIX: fix cmk -D on cluster hosts
    * Made profile output file configurable (Variable: g_profile_path)

    Checks & Agents:
    * FIX: j4p_performance: fix inventory functions 
    * FIX: mk_oracle: fix race condition in cache file handling (agent data
      was missing sections in certain situations)
    * mrpe: make check cluster-aware and work as clustered_service
    * cups_queues: Run agent part only on directly on CUPS servers,
      not on clients
    * FIX: mbg_lantime_state: Fixed output UOM to really be miliseconds
    * FIX: ntp: Handling large times in "poll" column correctly
    * New check dmi_sysinfo to gather basic hardware information
    * New check bintec_info to gather the software version and serial number
    of bintec routers

    Multisite:
    * FIX: fix rescheduling of host check
    * FIX: fix exception when using status_host while local site is offline
    * FIX: Fixed not updating pnp graphs on dashboard in some browsers (like chrome)
    * FIX: fix URL-too-long in permissions page
    * FIX: fix permission computation
    * FIX: fixed sorting of service perfdata columns
    * FIX: fixed sorting of multiple joined columns in some cases
    * FIX: fixed some localisation strings
    * Cleanup permissions page optically, add comments for views and snapins
    * Added some missing i18n strings in general HTML functions
    * Added display_option "w" to disable limit messages and livestatus errors in views
    * Service Perfdata Sorters are sorting correctly now
    * Added "Administration" snapin to default sidebar
    * Tactical Overview: make link clickable even if count is zero
    * Minor cleanup in default dashboard
    * Dashboard: new dashlet attribute title_url lets you make a title into a link
    * Dashboard: make numbers match "Tactical Overview" snapin

    Livestatus:
    * Write messages after initialization into an own livestatus.log

    WATO:
    * FIX: "bulk move to" at the top of wato hostlists works again
    * FIX: IE<9: Fixed problem with checkbox events when editing a host
    * FIX: "move to" dropdown in IE9 works again

1.1.11i4:
    Core, Setup, etc.:
    * FIX: use hostgroups instead of host_groups in Nagios configuration.
      This fixes a problem with Shinken
    * --scan-parents: detected parent hosts are now tagged with 'ping', so
      that no agent will be contacted on those hosts

    Checks & Agents:
    * Added 4 new checks dell_powerconnect_* by Chris Bowlby
    * ipmi_sensors: correctly handle further positive status texts
      (thanks to Sebastian Talmon)
    * FIX: nfsmounts handles zero-sized volumes correctly
    * AIX agent now outputs the user and performance data in <<<ps>>>

    Multisite:
    * FIX: WATO filtered status GUIs did not update the title after changing
      the title of the file/folder in WATO
    * FIX: Removed new python syntax which is incompatible with old python versions
    * FIX: Made bulk inventory work in IE
    * FIX: Fixed js errors in IE when having not enough space on dashboard 
    * FIX: fix error when using non-Ascii characters in view title
    * FIX: fix error on comment page caused by missing sorter
    * FIX: endless javascript when fetching pnp graphs on host/service detail pages
    * FIX: Not showing the action form in "try" mode of the view editor
    * FIX: Preventing up-then-over effect while loading the dashboard in firefox
    * Added missing i18n strings in command form and list of views
    * Views are not reloaded completely anymore. The data tables are reloaded
      on their own.
    * Open tabs in views do not prevent reloading the displayed data anymore
    * Added display_option "L" to enable/disable column title sortings
    * Sorting by joined columns is now possible
    * Added missing sorters for "service nth service perfdata" painters
    * Implemented row selection in views to select only a subset of shown data
      for actions
    * Sort titles in views can be enabled by clicking on the whole cells now
    * Submitting the view editor via ENTER key saves the view now instead of try mode
    * Host comments have red backgrounded rows when host is down
    * Implemented hook api to draw custom link buttons in views

    WATO:
    * Changed row selection in WATO to new row selection mechanism
    * Bulk action buttons are shown at the top of hostlists too when the lists
      have more than 10 list items
    * New function for backup and restore of the configuration

    Livestatus:
    * FIX: fix compile error in TableLog.cc by including stddef.h
    * FIX: tables comments and downtimes now honor AuthUser
    * Table log honors AuthUser for entries that belong to hosts
      (not for external commands, though. Sorry...)
    * FIX: fix Stats: sum/min/max/avg for columns of type time

1.1.11i3:
    Core, Setup, etc.:
    * FIX: allow host names to have spaces
    * --snmpwalk: fix missing space in case of HEX strings
    * cmk --restore: be aware of counters and cache being symbolic links
    * do_rrd_update: direct RRD updates have completely been removed.
      Please use rrdcached in case of performance problems.
    * install_nagios.sh has finally been removed (was not maintained anyway).
      Please use OMD instead.
    * Inventory functions now only take the single argument 'info'. The old
      style FUNC(checkname, info) is still supported but deprecated.
    * Show datasource program on cmk -D
    * Remove .f12 compile helper files from agents directory
    * Output missing sections in case of "WARNING - Only __ output of __..."
    * Remove obsolete code of snmp_info_single
    * Remove 'Agent version (unknown)' for SNMP-only hosts
    * Options --version, --help, --man, --list-checks and --packager now
      work even with errors in the configuration files
    * Minor layout fix in check man-pages

    Checks & Agents:
    * FIX: hr_mem: take into account cache and buffers
    * FIX: printer_pages: workaround for trailing-zero bug in HP Jetdirect
    * mk_logwatch: allow to set limits in processing time and number of
      new log messages per log file
    * Windows Agent: Now supports direct execution of powershell scripts
    * local: PNP template now supports multiple performance values
    * lnx_if: make lnx_if the default interface check for Linux
    * printer_supply: support non-Ascii characters in items like
      "Resttonerbehälter". You need to define snmp_character_encodings in main.mk
    * mem.win: new dedicated memory check for Windows (see Migration notes)
    * hr_mem: added Perf-O-Meter
    * Renamed all temperature checks to "Temperature %s". Please
      read the migration notes!
    * df and friends: enabled trend performance data per default. Please
      carefully read the migration notes!
    * diskstat: make summary mode the default behavious (one check per host)

    MK Livestatus:
    * WaitObject: allow to separate host name and service with a semicolon.
      That makes host names containing spaces possible.
    * Better error messages in case of unimplemented operators

    Multisite:
    * FIX: reschedule now works for host names containing spaces
    * FIX: correctly sort log views in case of multi site setups
    * FIX: avoid seven broken images in case of missing PNP graphs
    * FIX: Fixed javascript errors when opening dashboard in IE below 9
    * FIX: Views: Handling deprecated value "perpage" for option
      column_headers correctly
    * FIX: Fixed javascript error when saving edited views without sidebar
    * FIX: Showing up PNP hover menus above perfometers
    * Host/Service Icon column is now modularized and can be extended using
      the multisite_icons list.
    * New sorters for time and line number of logfile entries
    * Bookmarks snapin: save relative URLs whenever possible
    * Man-Pages of Check_MK checks shown in Multisite honor OMD's local hierarchy
    * nicer output of substates, translate (!) and (!!) into HTML code
    * new command for clearing modified attributes (red cross, green checkmark)
    * Perf-O-Meters: strip away arguments from check_command (e.g.
      "check-foo!17!31" -> "check-foo").
    * Added several missing i18n strings in view editor
    * Views can now be sorted by the users by clicking on the table headers.
      The user sort options are not persisted.
    * Perf-O-Meters are now aware if there really is a PNP graph

    WATO:
    * Show error message in case of empty inventory due to agent error
    * Commited audit log entries are now pages based on days
    * Added download link to download the WATO audit log in CSV format

1.1.11i2:
    Core, Setup, etc.:
    * FIX: sort output of cmk --list-hosts alphabetically
    * FIX: automatically remove leading and trailing space from service names
      (this fixes a problem with printer_pages and an empty item)
    * Great speed up of cmk -N/-C/-U/-R, especially when number of hosts is
      large.
    * new main.mk option delay_precompile: if True, check_mk will skip Python 
      precompilation during cmk -C or cmk -R, but will do this the first 
      time the host is checked.  This speeds up restarts. Default is False.
      Nagios user needs write access in precompiled directory!
    * new config variable agent_ports, allowing to specify the agent's
      TCP port (default is 6556) on a per-host basis.
    * new config variable snmp_ports, allowing to specify the UDP port
      to used with SNMP, on a per-host basis.
    * new config variable dyndns_hosts. Hosts listed in this configuration
      list (compatible to bulkwalk_hosts) use their hostname as IP address.
    
    Checks & Agents:
    * FIX: AIX agent: output name of template in case of MRPE
    * FIX: cisco_temp: skip non-present sensors at inventory
    * FIX: apc_symmetra: fix remaining runtime calculation (by factor 100)
    * FIX: Added PNP-template for winperf_phydisk
    * FIX: if64: fix UNKNOWN in case of non-unique ifAlias
    * FIX: lnx_if/if/if64: ignore percentual traffic levels on NICs without
           speed information.
    * FIX: cisco_temp_perf: add critical level to performance data
    * FIX: windows agent: hopefully fix case with quotes in directory name
    * FIX: printer_supply: fixed logic of Perf-O-Meter (mixed up crit with ok)
    * FIX: Solaris agent: reset localization to C, fixes problems with statgrab
    * FIX: blade_*: fix SNMP scan function for newer firmwares (thanks to Carlos Peón)
    * snmp_uptime, snmp_info: added scan functions. These checks will now
      always be added. Please use ingored_checktypes to disable, if non needed.
    * brocade_port: check for Brocade FC ports has been rewritten with
      lots of new features.
    * AIX agent now simulates <<<netctr>>> output (by Jörg Linge)
    * mbg_lantime_state: Handling refclock offsets correctly now; Changed
      default thresholds to 5/10 refclock offset
    * brocade_port: parameter for phystate, opstate and admstate can now
      also be lists of allowed states.
    * lnx_if: treat interfaces without information from ethtool as
      softwareLoopback interface. The will not be found by inventory now.
    * vbox_guest: new check for checking guest additions of Linux virtual box hosts
    * if/if64: Fixed bug in operstate detection when using old tuple based params
    * if/if64: Fixed bug in operstate detection when using tuple of valid operstates
    * mk_oracle: Added caching of results to prevent problems with long
    running SQL queries. Cache is controlled by CACHE_MAXAGE var which is preset to
    120 seconds 
    * mk_oracle: EXCLUDE_<sid>=ALL or EXCLUDE_<sid>=oracle_sessions can be
    used to exclude specific checks now
    * mk_oracle: Added optional configuration file to configure the new options
    * j4p_performance agent plugin: Supports basic/digest auth now
    * New checks j4p_performance.threads and j4p_performance.uptime which
      track the number of threads and the uptime of a JMX process
    * j4p_performance can fetch app and servlet specific status data. Fetching
      the running state, number of sessions and number of requests now. Can be
      extended via agent configuration (j4p.cfg).
    * Added some preflight checks to --scan-parents code
    * New checks netapp_cluster, netapp_vfiler for checking NetAPP filer 
      running as cluster or running vfilers.
    * megaraid_pdisks: Better handling of MegaCli output (Thanks to Bastian Kuhn)
    * Windows: agent now also sends start type (auto/demand/disabled/boot/system)
    * Windows: inventory_services now allowes regexes, depends and state/start type
      and also allows host tags.

    Multisite:
    * FIX: make non-Ascii characters in services names work again
    * FIX: Avoid exceptions in sidebar on Nagios restart
    * FIX: printer_supply perfometer: Using white font for black toners
    * FIX: ipmi: Skipping items with invalid data (0.000 val, "unspecified" unit) in summary mode
    * FIX: ipmi: Improved output formating in summary mode
    * FIX: BI - fixed wrong variable in running_on aggregation function
    * FIX: "view_name" variable missing error message when opening view.py
      while using the "BI Aggregation Groups" and "Hosts" snapins in sidebar
    * FIX: Fixed styling of form input elements in IE + styling improvements
    * FIX: Fixed initial folding state on page loading on pages with multiple foldings opened
    * Introduced basic infrastructure for multilanguage support in Multisite
    * Make 'Views' snapin foldable
    * Replace old main view by dashboard
    * Sidebar: Snapins can register for a triggered reload after a nagios
      restart has been detected. Check interval is 30 seconds for now.
    * Quicksearch snapin: Reloads host lists after a detected nagios restart.
    * New config directory multisite.d/ - similar to conf.d/
    * great speed up of HTML rendering
    * support for Python profiling (set profile = True in multisite.mk, profile
      will be in var/check_mk/web)
    * WATO: Added new hook "active-changes" which calls the registered hosts
      with a dict of "dirty" hosts
    * Added column painter for host contacts
    * Added column painters for contact groups, added those to detail views
    * Added filters for host and service contact groups
    * Detail views of host/service now show contacts
    * Fix playing of sounds: All problem views now have play_sounds activated,
      all other deactivated.
    * Rescheduling of Check_MK: introduce a short sleep of 0.7 sec. This increases
      the chance of the passive services being updated before the repaint.
    * Added missing i18n strings in filter section of view editor
    * Added filter and painter for the contact_name in log table
    * Added several views to display the notification logs of Nagios

    WATO:
    * Configration files can now be administered via the WEB UI
      (config_files in multisite.mk is obsolete)
    * Snapin is tree-based and foldable
    * Bulk operation on host lists (inventory, tags changed, etc)
    * Easy search operation in host lists
    * Dialog for global host search
    * Services dialog now tries to use cached data. On SNMP hosts
      no scan will be done until new button "Full Scan" is pressed.

    BI:
    * FIX: Fixed displaying of host states (after i18n introduction)h
    * FiX: Fixed filter for aggregation group
    * FIX: Fixed assumption button for services with non-Ascii-characters

    MK Livestatus:
    * FIX: fix compile problem on Debian unstable (Thanks to Sven Velt)
    * Column aggregation (Stats) now also works for perf_data
    * New configuration variable data_encoding and full UTF-8 support.
    * New column contact_groups in table hosts and services (thanks to
      Matthew Kent)
    * New headers Negate:, StatsNegate: and WaitConditionNegate:

1.1.11i1:
    Core, Setup, etc.:
    * FIX: Avoid duplicate SNMP scan of checktypes containing a period
    * FIX: honor ignored_checktypes also on SNMP scan
    * FIX: cmk -II also refreshes cluster checks, if all nodes are specified
    * FIX: avoid floating points with 'e' in performance data
    * FIX: cmk -D: drop obsolete (and always empty) Notification:
    * FIX: better handling of broken checks returning empty services
    * FIX: fix computation of weight when averaging
    * FIX: fix detection of missing OIDs (led to empty lines) 
    * SNMP scan functions can now call oid(".1.3.6.1.4.1.9.9.13.1.3.1.3.*")
      That will return the *first* OID beginning with .1.3.6.1.4.1.9.9.13.1.3.1.3
    * New config option: Set check_submission = "file" in order to write
      check result files instead of using Nagios command pipe (safes
      CPU ressources)
    * Agent simulation mode (for internal use and check development)
    * Call snmpgetnext with the option -Cf (fixes some client errors)
    * Call snmp(bulk)walk always with the option -Cc (fixes problems in some
      cases where OIDs are missing)
    * Allow merging of dictionary based check parameters
    * --debug now implies -v
    * new option --profile: creates execution profile of check_mk itself
    * sped up use of stored snmp walks
    * find configuration file in subdirectories of conf.d also
    * check_mk_templates.cfg: make check-mk-ping take arguments

    Multisite:
    * FIX: Display limit-exceeded message also in multi site setups
    * FIX: Tactical Overview: fix unhandled host problems view
    * FIX: customlinks snapin: Suppressing exception when no links configured
    * FIX: webservice: suppress livestatus errors in multi-site setups
    * FIX: install missing example icons in web/htdocs/images/icons
    * FIX: Nagios-Snapin: avoid duplicate slash in URL
    * FIX: custom_style_sheet now also honored by sidebar
    * FIX: ignore case when sorting groups in ...groups snapin
    * FIX: Fixed handling of embedded graphs to support the changes made to
    * FIX: avoid duplicate import of plugins in OMD local installation
    the PNP webservice
    * FIX: Added host_is_active and host_flapping columns for NagStaMon views
    * Added snmp_uptime, uptime and printer_supply perfometers
    * Allow for displaying service data in host tables
    * View editor foldable states are now permament per user
    * New config variable filter_columns (default is 2)

    BI:
    * Added new component BI to Multisite.

    WATO:
    * FIX: fix crash when saving services after migration from old version
    * Allow moving hosts from one to another config file

    Checks & Agents:
    * FIX: hr_mem: ignore devices that report zero memory
    * FIX: cisco_power: fix syntax error in man page (broke also Multisite)
    * FIX: local: fixed search for custom templates PNP template
    * FIX: if/if64: always generate unique items (in case ifAlias is used)
    * FIX: ipmi: fix ugly ouput in case of warning and error
    * FIX: vms_df: fix, was completely broken due to conversion to df.include
    * FIX: blade_bays: add missing SNMP OIDs (check was always UNKNOWN)
    * FIX: df: fix layout problems in PNP template
    * FIX: df: fix trend computation (thanks to Sebastian Talmon)
    * FIX: df: fix status in case of critical trend and warning used
    * FIX: df: fix display of trend warn/crit in PNP-graph
    * FIX: cmctc: fix inventory in case of incomplete entries
    * FIX: cmctc: add scan function
    * FIX: ucd_cpu_load and ucd_cpu_util: make scan function find Rittal
    * FIX: ucd_cpu_util: fix check in case of missing hi, si and st
    * FIX: mk_logwatch: improve implementation in order to save RAM
    * FIX: mk_oracle: Updated tablespace query to use 'used blocks' instead of 'user blocks'
    * FIX: mk_oracle: Fixed computation for TEMP table spaces
    * FIX: bluecoat_sensors: Using scale parameter provided by the host for reported values
    * FIX: fjdarye60_devencs, fjdarye60_disks.summary: added snmp scan functions
    * FIX: decru_*: added snmp scan functions
    * FIX: heartbeat_rscstatus handles empty agent output correctly
    * FIX: hp_procurve_cpu: fix synatx error in man page
    * FIX: hp_procurve_memory: fix syntax error in man page
    * FIX: fc_brocade_port_detailed: fix PNP template in MULTIPLE mode
    * FIX: ad_replication.bat only generates output on domain controllers now.
           This is useful to prevent checks on non DC hosts (Thanks to Alex Greenwood)
    * FIX: cisco_temp_perf: handle sensors without names correctly
    * printer_supply: Changed order of tests. When a printer reports -3 this
      is used before the check if maxlevel is -2.
    * printer_supply: Skipping inventory of supplies which have current value
    and maxlevel both set to -2.
    * cisco_locif: The check has been removed. Please switch to if/if64
      has not the index 1
    * cisco_temp/cisco_temp_perf: scan function handles sensors not beginning
      with index 1
    * df: split PNP graphs for growth/trend into two graphs
    * omd_status: new check for checking status of OMD sites
    * printer_alerts: Added new check for monitoring alert states reported by
      printers using the PRINTER-MIB
    * diskstat: rewritten check: now show different devices, r+w in one check
    * canon_pages: Added new check for monitoring processed pages on canon
    printer/multi-function devices
    * strem1_sensors: added check to monitor sensors attached to Sensatorinc EM1 devices
    * windows_update: Added check to monitor windows update states on windows
      clients. The check monitors the number of pending updates and checks if
      a reboot is needed after updates have been installed.
    * lnx_if: new check for Linux NICs compatible with if/if64 replacing 
      netif.* and netctr.
    * if/if64: also output performance data if operstate not as expected
    * if/if64: scan function now also detects devices where the first port
    * if/if64: also show perf-o-meter if speed is unknown
    * f5_bigip_pool: status of F5 BIP/ip load balancing pools
    * f5_bigip_vserver: status of F5 BIP/ip virtual servers
    * ipmi: new configuration variable ipmi_ignored_sensors (see man page)
    * hp_procurve_cpu: rename services description to CPU utilization
    * ipmi: Linux agent now (asynchronously) caches output of ipmitool for 20 minutes
    * windows: agent has new output format for performance counters
    * winperf_process.util: new version of winperf.cpuusage supporting new agent
    * winperf_system.diskio: new version of winperf.diskstat supporting new agent
    * winperf_msx_queues: new check for MS Exchange message queues
    * winperf_phydisk: new check compatible with Linux diskstat (Disk IO per device!)
    * smart.temp/smart.stats: added new check for monitoring health of HDDs
      using S.M.A.R.T
    * mcdata_fcport: new check for ports of MCData FC Switches
    * hp_procurve_cpu: add PNP template
    * hp_procurve_cpu: rename load to utilization, rename service to CPU utilizition
    * df,df_netapp,df_netapp32,hr_fs,vms_df: convert to mergeable dictionaries
    * mbg_lantime_state,mbg_lantime_refclock: added new checks to monitor 
      Meinberg LANTIME GPS clocks

    Livestatus:
    * Updated Perl API to version 0.74 (thanks to Sven Nierlein)

1.1.10:
    Core, Setup, etc.:
    * --flush now also deletes all autochecks 
    
    Checks & Agents:
    * FIX: hr_cpu: fix inventory on 1-CPU systems (thanks to Ulrich Kiermayr)


1.1.10b2:
    Core, Setup, etc.:
    * FIX: setup.sh on OMD: fix paths for cache and counters
    * FIX: check_mk -D did bail out if host had no ip address
    * cleanup: all OIDs in checks now begin with ".1.3.6", not "1.3.6"

    WATO:
    * FIX: Fixed bug that lost autochecks when using WATO and cmk -II together

    Checks & Agents:
    * Added check man pages for systemtime, multipath, snmp_info, sylo,
      ad_replication, fsc_fans, fsc_temp, fsc_subsystems
    * Added SNMP uptime check which behaves identical to the agent uptime check


1.1.10b1:
    Core, Setup, etc.:
    * FIX: do not assume 127.0.0.1 as IP address for usewalk_hosts if
      they are not SNMP hosts.
    * FIX: precompile: make sure check includes are added before actual
      checks
    * FIX: setup.sh: do not prepend current directory to url_prefix
    * FIX: output agent version also for mixed (tcp|snmp) hosts
    * RPM: use BuildArch: noarch in spec file rather than as a command
      line option (thanks to Ulrich Kiermayr)
    * setup.sh: Allow to install Check_MK into existing OMD site (>= 0.46).
      This is still experimental!

    Checks & Agents:
    * FIX: Windows agent: fix output of event ID of log messages
    * FIX: if/if64: output speed correctly (1.50MB/s instead of 1MB/s)
    * FIX: drbd now handles output of older version without an ep field
    * FIX: repaired df_netapp32
    * FIX: Added SNMP scan function of df_netapp and df_netapp32
    * FIX: repaired apc_symmetra (was broken due to new option -Ot 
      for SNMP)
    * FIX: df, hr_fs and other filesystem checks: fix bug if using
      magic number. levels_low is now honored.
    * FIX: scan function avoids hr_cpu and ucd_cpu_utilization
      at the same time
    * FIX: HP-UX agent: fixed output of df for long mount points
      (thanks to Claas Rockmann-Buchterkirche)
    * FIX: df_netapp/32: fixed output of used percentage (was always
      0% due to integer division)
    * FIX: fixed manual of df (magic_norm -> magic_normsize)
    * FIX: removed filesystem_trend_perfdata. It didn't work. Use
      now df-parameter "trend_perfdata" (see new man page of df)
    * FIX: cisco_temp_perf: fix return state in case of WARNING (was 0 = OK)
    * FIX: repair PNP template for df when using trends
    * FIX: cisco_qos: fix WATO exception (was due to print command in check)
    * FIX: check_mk check: fixed template for execution time
    * FIX: blade_health, fc_brocade_port_detailed removed debug outputs
    * FIX: netapp_volumes: The check handled 64-bit aggregates correctly
    * FIX: netapp_volumes: Fixed snmp scan function
    * FIX: blade_*: Fixed snmp scan function
    * FIX: nfsmount: fix exception in check in case of 'hanging'
    * systemtime: new simple check for time synchronization on Windows
      (needs agent update)
    * Added Perf-O-Meter for non-df filesystem checks (e.g. netapp)
    * hp_proliant_*: improve scan function (now just looks for "proliant")

    Multisite:
    * FIX: fix json/python Webservice

1.1.9i9:
    Core, Setup, etc.:
    * FIX: check_mk_templates.cfg: add missing check_period for hosts
      (needed for Shinken)
    * FIX: read *.include files before checks. Fixes df_netapp not finding
      its check function
    * FIX: inventory checks on SNMP+TCP hosts ignored new TCP checks
    * local.mk: This file is read after final.mk and *not* backup up
      or restored
    * read all files in conf.d/*.mk in alphabetical order now.
    * use snmp commands always with -Ot: output time stamps as UNIX epoch
      (thanks to Ulrich Kiermayr)

    Checks & Agents:
    * ucd_cpu_load: new check for CPU load via UCD SNMP agent
    * ucd_cpu_util: new check for CPU utilization via UCD SNMP agent
    * steelhead_status: new check for overall health of Riverbed Steelhead appliance
    * steelhead_connections: new check for Riverbed Steelhead connections
    * df, df_netapp, df_netapp32, hr_fs, vms_df: all filesystem checks now support
      trends. Please look at check manpage of df for details.
    * FIX: heartbeat_nodes: Fixed error handling when node is active but at least one link is dead
    * 3ware_units: Handling INITIALIZING state as warning now
    * FIX: 3ware_units: Better handling of outputs from different tw_cli versions now
    * FIX: local: PNP template for local now looks in all template directories for
      specific templates (thanks to Patrick Schaaf)

    Multisite:
    * FIX: fix "too many values to unpack" when editing views in single layout
      mode (such as host or service detail)
    * FIX: fix PNP icon in cases where host and service icons are displayed in 
      same view (found by Wolfgang Barth)
    * FIX: Fixed view column editor forgetting pending changes to other form
           fields
    * FIX: Customlinks snapin persists folding states again
    * FIX: PNP timerange painter option field takes selected value as default now
    * FIX: Fixed perfometer styling in single dataset layouts
    * FIX: Tooltips work in group headers now
    * FIX: Catching exceptions caused by unset bandwidth in interface perfometer

    WATO:
    * FIX: fix problem with vanishing services on Windows. Affected were services
      containing colons (such as fs_C:/).

    Livestatus:
    * FIX: fix most compiler warnings (thanks to patch by Sami Kerola)
    * FIX: fix memory leak. The leak caused increasing check latency in some
      situations
    
1.1.9i8:
    Multisite:
    * New "web service" for retrieving data from views as JSON or 
      Python objects. This allows to connect with NagStaMon 
      (requires patch in NagStaMon). Simply add &output_format=json
      or &output_format=python to your view URL.
    * Added two builtin views for NagStaMon.
    * Acknowledgement of problem now has checkboxes for sticky,
      send notification and persisten comment
    * Downtimes: allow to specify fixed/flexible downtime
    * new display_options d/D for switching on/off the tab "Display"
    * Improved builtin views for downtimes
    * Bugfix: Servicegroups can be searched with the quicksearch snapin using
      the 'sg:' prefix again

    WATO:
    * Fixed problem appearing at restart on older Python version (RH)

1.1.9i7:
    Core, Setup, etc.:
    * Fix crash on Python 2.4 (e.g. RedHat) with fake_file
    * Fixed clustering of SNMP hosts
    * Fix status output of Check_MK check in mixed cluster setups

    Checks & Agents:
    * PNP templates for if/if64: fix bugs: outgoing packets had been
      same as incoming, errors and discards were swapped (thanks to 
      Paul Freeman)
    * Linux Agent: Added suport for vdx and xvdx volumes (KVM+Virtio, XEN+xvda)

    Multisite:
    * Fix encoding problem when host/service groups contain non-ascii
      characters.

    WATO:
    * Fix too-long-URL problem in cases of many services on one host


1.1.9i6:
    INCOMPATIBLE CHANGES:
    * Removed out-dated checks blade_misc, ironport_misc and snia_sml. Replaced
      with dummy checks begin always UNKNOWN.

    Core, Setup, etc.:
    * cmk -D: show ip address of host 
    * Fix SNMP inventory find snmp misc checks inspite of negative scan function
    * Fix output of MB and GB values (fraction part was zero)

    Checks & Agents:
    * megaraid_ldisks: remove debug output
    * fc_brocade_port: hide on SNMP scan, prefer fc_brocade_port_detailed
    * fc_brocade_port_detailed: improve scan function, find more devices
    * New agent for HP-UX
    * hpux_cpu: new check for monitoring CPU load average on HP-UX
    * hpux_if: New check for monitoring NICs on HP-UX (compatible to if/if64)
    * hpux_multipath: New check for monitoring Multipathing on HP-UX
    * hpux_lvm: New check for monitoring LVM mirror state on HP-UX
    * hpux_serviceguard: new check for monitoring HP-UX Serviceguard
    * drbd: Fixed var typo which prevented inventory of drbd general check
      (Thanks to Andreas Behler)
    * mk_oracle: new agent plugin for monitoring ORACLE (currently only
      on Linux and HP-UX, but easily portable to other Unices)
    * oracle_sessions: new check for monitoring the current number of active
      database sessions.
    * oracle_logswitches: new check for monitoring the number of logswitches
      of an ORACLE instances in the last 60 minutes.
    * oracle_tablespaces: new check for monitoring size, state and autoextension
      of ORACLE tablespaces.
    * h3c_lanswitch_cpu: new check for monitoring CPU usage of H3C/HP/3COM switches
    * h3c_lanswitch_sensors: new check for monitoring hardware sensors of H3C/HP/3COM switches
    * superstack3_sensors: new check for monitoring hardware sensors of 3COM Superstack 3 switches

    Multisite:
    * Fixed aligns/widths of snapin contents and several small styling issues
    * Fixed links and border-styling of host matrix snapin
    * Removed jQuery hover menu and replaced it with own code

1.1.9i5:
    Multisite:
    * custom notes: new macros $URL_PREFIX$ and $SITE$, making 
      multi site setups easier
    * new intelligent logwatch icon, using url_prefix in multi site
      setups


1.1.9i4:
    Core, Setup, etc.:
    * added missing 'register 0' to host template
    * setup: fix creation of symlink cmk if already existing

    Multisite:
    * New reschedule icon now also works for non-local sites.
    * painter options are now persisted on a per-user-base
    * new optional column for displaying host and service comments
      (not used in shipped views but available in view editor)

    Livestatus:
    * Check for buffer overflows (replace strcat with strncat, etc.)
    * Reduce number of log messages (reclassify to debug)

    Checks & Agents:
    * apc_symmetra: handle empty SNMP variables and treat as 0.


1.1.9i3:
    INCOMPATIBLE CHANGES:
    * You need a current version of Livestatus for Multisite to work!
    * Multisite: removed (undocumented) view parameters show_buttons and show_controls.
      Please use display_options instead.
    * Finally removed deprecated filesystem_levels. Please use check_parameters instead.
    * Livestatus: The StatsGroupBy: header is still working but now deprecated.
      Please simply use Columns: instead. If your query contains at least one Stats:-
      header than Columns: has the meaning of the old StatsGroupBy: header

    Core, Setup, etc.:
    * Create alias 'cmk' for check_mk in bin/ (easier typing)
    * Create alias 'mkp' for check_mk -P in bin/ (easier typing) 

    Multisite:
    * Each column can now have a tooltip showing another painter (e.g.
      show the IP address of a host when hovering over its name)
    * Finally show host/services icons from the nagios value "icon_image".
      Put your icon files in /usr/share/check_mk/web/htdocs/images/icons.
      OMD users put the icons into ~/local/share/check_mk/web/htdocs/images/icons.
    * New automatic PNP-link icons: These icons automatically appear, if
      the new livestatus is configured correctly (see below). 
    * new view property "hidebutton": allow to hide context button to a view.
    * Defaults views 'Services: OK', 'Services: WARN, etc. do now not create
      context buttons (cleans up button bar).
    * new HTML parameter display_options, which allows to switch off several
      parts of the output (e.g. the HTML header, external links, etc).
    * View hoststatus: show PNP graph of host (usually ping stats)
    * new tab "Display": here the user can choose time stamp
      display format and PNP graph ranges
    * new column "host_tags", showing the Check_MK host tags of a host
    * new datasource "alert_stats" for computing alert statistics
    * new view "Alert Statistics" showing alert statistics for all hosts
      and services
    * Sidebar: Fixed snapin movement to the bottom of the snapin list in Opera
    * Sidebar: Fixed scroll position saving in Opera
    * Fixed reloading button animation in Chrome/IE (Changed request to async mode)
    * Sidebar: Removed scrollbars of in older IE versions and IE8 with compat mode
    * Sidebar: Fixed scrolling problem in IE8 with compat mode (or maybe older IE versions)
      which broke the snapin titles and also the tactical overview table
    * Sidebar: Fixed bulletlist positioning
    * Sidebar: The sidebar quicksearch snapin is case insensitive again
    * Fixed header displaying on views when the edit button is not shown to the user
    * View pages are not refreshed when at least one form (Filter, Commands,
      Display Options) is open
    * Catching javascript errors when pages from other domain are opened in content frame
    * Columns in view editor can now be added/removed/moved easily

    Checks & Agents:
    * Fixed problem with OnlyFrom: in Linux agent (df didn't work properly)
    * cups_queues: fixed plugin error due to invalid import of datetime,
      converted other checks from 'from datetime import...' to 'import datetime'.
    * printer_supply: handle the case where the current value is missing
    * megaraid_ldisks: Fixed item detection to be compatible with different versions of megaraid
    * Linux Agent: Added new 3ware agent code to support multiple controllers
      (Re-inventory of 3ware checks needed due to changed check item names)

    Livestatus:
    * new column pnpgraph_present in table host and service. In order for this
      column to work you need to specify the base directory of the PNP graphs
      with the module option pnp_path=, e.g. pnp_path=/omd/sites/wato/var/pnp4nagios/perfdata
    * Allow more than one column for StatsGroupBy:
    * Do not use function is_contact_member_of_contactgroup anymore (get compatible
      with Nagios CVS)
    * Livestatus: log timeperiod transitions (active <-> inactive) into Nagios
      log file. This will enable us to create availability reports more simple
      in future.

    Multisite:
    * allow include('somefile.mk') in multisite.mk: Include other files.
      Paths not beginning with '/' are interpreted relative to the directory
      of multisite.mk

    Livestatus:
    * new columns services_with_info: similar to services_with_state but with
      the plugin output appended as additional tuple element. This tuple may
      grow in future so do not depend on its length!

1.1.9i2:
    Checks & Agents:
    * ibm_imm_health: fix inventory function
    * if/if64: fix average line in PNP-template, fix display of speed for 20MBit
      lines (e.g. Frame Relay)

    Multisite:
    * WATO: Fixed omd mode/site detection and help for /etc/sudoers
    * WATO: Use and show common log for pending changes 
    * Sidebar Quicksearch: Now really disabling browser built-in completion
      dropdown selections
    
1.1.9i1:
    INCOMPATIBLE CHANGES:
    * TCP / SNMP: hosts using TCP and SNMP now must use the tags 'tcp'
      and 'snmp'. Hosts with the tag 'ping' will not inventorize any
      service. New configuration variable tcp_hosts.
    * Inventory: The call syntax for inventory has been simplified. Just
      call check_mk -I HOSTNAME now. Omit the "tcp" or "snmp". If you
      want to do inventory just for certain check types, type "check_mk --checks=snmp_info,if -I hostnames..."
      instead
    * perfdata_format now defaults to "pnp". Previous default was "standard".
      You might have to change that in main.mk if you are not using PNP (only
      relevant for MRPE checks)
    * inventory_check_severity defaults to 1 now (WARNING)
    * aggregation_output_format now defaults to "multiline"
    * Removed non_bulkwalk_hosts. You can use bulkwalk_hosts with NEGATE
      instead (see docu)
    * snmp_communites is now initialized with [], not with {}. It cannot
      be a dict any longer.
    * bulkwalk_hosts is now initizlized with []. You can do += here just
      as with all other rule variables.
    * Configuration check (-X) is now always done. It is now impossible to
      call any Check_MK action with an invalid configuration. This saves
      you against mistyped variables.
    * Check kernel: converted performance data from counters to rates. This
      fixes RRD problems (spikes) on reboots and also allows better access 
      to the peformance data for the Perf-O-Meters.  Also changed service 
      descriptions. You need to reinventurize the kernel checks. Your old
      RRDs will not be deleted, new ones will be created.
    * Multisite: parameters nagios_url, nagios_cgi_url and pnp_url are now
      obsolete. Instead the new parameter url_prefix is used (which must
      end with a /).

    Core, Setup, etc.:
    * Improve error handling: if hosts are monitored with SNMP *and* TCP,
      then after an error with one of those two agents checks from the
      other haven't been executed. This is fixed now. Inventory check
      is still not complete in that error condition.
    * Packages (MKP): Allow to create and install packages within OMD!
      Files are installed below ~/local/share/check_mk. No root permissions
      are neccessary
    * Inventory: Better error handling on invalid inventory result of checks
    * setup.sh: fix problem with missing package_info (only appears if setup
      is called from another directory)
    * ALL_SERVICES: Instead of [ "" ] you can now write ALL_SERVICES
    * debug_log: also output Check_MK version, check item and check parameters
    * Make sure, host has no duplicate service - this is possible e.g. by
      monitoring via agent and snmp in parallel. duplicate services will
      make Nagios reject the configuration.
    * --snmpwalk: do not translate anymore, use numbers. All checks work
      with numbers now anyway.
    * check_mk -I snmp will now try all checktypes not having an snmp scan
      function. That way all possible checks should be inventorized.
    * new variable ignored_checks: Similar to ignored_checktypes, but allows
      per-host configuration
    * allow check implementations to use common include files. See if/if64
      for an example
    * Better handling for removed checks: Removed exceptions in check_mk calls
      when some configured checks have been removed/renamed

    Checks & Agents:
    * Renamed check functions of imm_health check from test_imm to imm_health
      to have valid function and check names. Please remove remove from
      inventory and re-inventory those checks.
    * fc_brocade_port_detailed: allow to specify port state combinations not 
      to be critical
    * megaraid_pdisks: Using the real enclosure number as check item now
    * if/if64: allow to configure averaging of traffic over time (e.g. 15 min) 
      and apply traffic levels and averaged values. Also allow to specify relative
      traffic levels. Allow new parameter configuration via dictionary. Also
      allow to monitor unused ports and/or to ignore link status.
    * if/if64: Added expected interface speed to warning output
    * if/if64: Allow to ignore speed setting (set target speed to None)
    * wut_webtherm: handle more variants of WuT Webtherms (thanks to Lefty)
    * cisco_fan: Does not inventorize 'notPresent' sensors anymore. Improved output
    * cisco_power: Not using power source as threshold anymore. Improved output
    * cisco_fan: Does not inventorize 'notPresent' sensors anymore. Improved output
    * cisco_power: Not using power source as threshold anymore. Improved output
    * cisco_power: Excluding 'notPresent' devices from inventory now
    * cisco_temp_perf: Do not crash if device does not send current temperature
    * tcp_conn_stats: new check for monitoring number of current TCP connections
    * blade_*: Added snmp scan functions for better automatic inventory
    * blade_bays: Also inventorizes standby blades and has a little more
                  verbose output.
    * blade_blowers: Can handle responses without rpm values now. Improved output
    * blade_health: More detailed output on problems
    * blade_blades: Added new check for checking the health-, present- and
                    power-state of IBM Bladecenter blades
    * win_dhcp_pools: Several cleanups in check
    * Windows agent: allow restriction to ip addresses with only_hosts (like xinetd)
    * heartbeat_rscstatus: Catching empty output from agent correctly
    * tcp_conn_stats: Fixed inventory function when no conn stats can be inventoried
    * heartbeat_nodes: fix Linux agent for hostname with upper case letters (thanks to
            Thorsten Robers)
    * heartbeat_rscstatus: Catching empty output from agent correctly
    * heartbeat_rscstatus: Allowing a list as expected state to expect multiple OK states
    * win_dhcp_pools agent plugin: Filtering additional error message on
      systems without dhcp server
    * j4p_performance: Added experimental agent plugin fetching data via 
      jmx4perl agent (does not need jmx4perl on Nagios)
    * j4p_performance.mem: added new experimental check for memory usage via JMX.
    * if/if64: added Perf-O-Meter for Multisite
    * sylo: fix performance data: on first execution (counter wrap) the check did
      output only one value instead of three. That lead to an invalid RRD.
    * Cleaned up several checks to meet the variable naming conventions
    * drbd: Handling unconfigured drbd devices correctly. These devices are
      ignored during nventory
    * printer_supply: In case of OKI c5900 devices the name of the supply units ins not
      unique. The color of the supply unit is reported in a dedicated OID and added to the
      check item name to have a unique name now.
    * printer_supply: Added simple pnp template to have better graph formating for the check results
    * check_mk.only_from: new check for monitoring the IP address access restriction of the
      agent. The current Linux and Windows agents provide this information.
    * snmp_info check: Recoded not to use snmp_info_single anymore
    * Linux Agent: Fixed <<<cpu>>> output on SPARC machines with openSUSE
    * df_netapp/df_netapp32: Made check inventory resistant against empty size values
    * df_netapp32: Added better detection for possible 32bit counter wrap
    * fc_brocade_port_detailed: Made check handle phystate "noSystemControlAccessToSlot" (10)
      The check also handles unknown states better now
    * printer_supply: Added new parameter "printer_supply_some_remaining_status" to
      configure the reported state on small remaining capacity.
    * Windows agent: .vbs scripts in agents plugins/ directory are executed
      automatically with "cscript.exe /Nologo" to prevent wrong file handlers
    * aironet_clients: Only counting clients which don't have empty values for strength
    * statgrab_disk: Fixed byte calculation in plugin output
    * statgrab_disk: Added inventory function
    * 3ware_disks: Ignoring devices in state NOT-PRESENT during inventory

    Multisite:
    * The custom open/close states of custom links are now stored for each
      user
    * Setting doctype in sidebar frame now
    * Fixed invalid sidebar css height/width definition
    * Fixed repositioning the sidebar scroll state after refreshing the page
    * Fixed mousewheel scrolling in opera/chrome
    * Fixed resize bug on refresh in chrome
    * New view for all services of a site
    * Sidebar snapin site_status: make link target configurable
    * Multisite view "Recently changed services": sort newest first
    * Added options show_header and show_controls to remove the page headers
      from views
    * Cool: new button for an immediate reschedule of a host or service
      check: the view is redisplayed exactly at the point of time when
      Nagios has finished the check. This makes use of MK Livestatus'
      unique waiting feature.

   Livestatus:
    * Added no_more_notifications and check_flapping_recovery_notification
      fields to host table and no_more_notifications field to service table.
      Thanks to Matthew Kent

1.1.8:
    Core, Setup, etc.:
    * setup.sh: turn off Python debugging
    * Cleaned up documentation directory
    * cluster host: use real IP address for host check if cluster has
      one (e.g. service IP address)

    Checks & Agents:
    * Added missing PNP template for check_mk-hr_cpu
    * hr_fs: inventory now ignores filesystem with size 0,
      check does not longer crash on filesystems with size 0
    * logwatch: Fixed typo in 'too many unacknowledged logs' error message
    * ps: fix bug: inventory with fixed user name now correctly puts
      that user name into the resulting check - not None.
    * ps: inventory with GRAB_USER: service description may contain
      %u. That will be replaced with the user name and thus makes the
      service description unique.
    * win_dhcp_pools: better handle invalid agent output
    * hp_proliant_psu: Fixed multiple PSU detection on one system (Thanks to Andreas Döhler)
    * megaraid_pdisks: Fixed coding error
    * cisco_fan: fixed check bug in case of critical state
    * nfsmounts: fix output (free and used was swapped), make output identical to df

    Livestatus:
    * Prohibit { and } in regular expressions. This avoids a segmentation
      fault caused by regcomp in glibc for certain (very unusual) regular
      expressions.
    * Table status: new columns external_command_buffer_slots,
      external_command_buffer_usage and external_command_buffer_max
      (this was implemented according to an idea and special request of
       Heinz Fiebig. Please sue him if this breaks anything for you. I was
       against it, but he thinks that it is absolutely neccessary to have
       this in version 1.1.8...)
    * Table status: new columns external_commands and external_commands_rate
      (also due to Mr. Fiebig - he would have quit our workshop otherwise...)
    * Table downtimes/comments: new column is_service

    Multisite:
    * Snapin Performance: show external command per second and usage and
      size of external command buffer
    * Downtimes view: Group by hosts and services - just like comments
    * Fix links for items containing + (e.g. service descriptionen including
      spaces)
    * Allow non-ASCII character in downtimes and comments
    * Added nagvis_base_url to multisite.mk example configuration
    * Filter for host/service groups: use name instead of alias if 
      user has no permissions for groups

1.1.8b3:
    Core, Setup, etc.:
    * Added some Livestatus LQL examples to documentation
    * Removed cleanup_autochecks.py. Please use check_mk -u now.
    * RRA configuration for PNP: install in separate directory and do not
      use per default, since they use an undocumented feature of PNP.

    Checks & Agents:
    * postfix_mailq: Changed limit last 6 lines which includes all needed
		information
    * hp_proliant_temp/hp_proliant_fans: Fixed wrong variable name
    * hp_procurve_mem: Fixed wrong mem usage calculation
    * ad_replication: Works no with domain controller hostnames like DC02,DC02
    * aironet_client: fix crash on empty variable from SNMP output
    * 3ware_disks, 3ware_units: hopefully repaired those checks
    * added rudimentary agent for HP-UX (found in docs/)

    Multisite:
    * added Perf-O-Meter to "Problems of Host" view
    * added Perf-O-Meter to "All Services" view
    * fix bug with cleaning up persistent connections
    * Multisite now only fetches the available PNP Graphs of hosts/services
    * Quicksearch: limit number of items in dropdown to 80
      (configurable via quicksearch_dropdown_limit)
    * Views of hosts: make counts of OK/WARN/CRIT klickable, new views
      for services of host in a certain state
    * Multisite: sort context buttons in views alphabetically
    * Sidebar drag scrolling: Trying to compensate lost mouse events when
	leaving the sidebar frame while dragging

    Livestatus:
    * check for event_broker_options on start
    * Fix memory leakage caused by Filter: headers using regular expressions
    * Fix two memory leaks in logfile parser

1.1.8b2:
    Core, Setup, etc.:
    * Inventory: skip SNMP-only hosts on non-SNMP checktypes (avoids timeouts)
    * Improve error output for invalid checks
    
    Checks & Agents:
    * fix bug: run local and plugins also when spaces are in path name
      (such as C:\Program Files\Check_MK\plugins
    * mem.vmalloc: Do not create a check for 64 bit architectures, where
      vmalloc is always plenty
    * postfix_mailq: limit output to 1000 lines
    * multipath: handle output of SLES 11 SP1 better
    * if/if64: output operstatus in check output
    * if/if64: inventory now detects type 117 (gigabitEthernet) for 3COM
    * sylo: better handling of counter wraps.

    Multisite:
    * cleanup implementation of how user settings are written to disk
    * fix broken links in 'Edit view -> Try out' situation
    * new macros $HOSTNAME_LOWER$, $HOSTNAME_UPPER$ and $HOSTNAME_TITLE$ for
      custom notes

1.1.8b1:
    Core, Setup, etc.:
    * SNMPv3: allow privProtocol and privPassword to be specified (thanks
      to Josef Hack)
    * install_nagios.sh: fix problem with broken filenames produced by wget
    * install_nagios.sh: updated software to newest versions
    * install_nagios.sh: fix Apache configuration problem
    * install_nagios.sh: fix configuration vor PNP4Nagios 0.6.6
    * config generation: fix host check of cluster hosts
    * config generation: add missing contact groups for summary hosts
    * RPM package of agent: do not overwrite xinetd.d/check_mk, but install
      new version with .rpmnew, if admin has changed his one
    * legacy_checks: fix missing perfdata, template references where in wrong
      direction (thanks Daniel Nauck for his precise investigation)

    Checks & Agents:
    * New check imm_health by Michael Nieporte
    * rsa_health: fix bug: detection of WARNING state didn't work (was UNKNOWN
            instead)
    * check_mk_agent.solaris: statgrab now excludes filesystems. This avoids hanging
      in case of an NFS problem. Thanks to Divan Santana.
    * multipath: Handle new output of multipath -l (found on SLES11 SP1)
    * ntp: fix typo in variable ntp_inventory_mode (fixes inventory problem)
    * if64: improve output formatting of link speed
    * cisco_power: inventory function now ignores non-redundant power supplies
    * zpool_status: new check from Darin Perusich for Solaris zpools

    Multisite:
    * fix several UTF-8 problems: allow non-ascii characters in host names
      (must be UTF 8 encoded!)
    * improve compatibility with Python 2.3
    * Allow loading custom style sheet overriding Check_MK styles by setting
      custom_style_sheet in multisite.mk
    * Host icons show link to detail host, on summary hosts.
    * Fix sidebar problem: Master Control did not display data correctly
    * status_host: honor states even if sites hosting status hosts is disabled
      (so dead-detection works even if local site is disabled)
    * new config variable start_url: set url for welcome page
    * Snapin Quicksearch: if no host is matching, automatically search for
      services
    * Remove links to legacy Nagios GUI (can be added by user if needed)
    * Sidebar Quicksearch: fix several annoyances
    * Views with services of one host: add title with host name and status

    Livestatus:
    * fix memory leak: lost ~4K on memory on each StatsAnd: or StatsOr:
      header (found by Sven Nierlein)
    * fix invalid json output for empty responses (found by Sven Nierlein)
    * fix Stats: avg ___ for 0 matching elements. Output was '-nan' and is
      now '0.0'
    * fix output of floating point numbers: always use exponent and make
      sure a decimal point is contained (this makes JSON/Python detect
      the correct type)

1.1.7i5:
    Core, Setup, etc.:
    * SNMP: do not load any MIB files (speeds up snmpwalk a lot!)
    * legacy_checks: new config variable allowing creating classical
      non-Check_MK checks while using host tags and config options
    * check_mk_objects.cfg: beautify output, use tabs instead of spaces
    * check_mk -II: delete only specified checktypes, allow to reinventorize
      all hosts
    * New option -O, --reload: Does the same as -R, but reloads Nagios
      instead of restarting it.
    * SNMP: Fixed string detection in --snmpwalk calls
    * SNMP: --snmpwalk does walk the enterprises tree correctly now
    * SNMP: Fixed missing OID detection in SNMP check processing. There was a problem
      when the first column had OID gaps in the middle. This affected e.g. the cisco_locif check.
    * install_nagios.sh: correctly detect Ubuntu 10.04.1
    * Config output: make order of service deterministic
    * fix problem with missing default hostgroup

    Multisite:
    * Sidebar: Improved the quicksearch snapin. It can search for services, 
      servicegroups and hostgroups now. Simply add a prefix "s:", "sg:" or "hg:"
      to search for other objects than hosts.
    * View editor: fix bug which made it impossible to add more than 10 columns
    * Service details: for Check_MK checks show description from check manual in
      service details
    * Notes: new column 'Custom notes' which allows customizable notes
      on a per host / per service base (see online docu for details)
    * Configuration: new variable show_livestatus_errors which can be set
      to False in order to hide error about unreachable sites
    * hiding views: new configuration variables hidden_views and visible_views
    * View "Service problems": hide problems of down or unreachable hosts. This
      makes the view consistant with "Tactical Overview"

    Checks & Agents:
    * Two new checks: akcp_sensor_humidity and akcp_sensor_temp (Thanks to Michael Nieporte)
    * PNP-template for kernel: show average of displayed range
    * ntp and ntp.time: Inventory now per default just creates checks for ntp.time (summary check).
      This is controlled by the new variable ntp_inventory_mode (see check manuals).
    * 3ware: Three new checks by Radoslav Bak: 3ware_disks, 3ware_units, 3ware_info
    * nvidia: agent now only queries GPUCoreTemp and GPUErrors. This avoids
      a vmalloc leakage of 32kB per call (bug in NVIDIA driver)
    * Make all SNMP based checks independent of standard MIB files
    * ad_replication: Fixed syntax errors and unhandled date output when
      not replicated yet
    * ifoperstatus: Allowing multiple target states as a list now
    * cisco_qos: Added new check to monitor traffic in QoS classes on Cisco routers
    * cisco_power: Added scan function
    * if64/if/cisco_qos: Traffic is displayed in variable byte scales B/s,KB/s,MB/s,GB/s
      depending on traffic amount.
    * if64: really using ifDescr with option if_inventory_uses_description = True
    * if64: Added option if_inventory_uses_alias to using ifAlias for the item names
    * if64/if: Fixed bug displaying the out traffic (Perfdata was ok)
    * if64/if: Added WARN/CRIT thresholds for the bandwidth usage to be given as rates
    * if64/if: Improved PNP-Templates
    * if64/if: The ifoperstatus check in if64/if can now check for multiple target states
    * if64/if: Removing all null bytes during hex string parsing (These signs Confuse nagios pipe)
    * Fixed hr_mem and hr_fs checks to work with new SNMP format
    * ups_*: Inventory works now on Riello UPS systems
    * ups_power: Working arround wrong implemented RFC in some Riello UPS systems (Fixing negative power
      consumption values)
    * FreeBSD Agent: Added sections: df mount mem netctr ipmitool (Thanks to Florian Heigl)
    * AIX: exclude NFS and CIFS from df (thanks to Jörg Linge)
    * cisco_locif: Using the interface index as item when no interface name or description are set

    Livestatus:
    * table columns: fix type of num_service_* etc.: was list, is now int (thanks to Gerhard Laußer)
    * table hosts: repair semantics of hard_state (thanks to Michael Kraus). Transition was one
      cycle to late in certain situations.

1.1.7i4:
    Core, Setup, etc.:
    * Fixed automatic creation of host contactgroups
    * templates: make PNP links work without rewrite

    Multisite:
    * Make page handler modular: this allows for custom pages embedded into
      the Multisite frame work and thus using Multisite for other tasks as
      well.
    * status_host: new state "waiting", if status host is still pending
    * make PNP links work without rewrite
    * Fix visibility problem: in multisite setups all users could see
      all objects.

1.1.7i3:
    Core, Setup, etc.:
    * Fix extra_nagios_conf: did not work in 1.1.7i2
    * Service Check_MK now displays overall processing time including
      agent communication and adds this as performance data
    * Fix bug: define_contactgroups was always assumed True. That led to duplicate
      definitions in case of manual definitions in Nagios 

    Checks & Agents:
    * New Check: hp_proliant_da_phydrv for monitoring the state of physical disks
      in HP Proliant Servers
    * New Check: hp_proliant_mem for monitoring the state of memory modules in
      HP Proliant Servers
    * New Check: hp_proliant_psu for monitoring the state of power supplies in
      HP Proliant Servers
    * PNP-templates: fix several templates not working with MULTIPLE rrds
    * new check mem.vmalloc for monitoring vmalloc address space in Linux kernel.
    * Linux agent: add timeout of 2 secs to ntpq 
    * wmic_process: make check OK if no matching process is found

    Livestatus:
    * Remove obsolete parameter 'accept_timeout'
    * Allow disabling idle_timeout and query_timeout by setting them to 0.

    Multisite:
    * logwatch page: wrap long log lines

1.1.7i2:
    Incompatible Changes:
    * Remove config option define_timeperiods and option --timeperiods.
      Check_MK does not longer define timeperiod definitions. Please
      define them manually in Nagios.
    * host_notification_period has been removed. Use host_extra_conf["notification_period"]
      instead. Same holds for service_notification_periods, summary_host_notification_periods
      and summary_service_notification_periods.
    * Removed modes -H and -S for creating config data. This now does
      the new option -N. Please set generate_hostconf = False if you
      want only services to be defined.

    Core, Setup, etc.:
    * New config option usewalk_hosts, triggers --usewalk during
      normal checking for selected hosts.
    * new option --scan-parents for automatically finding and 
      configuring parent hosts (see online docu for details)
    * inventory check: put detailed list of unchecked items into long
      plugin output (to be seen in status details)
    * New configuration variable check_parameters, that allows to
      override default parameters set by inventory, without defining 
      manual checks!

    Checks & Agents:
    * drbd: changed check parameters (please re-inventorize!)
    * New check ad_replication: Checks active directory replications
      of domain controllers by using repadm
    * New check postifx_mailq: Checks mailqueue lengths of postifx mailserves
    * New check hp_procurve_cpu: Checks the CPU load on HP Procurve switches
    * New check hp_procurve_mem: Checks the memory usage on HP Procurve switches
    * New check hp_procurve_sensors: Checks the health of PSUs, FANs and
      Temperature on HP Procurve switches
    * New check heartbeat_crm: Monitors the general state of heartbeat clusters
      using the CRM
    * New check heartbeat_crm_resources: Monitors the state of resources and nodes
      in heartbeat clusters using the CRM
    * *nix agents: output AgentOS: in header
    * New agent for FreeBSD: It is based on the linux agent. Most of the sections
      could not be ported easily so the FreeBSD agent provides information for less
      checks than the linux agent.
    * heartbeat_crm and heartbeat_crm.resources: Change handling of check parameters.
      Please reinvenurize and read the updated man page of those checks
    * New check hp_proliant_cpu: Check the physical state of CPUs in HP Proliant servers
    * New check hp_proliant_temp: Check the temperature sensors of HP Proliant servers
    * New check hp_proliant_fans: Check the FAN sensors of HP Proliant servers

    Multisite:
    * fix chown problem (when nagios user own files to be written
      by the web server)
    * Sidebar: Fixed snapin movement problem using older firefox
      than 3.5.
    * Sidebar: Fixed IE8 and Chrome snapin movement problems
    * Sidebar: Fixed IE problem where sidebar is too small
    * Multisite: improve performance in multi site environments by sending
      queries to sites in parallel
    * Multisite: improve performance in high latency situations by
      allowing persistent Livestatus connections (set "persist" : True 
      in sites, use current Livestatus version)

    Livestatus:
    * Fix problems with in_*_period. Introduce global
      timeperiod cache. This also improves performance
    * Table timeperiods: new column 'in' which is 0/1 if/not the
      timeperiod is currently active
    * New module option idle_timeout. It sets the time in ms
      Livestatus waits for the next query. Default is 300000 ms (5 min).
    * New module option query_timeout. It limits the time between
      two lines of a query (in ms). Default is 10000 ms (10 sec).

1.1.7i1: Core, Setup, etc.:
    * New option -u for reordering autochecks in per-host-files
      (please refer to updated documentation about inventory for
       details)
    * Fix exception if check_mk is called without arguments. Show
      usage in that case.
    * install_nagios.sh: Updated to NagVis 1.5 and fixed download URL
    * New options --snmpwalk and --usewalk help implemeting checks
      for SNMP hardware which is not present
    * SNMP: Automatically detect missing entries. That fixes if64
      on some CISCO switches.
    * SNMP: Fix hex string detection (hopefully)
    * Do chown only if running as root (avoid error messages)
    * SNMP: SNMPv3 support: use 4-tuple of security level, auth protocol,
      security name and password instead of a string in snmp_communities
      for V3 hosts.
    * SNMP: Fixed hexstring detection on empty strings
    * New option -II: Is like -I, but removes all previous autochecks
      from inventorized hosts
    * install_nagios.sh: Fix detection of PNP4Nagios URL and URL of
      NagVis
    * Packager: make sanity check prohibiting creating of package files
      in Check MK's directories
    * install_nagios.sh: Support Ubuntu 10.04 (Thanks to Ben)
      
    Checks & Agents:
    * New check ntp.time: Similar to 'ntp' but only honors the system peer
      (that NTP peer where ntpq -p prints a *).
    * wmic_process: new check for ressource consumption of windows processes
    * Windows agent supports now plugins/ and local/ checks
    * [FIX] ps.perf now correctly detects extended performance data output
      even if number of matching processes is 0
    * renamed check cisco_3640_temp to cisco_temp, renamed cisco_temp
      to cisco_temp_perf, fixed snmp detection of those checks
    * New check hr_cpu - checking the CPU utilization via SNMP
    * New check hr_fs - checking filesystem usage via SNMP
    * New check hr_mem - checking memory usage via SNMP
    * ps: inventory now can configured on a per host / tag base
    * Linux: new check nvidia.temp for monitoring temperature of NVIDIA graphics card
    * Linux: avoid free-ipmi hanging forever on hardware that does not support IPMI
    * SNMP: Instead of an artificial index column, which some checks use, now
      the last component of the OID is used as index. That means that inventory
      will find new services and old services will become UNKNOWN. Please remove
      the outdated checks.
    * if: handle exception on missing OIDs
    * New checks hp_blade* - Checking health of HP BladeSystem Enclosures via SNMP
    * New check drbd - Checking health of drbd nodes
    * New SNMP based checks for printers (page counter, supply), contributed
      by Peter Lauk (many thanks!)
    * New check cups_queues: Checking the state of cups printer queues
    * New check heartbeat_nodes: Checking the node state and state of the links
      of heartbeat nodes
    * New check heartbeat_rscstatus: Checks the local resource status of
      a heartbeat node
    * New check win_dhcp_pools: Checks the usage of Windows DHCP Server lease pools
    * New check netapp_volumes: Checks on/offline-condition and states of netapp volumes 

    Multisite:
    * New view showing all PNP graphs of services with the same description
    * Two new filters for host: notifications_enabled and acknowledged
    * Files created by the webserver (*.mk) are now created with the group
      configured as common group of Nagios and webserver. Group gets write
      permissions on files and directories.
    * New context view: all services of a host group
    * Fix problems with Umlauts (non-Ascii-characters) in performance data
    * New context view: all services of a host group
    * Sidebar snapins can now fetch URLs for the snapin content instead of
      building the snapin contents on their own.
    * Added new nagvis_maps snapin which displays all NagVis maps available
      to the user. Works with NagVis 1.5 and newer.

1.1.6:
    Core, Setup, etc.:
    * Service aggregation: new config option aggregation_output_format.
      Settings this to "multiline" will produce Nagios multiline output
      with one line for each individual check.

    Multisite:
    * New painter for long service plugin output (Currently not used
      by any builtin view)

    Checks & Agents:
    * Linux agent: remove broken check for /dev/ipmi0

1.1.6rc3:
    Core, Setup, etc.:
    * New option --donate for donating live host data to the community.
      Please refer to the online documentation for details.
    * Tactical Overview: Fixed refresh timeout typo
      (Was 16 mins instead of 10 secs)

    Livestatus:
    * Assume strings are UTF-8 encoded in Nagios. Convert from latin-1 only
      on invalid UTF-8 sequences (thanks to Alexander Yegorov)

    Multisite:
    * Correctly display non-ascii characters (fixes exception with 'ascii codec')
      (Please also update Livestatus to 1.1.6rc3)

1.1.6rc2:
    Multisite:
    * Fix bug in Master control: other sites vanished after klicking buttons.
      This was due to connection error detection in livestatus.py (Bug found
      by Benjamin Odenthal)
    * Add theme and baseurl to links to PNP (using features of new PNP4Nagios
      0.6.4)

    Core, Setup, etc.:
    * snmp: hopefully fix HEX/string detection now

    Checks & Agents:
    * md: fix inventory bug on resync=PENDING (Thanks to Darin Perusich)

1.1.6rc1:
    Multisite:
    * Repair Perf-O-Meters on webkit based browsers (e.g. Chrome, Safari)
    * Repair layout on IE7/IE8. Even on IE6 something is working (definitely
      not transparent PNGs though). Thanks to Lars.
    * Display host state correct if host is pending (painter "host with state")
    * Logfile: new filter for plugin output
    * Improve dialog flow when cloning views (button [EDIT] in views snapin)
    * Quicksearch: do not open search list if text did not change (e.g. Shift up),
      close at click into field or snapin.

    Core, Setup, etc.:
    * Included three patched from Jeff Dairiki dealing with compile flags
      and .gitignore removed from tarballs
    * Fix problem with clustered_services_of[]: services of one cluster
      appeared also on others
    * Packager: handle broken files in package dir
    * snmp handling: better error handling in cases where multiple tables
      are merged (e.g. fc_brocade_port_detailed)
    * snmp: new handling of unprintable strings: hex dumps are converted
      into binary strings now. That way all strings can be displayed and
      no information is lost - nevertheless.
      
    Checks & Agents:
    * Solaris agent: fixed rare df problems on Solaris 10, fix problem with test -f
      (thanks to Ulf Hoffmann)
    * Converted all PNP templates to format of 0.6.X. Dropped compatibility
      with 0.4.X.
    * Do not use ipmi-sensors if /dev/ipmi0 is missing. ipmi-sensors tries
      to fiddle around with /dev/mem in that case and miserably fails
      in some cases (infinite loop)
    * fjdary60_run: use new binary encoding of hex strings
    * if64: better error handling for cases where clients do not send all information
    * apc_symmetra: handle status 'smart boost' as OK, not CRITICAL

    Livestatus:
    * Delay starting of threads (and handling of socket) until Nagios has
      started its event loop. This prevents showing services as PENDING 
      a short time during program start.

1.1.6b3:
    Multisite:
    * Quicksearch: hide complete host list if field is emptied via Backspace or Del.
      Also allow handle case where substring match is unique.

1.1.6b2:
    Core, Setup, etc.:
    * Packager: fix unpackaged files (sounds, etc)

    Multisite:
    * Complete new design (by Tobias Roeckl, Kopf & Herz)
    * New filters for last service check and last service state change
    * New views "Recently changed services" and "Unchecked services"
    * New page for adding sidebar snapins
    * Drag & Drop for sidebar snapins (thanks to Lars)
    * Grab & Move for sidebar scrolling (thanks to Lars)
    * Filter out summary hosts in most views.
    * Set browser refresh to 30 secs for most views
    * View host status: added a lot of missing information
    * View service status: also added information here
    * Make sure, enough columns can be selected in view editor
    * Allow user to change num columns and refresh directly in view
    * Get back to where you came after editing views
    * New sidebar snapin "Host Matrix"
    * New feature "status_host" for remote sites: Determine connection
      state to remote side by considering a certain host state. This
      avoids livestatus time outs to dead sites.
    * Sidebar snapin site status: fix reload problem
    * New Perf-O-Meters displaying service performance data
    * New snapin "Custom Links" where you easily configure your own
      links via multisite.mk (see example in new default config file)
    * Fixed problem when using only one site and that is not local

    Livestatus:
    * new statistics columns: log_messages and log_messages_rate
    * make statistics average algorithm more sluggish

1.1.5i3:
     Core, Setup, etc.:
     * New Check_MK packager (check_mk -P)

1.1.5i2:
     Core, Setup, etc.:
     * install_nagios.sh: add missing package php5-iconv for SLES11

     Checks & Agents:
     * if64: new SNMP check for network interfaces. Like if, but uses 64 bit
       counters of modern switches. You might need to configure bulkwalk_hosts.
     * Linux agent: option -d enabled debug output
     * Linux agent: fix ipmi-sensors cache corruption detection
     * New check for temperature on Cisco devices (cisco_3640_temp)
     * recompiled waitmax with dietlibc (fixed incompatibility issues
       on older systems)

     Multisite:
     * Filters for groups are negateable.

1.1.5i1:
     Checks & Agents:
     * uptime: new check for system uptime (Linux)
     * if: new SNMP check for network interfaces with very detailed traffic,
       packet and error statistics - PNP graphs included

     Multisite:
     * direct integration of PNP graphs into Multisite views
     * Host state filter: renamed HTML variables (collision with service state). You
       might need to update custom views using a filter on host states.
     * Tactical overview: exclude services of down hosts from problems, also exclude
       summary hosts
     * View host problems/service problems: exclude summary hosts, exclude services
       of down hosts
     * Simplified implementation of sidebar: sidebar is not any longer embeddeable.
     * Sidebar search: Added host site to be able to see the context links on
       the result page
     * Sidebar search: Hitting enter now closes the hint dropdown in all cases

1.1.5i0:
      Core, Setup, etc.:
      * Ship check-specific rra.cfg's for PNP4Nagios (save much IO and disk space)
      * Allow sections in agent output to apear multiple times
      * cleanup_autochecks.py: new option -f for directly activating new config
      * setup.sh: better detection for PNP4Nagios 0.6
      * snmpwalk: use option -Oa, inhibit strings to be output as hex if an umlaut
        is contained.

      Checks & Agents:
      * local: allow more than once performance value, separated by pipe (|)
      * ps.perf: also send memory and CPU usage (currently on Linux and Solaris)
      * Linux: new check for filesystems mount options
      * Linux: new very detailed check for NTP synchronization
      * ifoperstatus: inventory honors device type, per default only Ethernet ports
        will be monitored now
      * kernel: now inventory is supported and finds pgmajfault, processes (per/s)
        and context switches
      * ipmi_sensors: Suppress performance data for fans (save much IO/space)
      * dual_lan_check: fix problem which using MRPE
      * apc_symmetra: PNP template now uses MIN for capacity (instead of AVERAGE)
      * fc_brocade_port_detailed: PNP template now uses MAX instead of AVERAGE
      * kernel: fix text in PNP template
      * ipmi_sensors: fix timeout in agent (lead to missing items)
      * multipath: allow alias as item instead of uuid
      * caching agent: use /var/cache/check_mk as cache directory (instead of /etc/check_mk)
      * ifoperstatus: is now independent of MIB

      Multisite:
      * New column host painter with link to old Nagios services
      * Multisite: new configuration parameter default_user_role
      
      Livestatus:
      * Add missing LDFLAGS for compiling (useful for -g)

1.1.4:
      Summary:
      * A plentitude of problem fixes (including MRPE exit code bug)
      * Many improvements in new Multisite GUI
      * Stability and performance improvements in Livestatus

      Core, Setup, etc.:
      * Check_MK is looking for main.mk not longer in the current and home
        directory
      * install_nagios.sh: fix link to Check_MK in sidebar
      * install_nagios.sh: switch PNP to version 0.6.3
      * install_nagios.sh: better Apache-Config for Multisite setup
      * do not search main.mk in ~ and . anymore (brought only trouble) 
      * clusters: new variable 'clustered_services_of', allowing for overlapping
         clusters (as proposed by Jörg Linge)
      * install_nagios.sh: install snmp package (needed for snmp based checks)
      * Fix ower/group of tarballs: set them to root/root
      * Remove dependency from debian agent package    
      * Fixed problem with inventory when using clustered_services
      * tcp_connect_timeout: Applies now only for connect(), not for
        time of data transmission once a connection is established
      * setup.sh now also works for Icinga
      * New config parameter debug_log: set this to a filename in main.mk and you
        will get a debug log in case if 'invalid output from plugin...'
      * ping-only-hosts: When ping only hosts are summarized, remove Check_MK and
        add single PING to summary host.
      * Service aggregation: fix state relationship: CRIT now worse than UNKNOWN 
      * Make extra_service_conf work also for autogenerated PING on ping-only-hosts
        (groups, contactgroups still missing)

      Checks & Agents:
      * mrpe in Linux agent: Fix bug introduced in 1.1.3: Exit status of plugins was
        not honored anymore (due to newline handling)
      * mrpe: allow for sending check_command to PNP4Nagios (see MRPE docu)
      * Logwatch GUI: fix problem on Python 2.4 (thanks to Lars)
      * multipath: Check is now less restrictive when parsing header lines with
        the following format: "<alias> (<id>)"
      * fsc_ipmi_mem_status: New check for monitoring memory status (e.g. ECC)
         on FSC TX-120 (and maybe other) systems.
      * ipmi_sensors in Linux agent: Fixed compatibility problem with new ipmi
        output. Using "--legacy-output" parameter with newer freeipmi versions now.
      * mrpe: fix output in Solaris agent (did never work)
      * IBM blade center: new checks for chassis blowers, mediatray and overall health
      * New caching agent (wrapper) for linux, supporting efficient fully redundant
        monitoring (please read notes in agents/check_mk_caching_agent)
      * Added new smbios_sel check for monitoring the System Event Log of SMBIOS.
      * fjdarye60_rluns: added missing case for OK state
      * Linux agent: The xinetd does not log each request anymore. Only
        failures are logged by xinetd now. This can be changed in the xinetd
	configuration files.
      * Check df: handle mountpoints containing spaces correctly 
        (need new inventorization if you have mountpoints with spaces)
      * Check md on Linux: handle spare disks correctly
      * Check md on Linux: fix case where (auto-read-only) separated by space
      * Check md on Linux: exclude RAID 0 devices from inventory (were reported as critical)
      * Check ipmi: new config variable ipmi_ignore_nr
      * Linux agent: df now also excludes NFSv4
      * Wrote man-page for ipmi check
      * Check mrpe: correctly display multiline output in Nagios GUI
      * New check rsa_health for monitoring IBM Remote Supervisor Adapter (RSA)
      * snmp scan: suppress error messages of snmpget
      * New check: cpsecure_sessions for number of sessions on Content Security Gateway
      * Logwatch GUI: move acknowledge button to top, use Multisite layout,
         fix several layout problem, remove list of hosts
      * Check logwatch: limit maximum size of stored log messages (configurable
        be logwatch_max_filesize)
      * AIX agent: fix output of MRPE (state and description was swapped)
      * Linux agent: fixed computation of number of processors on S390
      * check netctr: add missing perfdata (was only sent on OK case)
      * Check sylo: New check for monitoring the sylo state
      
      Livestatus:
      * Table hosts: New column 'services' listing all services of that host
      * Column servicegroups:members: 'AuthUser' is now honored
      * New columns: hosts:services_with_state and servicegroups:members_with_state
      * New column: hostgroup:members_with_state
      * Columns hostgroup:members and hostgroup:members_with_state honor AuthUser
      * New rudimentary API for C++
      * Updates API for Python
      * Make stack size of threads configurable
      * Set stack size of threads per default o 64 KB instead of 8 MB
      * New header Localtime: for compensating time offsets of remote sites
      * New performance counter for fork rate
      * New columns for hosts: last_time_{up,down,unreachable}
      * New columns for services: last_time_{ok,warning,critical,unknown}
      * Columns with counts honor now AuthUser
      * New columns for hosts/services: modified_attributes{,_list}
      * new columns comments_with_info and downtimes_with_info
      * Table log: switch output to reverse chronological order!
      * Fix segfault on filter on comments:host_services
      * Fix missing -lsocket on Solaris
      * Add missing SUN_LEN (fixed compile problem on Solaris)
      * Separators: remote sanitiy check allowing separators to be equal
      * New output format "python": declares strings as UTF-8 correctly
      * Fix segault if module loaded without arguments

      Multisite:
      * Improved many builtin views
      * new builtin views for host- and service groups
      * Number of columns now configurable for each layout (1..50)
      * New layout "tiled"
      * New painters for lists of hosts and services in one column
      * Automatically compensate timezone offsets of remote sites
      * New datasources for downtimes and comments
      * New experimental datasource for log
      * Introduce limitation, this safes you from too large output
      * reimplement host- and service icons more intelligent
      * Output error messages from dead site in Multisite mode
      * Increase wait time for master control buttons from 4s to 10s
      * Views get (per-view) configurable browser automatic reload interval
      * Playing of alarm sounds (configurable per view)
      * Sidebar: fix bookmark deletion problem in bookmark snapin
      * Fixed problem with sticky debug
      * Improve pending services view
      * New column with icon with link to Nagios GUI
      * New icon showing items out of their notification period.
      * Multisite: fix bug in removing all downtimes
      * View "Hostgroups": fix color and table heading
      * New sidebar snapin "Problem hosts"
      * Tactical overview: honor downtimes
      * Removed filter 'limit'. Not longer needed and made problems
        with new auto-limitation.
      * Display umlauts from Nagios comments correctly (assuming Latin-1),
         inhibit entering of umlauts in new comments (fixes exception)
      * Switched sidebar from synchronous to asynchronous requests
      * Reduced complete reloads of the sidebar caused by user actions
      * Fix reload problem in frameset: Browser reload now only reloads
        content frames, not frameset.


1.1.3:

      Core, Setup, etc.:
      * Makefile: make sure all files are world readable
      * Clusters: make real host checks for clusters (using check_icmp with multiple IP addresses)
      * check_mk_templates: remove action_url from cluster and summary hosts (they have no performance data)
      * check_mk_template.cfg: fix typo in notes_url
      * Negation in binary conf lists via NEGATE (clustered_services, ingored_services,
	bulkwalk_hosts, etc).
      * Better handling of wrapping performance counters
      * datasource_programs: allow <HOST> (formerly only <IP>)
      * new config variable: extra_nagios_conf: string simply added to Nagios
        object configuration (for example for define command, etc.)
      * New option --flush: delete runtime data of some or all hosts
      * Abort installation if livestatus does not compile.
      * PNP4Nagios Templates: Fixed bug in template file detection for local checks
      * nagios_install.sh: Added support for Ubuntu 9.10
      * SNMP: handle multiline output of snmpwalk (e.g. Hexdumps)
      * SNMP: handle ugly error output of snmpwalk
      * SNMP: allow snmp_info to fetch multiple tables
      * check_mk -D: sort hostlist before output
      * check_mk -D: fix output: don't show aggregated services for non-aggregated hosts
      * check_mk_templates.cfg: fix syntax error, set notification_options to n

      Checks & Agents:
      * logwatch: fix authorization problem on web pages when acknowledging
      * multipath: Added unhandled multipath output format (UUID with 49 signs)
      * check_mk-df.php: Fix locale setting (error of locale DE on PNP 0.6.2)
      * Make check_mk_agent.linux executable
      * MRPE: Fix problems with quotes in commands
      * multipath: Fixed bug in output parser
      * cpu: fixed bug: apply level on 15min, not on 1min avg
      * New check fc_brocade_port_detailed
      * netctrl: improved handling of wrapped counters
      * winperf: Better handling of wrapping counters
      * aironet_client: New check for number of clients and signal
        quality of CISCO Aironet access points
      * aironet_errors: New check for monitoring CRC errors on
        CISCO Aironet access points
      * logwatch: When Agent does not send a log anymore and no local logwatch
                  file present the state will be UNKNOWN now (Was OK before).
      * fjdarye60_sum: New check for summary status of Fidary-E60 devices
      * fjdarye60_disks: New check for status of physical disks
      * fjdarye60_devencs: New check for status of device enclosures
      * fjdarye60_cadaps: New check for status of channel adapters
      * fjdarye60_cmods: New check for status of channel modules
      * fjdarye60_cmods_flash: New check for status of channel modules flash
      * fjdarye60_cmods_mem: New check for status of channel modules memory
      * fjdarye60_conencs: New check for status of controller enclosures
      * fjdarye60_expanders: New check for status of expanders
      * fjdarye60_inletthmls: New check for status of inlet thermal sensors
      * fjdarye60_thmls: New check for status of thermal sensors
      * fjdarye60_psus: New check for status of PSUs
      * fjdarye60_syscaps: New check for status of System Capacitor Units
      * fjdarye60_rluns: New check for RLUNs
      * lparstat_aix: New check by Joerg Linge
      * mrpe: Handles multiline output correctly (only works on Linux,
	      Agents for AIX, Solaris still need fix).
      * df: limit warning and critical levels to 50/60% when using a magic number
      * fc_brocade_port_detailed: allow setting levels on in/out traffic, detect
         baudrate of inter switch links (ISL). Display warn/crit/baudrate in
	 PNP-template

      MK Livestatus:
      * fix operators !~ and !~~, they didn't work (ever)
      * New headers for waiting (please refer to online documentation)
      * Abort on errors even if header is not fixed16
      * Changed response codes to better match HTTP
      * json output: handle tab and other control characters correctly
      * Fix columns host:worst_service_state and host:worst_service_hard_state
      * New tables servicesbygroup, servicesbyhostgroup and hostsbygroup
      * Allow to select columns with table prefix, e.g. host_name instead of name
        in table hosts. This does not affect the columns headers output by
	ColumnHeaders, though.
      * Fix invalid json output of group list column in tables hosts and services
      * Fix minor compile problem.
      * Fix hangup on AuthUser: at certain columns
      * Fix some compile problems on Solaris

      Multisite:
      * Replaced Multiadmin with Multisite.


1.1.2:
      Summary:
      * Lots of new checks
      * MK Livestatus gives transparent access to log files (nagios.log, archive/*.log)
      * Many bug fixes

      MK Livestatus:
      * Added new table "log", which gives you transparent access to the Nagios log files!
      * Added some new columns about Nagios status data to stable 'status'
      * Added new table "comments"
      * Added logic for count of pending service and hosts
      * Added several new columns in table 'status' 
      * Added new columns flap_detection and obsess_over_services in table services
      * Fixed bug for double columns: filter truncated double to int
      * Added new column status:program_version, showing the Nagios version
      * Added new column num_services_pending in table hosts
      * Fixed several compile problems on AIX
      * Fixed bug: queries could be garbled after interrupted connection
      * Fixed segfault on downtimes:contacts
      * New feature: sum, min, max, avg and std of columns in new syntax of Stats:

      Checks & Agents:
      * Check ps: this check now supports inventory in a very flexible way. This simplifies monitoring a great number of slightly different processes such as with ORACLE or SAP.
      * Check 'md': Consider status active(auto-read-only) as OK
      * Linux Agent: fix bug in vmware_state
      * New Checks for APC Symmetra USV
      * Linux Agent: made <<<meminfo>>> work on RedHat 3.
      * New check ps.perf: Does the same as ps, but without inventory, but with performance data
      * Check kernel: fixed missing performance data
      * Check kernel: make CPU utilization work on Linux 2.4
      * Solaris agent: don't use egrep, removed some bashisms, output filesystem type zfs or ufs
      * Linux agent: fixed problem with nfsmount on SuSE 9.3/10.0
      * Check 'ps': fix incompability with old agent if process is in brackets
      * Linux agent: 'ps' now no longer supresses kernel processes
      * Linux agent: make CPU count work correctly on PPC-Linux
      * Five new checks for monitoring DECRU SANs
      * Some new PNP templates for existing checks that still used the default templates
      * AIX Agent: fix filesystem output
      * Check logwatch: Fix problem occuring at empty log lines
      * New script install_nagios.sh that does the same as install_nagios_on_lenny.sh, but also works on RedHat/CentOS 5.3.
      * New check using the output of ipmi-sensors from freeipmi (Linux)
      * New check for LSI MegaRAID disks and arrays using MegaCli (based on the driver megaraid_sas) (Linux)
      * Added section <<<cpu>>> to AIX and Solaris agents
      * New Check for W&T web thermograph (webthermometer)
      * New Check for output power of APC Symmetra USP
      * New Check for temperature sensors of APC Symmetra WEB/SNMP Management Card.
      * apc_symmetra: add remaining runtime to output
      * New check for UPS'es using the generic UPS-MIB (such as GE SitePro USP)
      * Fix bug in PNP-template for Linux NICs (bytes and megabytes had been mixed up).
      * Windows agent: fix bug in output of performance counters (where sometimes with , instead of .)
      * Windows agent: outputs version if called with 'version'
      
      Core, Setup, etc.:
      * New SNMP scan feature: -I snmp scans all SNMP checks (currently only very few checks support this, though)
      * make non-bulkwalk a default. Please edit bulkwalk_hosts or non_bulkwalk_hosts to change that
      * Improve setup autodetection on RedHat/CentOS.  Also fix problem with Apache config for Mutliadmin: On RedHat Check_MK's Apache conf file must be loaded after mod_python and was thus renamed to zzz_check_mk.conf.
      * Fix problem in Agent-RPM: mark xinetd-configfile with %config -> avoid data loss on update
      * Support PNP4Nagios 0.6.2
      * New setup script "install_nagios.sh" for installing Nagios and everything else on SLES11
      * New option define_contactgroups: will automatically create contactgroup definitions for Nagios

1.1.0:
      * Fixed problems in Windows agent (could lead
        to crash of agent in case of unusal Eventlog
	messages)
      * Fixed problem sind 1.0.39: recompile waitmax for
        32 Bit (also running on 64)
      * Fixed bug in cluster checks: No cache files
        had been used. This can lead to missing logfile
	messages.
      * Check kernel: allow to set levels (e.g. on 
	pgmajfaults)
      * Check ps now allows to check for processes owned
        by a specific user (need update of Linux agent)
      * New configuration option aggregate_check_mk: If
        set to True, the summary hosts will show the
	status auf check_mk (default: False)
      * Check winperf.cpuusage now supports levels
        for warning and critical. Default levels are
	at 101 / 101
      * New check df_netapp32 which must be used
        for Netapps that do not support 64 bit 
	counters. Does the same as df_netapp
      * Symlink PNP templates: df_netapp32 and
        df_netapp use same template as df
      * Fix bug: ifoperstatus does not produce performance
        data but said so.
      * Fix bug in Multiadmin: Sorting according to
        service states did not work
      * Fix two bugs in df_netapp: use 64 bit counters
        (32 counter wrap at 2TB filesystems) and exclude
       	snapshot filesystems with size 0 from inventory.
      * Rudimentary support for monitoring ESX: monitor
        virtual filesystems with 'vdf' (using normal df
	check of check_mk) and monitor state of machines 
	with vcbVmName -s any (new check vmware_state).
      * Fixed bug in MRPE: check failed on empty performance
        data (e.g. from check_snmp: there is emptyness
        after the pipe symbol sometimes)
      * MK Livestatus is now multithreaded an can
        handle up to 10 parallel connections (might
        be configurable in a future version).
      * mk_logwatch -d now processes the complete logfile
        if logwatch.state is missing or not including the
	file (this is easier for testing)
      * Added missing float columns to Livestatus.
      * Livestatus: new header StatsGroupBy:
      * First version with "Check_MK Livestatus Module"!
        setup.sh will compile, install and activate
	Livestatus per default now. If you do not want
	this, please disable it by entering <tt>no</tt>,
	when asked by setup.
      * New Option --paths shows all installation, config
        and data paths of Check_mk and Nagios
      * New configuration variable define_hostgroups and
        define service_groups allow you to automatically
        create host- and service groups - even with aliases.
      * Multiadmin has new filter for 'active checks enabled'.
      * Multiadmin filter for check_command is now a drop down list.
      * Dummy commands output error message when passive services
        are actively checked (by accident)
      * New configuration option service_descriptions allows to
        define customized service descriptions for each check type
      * New configuration options extra_host_conf, extra_summary_host_conf
        and extra_service_conf allow to define arbitrary Nagios options
	in host and service defitions (notes, icon_image, custom variables,
        etc)
      * Fix bug: honor only_hosts also at option -C


1.0.39:
      * New configuration variable only_hosts allows
	you to limit check_mk to a subset of your
	hosts (for testing)
      * New configuration parameter mem_extended_perfdata
	sends more performance data on Linux (see 
	check manual for details)
      * many improvements of Multiadmin web pages: optionally 
	filter out services which are (not) currently in downtime
	(host or service itself), optionally (not) filter out summary
	hosts, show host status (down hosts), new action
	for removing all scheduled downtimes of a service.
	Search results will be refreshed every 90 seconds.
	Choose between two different sorting orders.
	Multadmin now also supports user authentication
      * New configuration option define_timeperiods, which
	allows to create Nagios timeperiod definitions.
	This also enables the Multiadmin tools to filter
	out services which are currently not in their
	notification interval.
      * NIC check for Linux (netctr.combined) now supports
	checking of error rates
      * fc_brocade_port: New possibility of monitoring
	CRC errors and C3 discards
      * Fixed bug: snmp_info_single was missing
        in precompiled host checks
	
1.0.38:
      * New: check_mk's multiadmin tool (Python based
	web page). It allows mass administration of
	services (enable/disable checks/notifications, 
	acknowledgements, downtimes). It does not need
	Nagios service- or host groups but works with
	a freeform search.
      * Remove duplicate <?php from the four new 
	PNP templates of 1.0.37.
      * Linux Agent: Kill hanging NFS with signal 9
	(signal 15 does not always help)
      * Some improvements in autodetection. Also make
	debug mode: ./autodetect.py: This helps to
	find problems in autodetection.
      * New configuration variables generate_hostconf and
	generate_dummy_commands, which allows to suppress
	generation of host definitions for Nagios, or 
	dummy commands, resp.
      * Now also SNMP based checks use cache files.
      * New major options --backup and --restore for
	intelligent backup and restore of configuration
	and runtime data
      * New variable simulation_mode allows you to dry
	run your Nagios with data from another installation.
      * Fixed inventory of Linux cpu.loads and cpu.threads
      * Fixed several examples in checks manpages
      * Fixed problems in install_nagios_on_lenny.sh
      * ./setup.sh now understands option --yes: This
        will not output anything except error messages
	and assumes 'yes' to all questions
      * Fix missing 'default.php' in templates for
	local
	
1.0.37:
      * IMPORTANT: Semantics of check "cpu.loads" has changed.
	Levels are now regarded as *per CPU*. That means, that
	if your warning level is at 4.0 on a 2 CPU machine, then 
	a level of 8.0 is applied.
      * On check_mk -v now also ouputs version of check_mk
      * logfile_patterns can now contain host specific entries.
	Please refer to updated online documentation for details.
      * Handling wrapping of performance counters. 32 and 64 bit
	counters should be autodetected and handled correctly.
	Counters wrapping over twice within one check cycle
	cannot be handled, though.
      * Fixed bug in diskstat: Throughput was computed twice
	too high, since /proc/diskstats counts in sectors (512 Bytes)
	not in KB
      * The new configuration variables bulkwalk_hosts and
	non_bulkwalk_hosts, that allow 	to specify, which hosts 
	support snmpbulkwalk (which is
	faster than snmpwalk) and which not. In previos versions,
	always bulk walk was used, but some devices do not support
	that.
      * New configuration variable non_aggregated_hosts allows
	to exclude hosts generally from service aggregation.
      * New SNMP based check for Rittal CMC TC 
	(ComputerMultiControl-TopConcept) Temperature sensors 
      * Fixed several problems in autodetection of setup
      * Fixed inventory check: exit code was always 0
	for newer Python versions.
      * Fixed optical problem in check manual pages with
	newer version of less.
      * New template check_mk-local.php that tries to
	find and include service name specific templates.
	If none is found, default.php will be used.
      * New PNP templates check_mk-kernel.php for major page
	faults, context switches and process creation
      * New PNP template for cpu.threads (Number of threads)
      * Check nfsmounts now detects stale NFS handles and
	triggers a warning state in that case

1.0.36:
      * New feature of Linux/UNIX Agent: "MRPE" allows
	you to call Nagios plugins by the agent. Please
	refer to online documentation for details.
      * Fix bug in logwatch.php: Logfiles names containing spaces
	now work.
      * Setup.sh now automatically creates cfg_dir if
	none found in nagios.cfg (which is the case for the
	default configuration of a self compiled Nagios)
      * Fix computation of CPU usage for VMS.
      * snmp_hosts now allows config-list syntax. If you do
	not define snmp_hosts at all, all hosts with tag
	'snmp' are considered to be SNMP hosts. That is 
	the new preferred way to do it. Please refer
	to the new online documentation.
      * snmp_communities now also allows config-list syntax
	and is compatible to datasource_programs. This allows
	to define different SNMP communities by making use
	of host tags.
      * Check ifoperstatus: Monitoring of unused ports is
	now controlled via ifoperstatus_monitor_unused.
      * Fix problem in Windows-Agent with cluster filesystems:
	temporarily non-present cluster-filesystems are ignored by
	the agent now.
      * Linux agent now supports /dev/cciss/d0d0... in section
	<<<diskstat>>>
      * host configuration for Nagios creates now a variable
	'name host_$HOSTNAME' for each host. This allows
	you to add custom Nagios settings to specific hosts
	in a quite general way.
      * hosts' parents can now be specified with the
	variable 'parents'. Please look at online documentation
	for details.
      * Summary hosts now automatically get their real host as a
	parent. This also holds for summary cluster hosts.
      * New option -X, --config-check that checks your configuration
	for invalid variables. You still can use your own temporary
	variables if you prefix them with an underscore.
	IMPORTANT: Please check your configuration files with
	this option. The check may become an implicit standard in
	future versions.
      * Fixed problem with inventory check on older Python 
	versions.
      * Updated install_nagios_on_lenny.sh to Nagios version
	3.2.0 and fixed several bugs.

1.0.35:
      * New option -R/--restart that does -S, -H and -C and
	also restarts Nagios, but before that does a Nagios
	config check. If that fails, everything is rolled
	back and Nagios keeps running with the old configuration.
      * PNP template for PING which combines RTA and LOSS into
	one graph.
      * Host check interval set to 1 in default templates.
      * New check for hanging NFS mounts (currently only
	on Linux)
      * Changed check_mk_templates.cfg for PING-only hosts:
	No performance data is processed for the PING-Check
	since the PING data is already processed via the
	host check (avoid duplicate RRDs)
      * Fix broken notes_url for logwatch: Value from setup.sh
	was ignored and always default value taken.
      * Renamed config variable mknagios_port to agent_port
	(please updated main.mk if you use that variable)
      * Renamed config variable mknagios_min_version to
	agent_min_version (update main.mk if used)
      * Renamed config variable mknagios_autochecksdir to 
	autochecksdir (update main.mk if used)
      * configuration directory for Linux/UNIX agents is
	now configurable (default is /etc/check_mk)
      * Add missing configuration variable to precompiled
	checks (fix problem when using clusters)
      * Improved multipath-check: Inventory now determines
	current number of paths. And check output is more
	verbose.
      * Mark config files as config files in RPM. RPM used
	to overwrite main.mk on update!
	
1.0.34:
      * Ship agents for AIX and SunOS/Solaris (beta versions).
      * setup script now autodetects paths and settings of your
	running Nagios
      * Debian package of check_mk itself is now natively build
	with paths matching the prepackaged Nagios on Debian 5.0
      * checks/df: Fix output of check: percentage shown in output
	did include reserved space for root where check logic did
	not. Also fix logic: account reserved space as used - not
	as avail.
      * checks/df: Exclude filesystems with size 0 from inventory.
      * Fix bug with host tags in clusters -> precompile did not
	work.
      * New feature "Inventory Check": Check for new services. Setting
	inventory_check_interval=120 in main.mk will check for new services
	every 2 hours on each host. Refer to online documentation
	for more details.
      * Fixed bug: When agent sends invalid information or check
	has bug, check_mk now handles this gracefully
      * Fixed bug in checks/diskstat and in Linux agent. Also
	IDE disks are found. The inventory does now work correctly
	if now disks are found.
      * Determine common group of Apache and Nagios at setup.
	Auto set new variable www_group which replaces logwatch_groupid.
	Fix bug: logwatch directories are now created with correct
	ownership when check_mk is called manually as root.
      * Default templates: notifications options for hosts and
	services now include also recovery, flapping and warning
	events.
      * Windows agent: changed computation of RAM and SWAP usage
	(now we assume that "totalPageFile" includes RAM *and*
	SWAP).
      * Fix problem with Nagios configuration files: remove
	characters Nagios considers as illegal from service
	descriptions.
      * Processing of performance data (check_icmp) for host
        checks and PING-only-services now set to 1 in default
	templates check_mk_templates.cfg.
      * New SNMP checks for querying FSC ServerView Agent: fsc_fans,
	fsc_temp and fsc_subsystems. Successfully tested with agents
	running	on Windows and Linux.
      * RPM packaged agent tested to be working on VMWare ESX 4.0 
	(simply install RPM package with rpm -i ... and open port 
	in firewall with "esxcfg-firewall -o 6556,tcp,in,check_mk")
      * Improve handling of cache files: inventory now uses cache
	files only if they are current and if the hosts are not
	explicitely specified.
	
1.0.33:
      * Made check_mk run on Python 2.3.4 (as used in CentOS 4.7
	und RedHat 4.7). 
      * New option -M that prints out manual pages of checks.
	Only a few check types are documented yet, but more will
	be following.
      * Package the empty directory /usr/lib/check_mk_agent/plugins
	and ../local into the RPM and DEB package of the agent
      * New feature: service_dependencies. check_mk lets you comfortably
	create Nagios servicedependency definitions for you and also
	supports them by executing the checks in an optimal order.
      * logwatch.php: New button for hiding the context messages.
	This is a global setting for all logfiles and its state is
	stored in a cookie.
	
1.0.32:
      * IMPORTANT: Configuration variable datasource_programs is now
        analogous to that of host_groups. That means: the order of
        program and hostlist must be swapped!
      * New option --fake-dns, useful for tests with non-existing
	hosts.
      * Massive speed improvement for -S, -H and -C
      * Fixed bug in inventory of clusters: Clustered services where
	silently dropped (since introduction of host tags). Fixed now.
      * Fixed minor bug in inventory: Suppress DNS lookup when using
	--no-tcp
      * Fixed bug in cluster handling: Missing function strip_tags()
	in check_mk_base.py was eliminated.
      * Changed semantics of host_groups, summary_host_groups,
	host_contactgroups, and summary_host_groups for clusters. 
	Now the cluster names will be relevant, not
	the names of the nodes. This allows the cluster hosts to
	have different host/contactgroups than the nodes. And it is more
	consistent with other parts of the configuration.
      * Fixed bug: datasource_programs on cluster nodes did not work
	when precompiling

1.0.31:
      * New option -D, --dump that dumps all configuration information
	about one, several or all hosts
	New config variables 'ignored_checktypes' and 'ignored_services',
        which allow to include certain checktypes in general or
        some services from some hosts from inventory
      * Config variable 'clustered_services' now has the same semantics
	as ignored_checktypes and allows to make it host dependent.
      * Allow magic tags PHYSICAL_HOSTS, CLUSTER_HOSTS and ALL_HOSTS at
	all places, where lists of hosts are expected (except checks).
	This fixes various problems that arise when using all_hosts at
	those places:
	  * all_hosts might by changed by another file in conf.d
	  * all_hosts does not contain the cluster hosts
      * Config file 'final.mk' is read after all other config files -
	if it exists. You can put debug code there that prints the
	contents of your variables.
      * Use colored output only, if stdout is a tty. If you have
	problems with colors, then you can pipe the output
	through cat or less
      * Fixed bug with host tags: didn't strip off tags when
	processing configuration lists (occurs when using
	custom host lists)
      * mk_logwatch is now aware of inodes of logfiles. This
	is important for fast rotating files: If the inode
	of a logfile changes between two checks mk_logwatch
	assumes that the complete content is new, even if
	the new file is longer than the old one.
      * check_mk makes sure that you do not have duplicate
	hosts in all_hosts or clusters.

1.0.30:
      * Windows agent now automatically monitors all existing
	event logs, not only "System" and "Application".

1.0.29:
      * Improved default Nagios configuration file:
	added some missing templates, enter correct URLs
	asked at setup time.
      * IMPORANT: If you do not use the new default 
	Nagios configuration file you need to rename
	the template for aggregated services (summary
	services) to check_mk_summarizes (old name
	was 'check_mk_passive-summary'). Aggregated
	services are *always* passive and do *never*
	have performance data.
      * Hopefully fixed CPU usage output on multi-CPU
	machines
      * Fixed Problem in Windows Agent: Eventlog monitoring
	does now also work, if first record has not number 1
	(relevant for larger/older eventlogs)
      * Fixed bug in administration.html: Filename for Nagios
	must be named check_mk.cfg and *not* main.mk. Nagios
	does not read files without the suffix .cfg. 
      * magic factor for df, that allows to automatgically 
        adapt levels for very big or very small filesystems.
      * new concept of host tags simplyfies configuration.
      * IMPORTANT: at all places in the configuration where
	lists of hosts are used those are not any longer
	interpreted as regular expressions. Hostnames
	must match exactly. Therefore the list [ "" ] does
	not any longer represent the list of all hosts.
	It is a bug now. Please write all_hosts instead
	of [ "" ]. The semantics for service expressions
	has not changed.
      * Fixed problem with logwatch.php: Begin with
	<?php, not with <?. This makes some older webservers
	happy.
      * Fixed problem in check ipmi: Handle corrupt output
	from agent
      * Cleaned up code, improved inline documentation
      * Fixed problem with vms_df: default_filesystem_levels,
	filesystem_levels and df magic number now are used
	for df, vms_df and df_netapp together. Works now also
	when precompiled.
	
1.0.28:
      * IMPORTANT: the config file has been renamed from
	check_mk.cfg to main.mk. This has been suggested
	by several of my customers in order to avoid 
	confusion with Nagios configuration files. In addition,
	all check_mk's configuration file have to end in
	'.mk'. This also holds for the autochecks. The 
	setup.sh script will automatically rename all relevant
	files. Users of RPM or DEB installations have to remove
	the files themselves - sorry.
      * Windows agent supports eventlogs. Current all Warning
        and Error messages from 'System' and 'Application' are
        being sent to check_mk. Events can be filtered on the
	Nagios host.
      * Fixed bug: direct RRD update didn't work. Should now.
      * Fixed permission problems when run as root.
      * Agent is expected to send its version in <<<check_mk>>>
	now (not any longer in <<<mknagios>>>
      * Fixed bug in Windows agent. Performance counters now output
	correct values
      * Change checks/winperf: Changed 'ops/sec' into MB/s.
	That measures read and write disk throughput
	(now warn/crit levels possible yet)
      * new SNMP check 'ifoperstatus' for checking link
        of network interfaces via SNMP standard MIB
      * translated setup script into english
      * fixed bug with missing directories in setup script
      * made setup script's output nicer, show version information
      * NEW: mk_logwatch - a new plugin for the linux/UNIX agent
	for watching logfiles
      * Better error handling with Nagios pipe
      * Better handling of global error: make check_mk return
	CRIT, when no data can retrieved at all.
      * Added missing template 'check_mk_pingonly' in sample
	Nagios config file (is needed for hosts without checks)
	
1.0.27:
      * Ship source code of windows agent
      * fix several typos
      * fix bug: option --list-hosts did not work
      * fix bug: precompile "-C" did not work because
	of missing extension .py
      * new option -U,--update: It combines -S, -H and
	-U and writes the Nagios configuration into a
	file (not to stdout).
      * ship templates for PNP4Nagios matching most check_mk-checks.
	Standard installation path is /usr/share/check_mk/pnp-templates
	
1.0.26:
      -	Changed License to GNU GPL Version 2
      * modules check_mk_admin and check_mk_base are both shipped
	uncompiled.
      * source code of windows agent togehter with Makefile shipped
	with normal distribution
      * checks/md now handles rare case where output of /proc/mdstat
	shows three lines per array

1.0.25:
      * setup skript remembers paths

1.0.24:
      * fixed bug with precompile: Version of Agent was always 0

1.0.23:
      * fixed bug: check_config_variables was missing in precompiled
	files
      * new logwatch agent in Python plus new logwatch-check that
	handles both the output from the old and the new agent

1.0.22:
      * Default timeout for TCP transfer increased from 3.0 to 60.0
      * Windows agent supports '<<<mem>>>' that is compatible with Linux
      * Windows agents performance counters output fixed
      * Windows agent can now be cross-compiled with mingw on Linux
      * New checktype winperf.cpuusage that retrieves the percentage
	of CPU usage from windows (still has to be tested on Multi-CPU
	machine)
      * Fixed bug: logwatch_dir and logwatch_groupid got lost when
	precompiling. 
      * arithmetic for CPU usage on VMS multi-CPU machines changed

1.0.21:
      * fixed bug in checks/df: filesystem levels did not work
	with precompiled checks

1.0.20:
      * new administration guide in doc/
      * fixed bug: option -v now works independent of order
      * fixed bug: in statgrab_net: variable was missing (affected -C)
      * fixed bug: added missing variables, imported re (affected -C)
      * check ipmi: new option ipmi_summarize: create only one check for all sensors
      * new pnp-template for ipmi summarized ambient temperature
 
1.0.19:
      * Monitoring of Windows Services
      * Fixed bug with check-specific default parameters
      * Monitoring of VMS (agent not included yet)
      * Retrieving of data via an external programm (e.g. SSH/RSH)
      * setup.sh does not overwrite check_mk.cfg but installs
	the new default file as check_mk.cfg-1.0.19
      * Put hosts into default hostgroup if none is configured<|MERGE_RESOLUTION|>--- conflicted
+++ resolved
@@ -22,11 +22,8 @@
     * 1758 Improved exception hander: Shows details without additional debug request, added mailto link for error report...
     * 1781 FIX: Fix broken grouping by host/service group in availability
     * 1783 FIX: Finish the view "History of Scheduled Downtimes"...
-<<<<<<< HEAD
     * 1206 FIX: Hostname not longer shown as column in host views
-=======
     * 1766 FIX: Fixed exceptions in Web GUI when host or service groups used non ascii characters in names...
->>>>>>> a3f1c4c1
 
     WATO:
     * 1760 Added search form to manual checks page
