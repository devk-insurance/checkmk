1.2.0p4:
<<<<<<< HEAD
    WATO:
    * FIX: fixed detection of existing groups when creating new groups


1.2.0p3:
    Mulitisite
    * Added "view" parameter to dashlet_pnpgraph webservice
=======
    Mulitisite:
>>>>>>> a5432d55
    * FIX: BI: Assuming "OK" for hosts is now possible
    * FIX: Fixed error in makeuri() calls when no parameters in URL
    * FIX: Try out mode in view editor does not show context buttons anymore
    * FIX: WATO Folder filter not available when WATO disabled
    * FIX: WATO Folder Filter no longer available in single host views
    * FIX: Quicksearch converts search text to regex when accessing livestatus
    * FIX: Localize option for not OMD Environments
    * FIX: Fixed "access denied" problem with multisite authorization in PNP/NagVis
           in new OMD sites which use the multisite authorization

    WATO:
    * FIX: Users & Contacts uses case-insensitive sorting of 'Full name' column  
    * FIX: Removed focus of "Full name" attribute on editing a contact
    * FIX: fix layout bug in ValueSpec ListOfStrings (e.g. used in
           list of explicit host/services in rules)
    * FIX: fix inheritation of contactgroups from folder to hosts
    * FIX: fix sorting of users, fix lost user alias in some situations
    * FIX: Sites not using distritubed WATO now being skipped when determining
           the prefered peer
    * FIX: Updating internal variables after moving hosts correctly
      (fixes problems with hosts tree processed in hooks)

    BI:
    * FIX: Correct representation of (!), (!!) and (?) markers in check output

    Livestatus:
    * FIX: check_icmp: fixed calculation of remaining length of output buffer
    * FIX: check_icmp: removed possible buffer overflow on do_output_char()
    
    Livecheck:
    * FIX: fixed problem with long plugin output
    * FIX: added /0 termination to strings
    * FIX: changed check_type to be always active (0)
    * FIX: fix bug in assignment of livecheck helpers 
    * FIX: close inherited unused filedescriptors after fork()
    * FIX: kill process group of called plugin if timeout is reached
           -> preventing possible freeze of livecheck
    * FIX: correct escaping of character / in nagios checkresult file
    * FIX: fixed SIGSEGV on hosts without defined check_command
    * FIX: now providing correct output buffer size when calling check_icmp 

    Checks & Agents:
    * FIX: Linux mk_logwatch: iregex Parameter was never used
    * FIX: Windows agent: quote '%' in plugin output correctly
    * FIX: multipath check now handles '-' in "user friendly names"
    * New check mssql_counters.locks: Monitors locking related information of
      MSSQL tablespaces
    * FIX: mssql_counters checks now really only inventorize percentage based
      counters if a base value is set
    * windows_updates agent plugin: Fetching data in background mode, caching
      update information for 30 minutes
    * FIX: netapp_vfiler: fix inventory function (thanks to Falk Krentzlin)
    * FIX: netapp_cluster: fix inventory function
    * FIX: ps: avoid exception, when CPU% is missing (Zombies on Solaris)
    * FIX: win_dhcp_pools: fixed calculation of perc_free

1.2.0p3:
    Multisite:
    * Added "view" parameter to dashlet_pnpgraph webservice

    WATO:
    * FIX: It is now possible to create clusters in empty folders
    * FIX: Fixed problem with complaining empty ListOf() valuespecs

    Livestatus:
    * FIX: comments_with_info in service table was always empty

1.2.1i1:
    Core:
    * Allow to add options to rules. Currently the options "disabled" and
      "comment" are allowed. Options are kept in an optional dict at the
      end of each rule.
    * parent scan: skip gateways that are reachable via PING
    * Allow subcheck to be in a separate file (e.g. foo.bar)
    * Contacts can now define *_notification_commands attributes which can now
      override the default notification command check-mk-notify
    * SNMP scan: fixed case where = was contained in SNMP info
    * check_imap_folder: new active check for searching for certain subjects
      in an IMAP folder
    * cmk -D shows multiple agent types e.g. when using SNMP and TCP on one host

    Checks & Agents:
    * New Checks for Siemens Blades (BX600)
    * New Checks for Fortigate Firewalls
    * Netapp Checks for CPU Util an FC Port throughput
    * FIX: megaraid_pdisks: handle case where no enclosure device exists
    * FIX: megaraid_bbu: handle the controller's learn cycle. No errors in that period.
    * mysql_capacity: cleaned up check, levels are in MB now
    * jolokia_info, jolokia_metrics: new rewritten checks for jolokia (formerly
      jmx4perl). You need the new plugin mk_jokokia for using them
    * added preliminary agent for OpenVMS (refer to agents/README.OpenVMS) 
    * vms_diskstat.df: new check file usage of OpenVMS disks
    * vms_users: new check for number of interactive sessions on OpenVMS
    * vms_cpu: new check for CPU utilization on OpenVMS
    * vms_if: new check for network interfaces on OpenVMS
    * vms_system.ios: new check for total direct/buffered IOs on OpenVMS
    * vms_system.procs: new check for number of processes on OpenVMS
    * vms_queuejobs: new check for monitoring current VMS queue jobs
    * FIX: mssql_backup: Fixed problems with datetime/timezone calculations
    * FIX: mssql agent: Added compatibility code for MSSQL 9
    * FIX: mssql agent: Fixed connection to default instances ("MSSQLSERVER")
    * FIX: mssql agent: Fixed check of databases with names starting with numbers
    * FIX: mssql agent: Fixed handling of databases with spaces in names
    * f5_bigip_temp: add performance data
    * added perf-o-meters for a lot of temperature checks
    * cmctc_lcp.*: added new checks for Rittal CMC-TC LCP
    * FIX: diskstat (linux): Don't inventorize check when data empty
    * Cisco: Added Check for mem an cpu util
    * New check for f5 bigip network interfaces
    * cmctc.temp: added parameters for warn/crit, use now WATO rule
      "Room temperature (external thermal sensors)"
    * cisco_asa_failover: New Check for clustered Cisco ASA Firewalls 
    * cbl_airlaser.status: New Check for CBL Airlaser IP1000 laser bridge.
    * cbl_airlaser.hardware: New Check for CBL Airlaser IP1000 laser bridge.
      Check monitors the status info and allows alerting based on temperature.
    * df, hr_fs, etc.: Filesystem checks now support grouping (pools)
      Please refer to the check manpage of df for details
    * FIX: windows agent: try to fix crash in event log handling
    * FreeBSD Agent: Added swapinfo call to mem section to make mem check work again
    * windows_multipath: Added the missing check for multipath.vbs (Please test)
    * carel_uniflair_cooling: new check for monitoring datacenter air conditioning by "CAREL"
    * Added Agent for OpenBSD
    * Added Checks for UPS devices
    * cisco_hsrp: New Check for monitoring HSRP groups on Cisco Routers. (SMIv2 version)
    * zypper: new check and plugin mk_zypper for checking zypper updates.
    * aironet_clients: Added support for further Cisco WLAN APs (Thanks to Stefan Eriksson for OIDs)
    * aironet_errors: Added support for further Cisco WLAN APs
    * apache_status: New check to monitor apache servers which have the status-module enabled.
      This check needs the linux agent plugin "apache_status" installed on the target host.

    WATO:
    * Added permission to control the "clone host" feature in WATO
    * Added new role/permission matrix page in WATO to compare
      permissions of roles
    * FIX: remove line about number of rules in rule set overview
      (that garbled the logical layout)
    * Rules now have an optional comment and an URL for linking to 
      documntation
    * Rule now can be disabled without deleting them.
    * Added new hook "sites-saved"
    * Allow @ in user names (needed for some Kerberos setups)
    * Implemented new option in WATO attributes: editable
      When set to False the attribute can only be changed during creation
      of a new object. When editing an object this attribute is only displayed.
    * new: search for rules in "Host & Service Configuration"
    * parent scan: new option "ping probes", that allows skipping 
      unreachable gateways.
    * User managament: Added fields for editing host/service notification commands
    * Added new active check configuration for check_smtp
    * Improved visualization of ruleset lists/dictionaries
    * Encoding special chars in RegExp valuespec (e.g. logwatch patterns)
    * Added check_interval and retry_interval rules for host checks
    * Removed wmic_process rule from "inventory services" as the check does not support inventory
    * Made more rulegroup titles localizable
    * FIX: Fixed localization of default permissions
    * FIX: Removed double collect_hosts() call in activate changes hook
    * FIX: Fixed double hook execution when using localized multisite
    * FIX: User list shows names of contactgroups when no alias given
    * FIX: Reflecting alternative mode of check_http (check ssl certificate
    age) in WATO rule editor
    * FIX: Fixed monitoring of slave hosts in master site in case of special
      distributed wato configurations
    * FIX: Remove also user settings and event console rule on factory reset
    * FIX: complex list widgets (ListOf) failed back to old value when
           complaining
    * FIX: complex list widgets (ListOf) lost remaining entries after deleting one
    * FIX: Fixed error in printer_supply valuespec which lead to an exception
           when defining host/service specific rules
    * FIX: Fixed button url icon in docu-url link

    BI:
    * Great speed up of rule compilation in large environments

    Multisite:
    * Added css class="dashboard_<name>" to the dashboard div for easier
    customization of the dashboard style of a special dashboard
    * Dashboard: Param wato_folder="" means WATO root folder, use it and also
      display the title of this folder
    * Sidebar: Sorting aggregation groups in BI snapin now
    * Sidebar: Sorting sites in master control snapin case insensitive
    * Added some missing localizations (error messages, view editor)
    * Introducted multisite config option hide_languages to remove available
      languages from the multisite selection dialogs. To hide the builtin
      english language simply add None to the list of hidden languages.
    * FIX: fixed localization of general permissions
    * FIX: show multisite warning messages even after page reload
    * FIX: fix bug in Age ValueSpec: days had been ignored
    * FIX: fixed bug showing only sidebar after re-login in multisite
    * FIX: fixed logwatch loosing the master_url parameter in distributed setups
    * FIX: Fixed doubled var "site" in view editor (site and siteopt filter)
    * FIX: Don't crash on requests without User-Agent HTTP header
    * Downtimes: new conveniance function for downtime from now for ___ minutes.
      This is especially conveniant for scripting.
    * FIX: fixed layout of login dialog when showing up error messages
    * FIX: Fixed styling of wato quickaccess snapin preview
    * FIX: Made printer_supply perfometer a bit more robust against bad perfdata
    * FIX: Removed duplicate url parameters e.g. in dashboard (display_options)
    * FIX: Dashboard: If original request showed no "max rows"-message, the
           page rendered during reload does not show the message anymore
    * FIX: Fixed bug in alert statistics view (only last 1000 lines were
           processed for calculating the statistics)
    * FIX: Added missing downtime icon for comment view
    * FIX: Fixed handling of filter configuration in view editor where filters
           are using same variable names. Overlaping filters are now disabled
	   in the editor.
    * FIX: Totally hiding hidden filters from view editor now

    Livecheck:
    * FIX: Compile livecheck also if diet libc is missing

1.2.0p2:
    Core:
    * simulation_mode: legacy_checks, custom_checks and active_checks
      are replaced with dummy checks always being OK
    * FIX: Precisely define order of reading of configuration files. This
      fixes a WATO rule precedence problem

    Checks & Agents:
    * FIX: Fixed syntax errors in a bunch of man pages
    * if_lancom: silently ignore Point-To-Point interfaces
    * if_lancom: add SSID to logical WLAN interface names
    * Added a collection of MSSQL checks for monitoring MSSQL servers
      (backups, tablespaces, counters)
    * New check wut_webio_io: Monitor the IO input channels on W&T Web-IO 
      devices
    * nfsmounts: reclassify "Stale NFS handle" from WARN to CRIT
    * ORACLE agent/checks: better error handling. Let SQL errors get
      through into check output, output sections even if no database
      is running.
    * oracle_version: new check outputting the version of an ORACLE
      database - and using uncached direct SQL output.
    * ORACLE agent: fix handling of EXCLUDE, new variable ONLY_SIDS
      for explicitely listing SIDs to monitor
    * mk_logwatch on Linux: new options regex and iregex for file selection
    * remove obsolete ORACLE checks where no agent plugins where available
    * FIX: printer_supply: Fix problem on DELL printers with "S/N" in output
      (thanks to Sebastian Talmon)
    * FIX: winperf_phydisk: Fix typo (lead to WATO rule not being applied)
    * Windows agent: new [global] option crash_debug (see online docu)
    * AIX agent: new check for LVM volume status in rootvg.
    * PostgreSQL plugin: agent is now modified to work with PostgreSQL 
      versions newer than 8.1. (multiple reports, thanks!)

    Multisite:
    * Show number of rows and number of selected rows in header line
      (also for WATO hosts table)
    * FIX: fix problem in showing exceptions (due to help function)
    * FIX: fixed several localization problems in view/command processing
    * FIX: fixed duplicated settings in WATO when using localisation
    * FIX: fixed exception when refering to a language which does not exist
    * FIX: Removing all downtimes of a host/service is now possible again
    * FIX: The refresh time in footer is updated now when changing the value
    * FIX: view editor shows "(Mobile)" hint in view titles when linking to views

    WATO: 
    * Main menu of ruleeditor (Host & Service Parameters) now has
      a topic for "Used rules" - a short overview of all non-empty
      rulesets.
    * FIX: add missing context help to host details dialog
    * FIX: set new site dirty is host move due to change of
      folder attributes
    * FIX: fix exception on unknown value in DropdownChoice
    * FIX: add service specification to ruleset Delay service notifications
    * FIX: fixed problem with disabled sites in WATO
    * FIX: massive speedup when changing roles/users and activing changes
      (especially when you have a larger number of users and folders)
    * Add variable CONTACTPAGER to allowed macros in notifications
    * FIX: fixed default setting if "Hide names of configuration variables"
      in WATO
    * FIX: ListOfString Textboxes (e.g. parents of folders) do now extend in IE
    * FIX: fixed duplicated sections of permissions in rule editor

    BI:
    * New iterators FOREACH_CHILD and FOREACH_PARENT
    * FIX: fix handling of FOREACH_ in leaf nodes (remove hard coded
      $HOST$, replace with $1$, $2$, ..., apply argument substitution)
    * New logical datatable for aggregations that have the same name
      as a host. Converted view "BI Boxes" to this new table. This allows
      for Host-Aggregations containing data of other hosts as well.
    * count_ok: allow percentages, e.g. "count_ok!70%!50%"

1.2.0p1:
    Core:
    * Added macros $DATE$, $SHORTDATETIME$ and $LONGDATETIME$' to
      notification macros

    Checks & Agents:
    * FIX: diskstat: handle output 'No Devices Found' - avoiding exception
    * 3ware_units: Following states now lead to WARNING state instead of
      CRITICAL: "VERIFY-PAUSED", "VERIFYING", "REBUILDING"
    * New checks tsm_stagingpools, tsm_drive and tsm_storagepools
      Linux/UNIX
    * hpux_fchba: new check for monitoring FibreChannel HBAs und HP-UX

    Multisite:
    * FIX: fix severe exception in all views on older Python versions
      (like RedHat 5.5).

    WATO:
    * FIX: fix order of rule execution: subfolders now take precedence
      as they should.

1.2.0:
    Setup:
    * FIX: fix building of RPM packages (due to mk_mysql, mk_postgres)

    Core:
    * FIX: fix error message in case of duplicate custom check

    WATO:
    * FIX: add missing icon on cluster hosts to WATO in Multisite views
    * FIX: fix search field in host table if more than 10 hosts are shown
    * FIX: fix bulk edit and form properties (visibility of attributes was broken)
    * FIX: fix negating hosts in rule editor

    Checks & Agents: 
    * fileinfo: added this check to Linux agent. Simply put your
      file patterns into /etc/check_mk/fileinfo.cfg for configuration.
    * mysql.sessions: New check for MySQL sessions (need new plugin mk_mysql)
    * mysql.innodb_io: New check for Disk-IO of InnoDB
    * mysql_capacity: New check for used/free capacity of MySQL databases
    * postgres_sessions: New check for PostgreSQL number of sessions
    * postgres_stat_database: New check for PostgreSQL database statistics
    * postgres_stat_database.size: New check for PostgreSQL database size
    * FIX: hpux_if: convert_to_hex was missing on non-SNMP-hosts -replace
      with inline implementation
    * tcp_conn_stats: handle state BOUND (found on Solaris)
    * diskstat: support for checking latency, LVM and VxVM on Linux (needs 
      updated agent)
    * avoid duplicate checks cisco_temp_perf and cisco_sensor_temp

1.2.0b6:
    Multisite:
    * FIX: Fixed layout of some dropdown fields in view filters
    * Make heading in each page clickable -> reload page
    * FIX: Edit view: couldn't edit filter settings
    * FIX: Fixed styling of links in multisite context help
    * FIX: Fixed "select all" button for IE
    * FIX: Context links added by hooks are now hidden by the display
           option "B" again
    * FIX: preselected "refresh" option did not reflect view settings
           but was simply the first available option - usually 30.
    * FIX: fixed exception with custom views created by normal users

    WATO:
    * FIX: Fixed "select all" button in hosts & folders for IE
    * Optically mark modified variables in global settings
    * Swapped icons for rule match and previous rule match (makes for sense)

    Core:
    * FIX: Fixed "make_utf is not defined" error when having custom
           timeperiods defined in WATO

    Checks & Agents: 
    * MacOS X: Agent for MacOS (Thanks to Christian Zigotzky)
    * AIX: New check aix_multipath: Supports checking native AIX multipathing from AIX 5.2 onward
    * Solaris: New check solaris_multipath: Supports checking native Solaris multipath from Solaris10 and up.
    * Solaris: The ZFS Zpool status check now looks more closely at the reported messages. (It's also tested to work on Linux now)

1.2.0b5:
    Core:
    * FIX: handle UTF-8 encoded binary strings correctly (e.g. in host alias)
    * FIX: fix configuration of passive checks via custom_checks
    * Added NOTIFICATIONTYPE to host/service mail bodies

    WATO:
    * Site management: "disabled" only applies to Livestatus now
    * FIX: fix folding problems with dependent host tags
    * FIX: Detecting duplicate tag ids between regular tags and auxtags
    * FIX: Fixed layout problem of "new special rule" button in rule editor
    * FIX: Fixed layout problem on "activate changes" page
    * FIX: Added check if contacts belong to contactgroup before contactgroup deletion
    * FIX: fix site configuration for local site in Multisite environments
    * FIX: "(no not monitor)" setting in distributed WATO now works
    * FIX: Site management: replication setting was lost after re-editing
    * FIX: fixed problems after changing D/WATO-configuration
    * FIX: D/WATO: mark site dirty after host deletion
    * FIX: D/WATO: replicate auth.secret, so that login on one site also
           is valid on the replication slaves
    * FIX: implement locking in order to prevent data corruption on
           concurrent changes
    * FIX: Fixed handling of validation errors in cascading dropdown fields
    * FIX: fix cloning of users
    * Keep track of changes made by other users before activating changes,
      let user confirm this, new permission can be used to prevent a user
      from activating foreign changes.
    * FIX: Allowing german umlauts in users mail addresses
    * Allow list of aux tags to be missing in host tag definitions. This
      makes migration from older version easier.
    * FIX: user management modules can now deal with empty lines in htpasswd
    * FIX: Fixed js error on hostlist page with search form

    Multisite:
    * New display type 'boxes-omit-root' for BI views
    * Hostgroup view BI Boxes omits the root level
    * Finalized layout if view options and commands/filters/painteroptions.
    * Broken plugins prevent plugin caching now
    * FIX: remove refresh button from dashboard.
    * FIX: remove use of old option defaults.checkmk_web_uri
    * FIX: fixed outgoing bandwidth in fc port perfometer
    * FIX: remove nasty JS error in sidebar
    * FIX: fix folding in custom links (directories would not open)
    * FIX: animation of rotation treeangle in trees works again
    * FIX: Logwatch: Changed font color back to black
    * FIX: show toggle button for checkboxes in deactivated state
    * FIX: fix repeated stacked refresh when toggling columns
    * FIX: disable checkbox button in non-checkboxable layouts
    * FIX: fix table layout for views (gaps where missing sometimes)
    * FIX: Fixed sorting views by perfdata values which contain floats
    * FIX: fix sometimes-broken sizing of sidebar and dashboard on Chrome
    * FIX: fix dashboard layout on iPad
    * FIX: Fixed styling issues of sidebar in IE7
    * FIX: fix problem where filter settings (of checkboxes) are not effective
           when it comes to executing commands
    * FIX: Fixed styling issues of view filters with dropdown fields
    * FIX: multisite login can now deal with empty lines in htpasswd
    * FIX: Fixed a bunch of js/css errors

    Mobile:
    * FIX: Fixed logtime filter settings in all mobile views
    * FIX: fix some layout problems

    BI:
    * New aggregation function count_ok, that counts the number
      of nodes in state OK.
    * FIX: Removed debug output int count_ok aggregation

    Checks & Agents:
    * Linux: Modified cluster section to allow pacemaker/corosync clusters without heartbeat
    * AIX: convert NIC check to lnx_if (now being compatible with if/if64)
    * AIX: new check for CPU utilization (using section lparstat_aix)
    * ntp checks: Changed default value of time offsets to be 200ms (WARN) / 500ms (CRIT)
    * aironet_{errors,clients}: detect new kinds of devices (Thanks to Tiago Sousa)
    * check_http, check_tcp: allow to omit -I and use dynamic DNS name instead

1.2.0b4:
    Core:
    * New configuration variable snmp_timing, allowing to 
      configure timeout and retries for SNMP requests (also via WATO)
    * New configuration variable custom_checks. This is mainly for
      WATO but also usable in main.mk It's a variant of legacy_checks that
      automatically creates the required "define command" sections.

    WATO:
    * ps and ps.perf configurable via WATO now (without inventory)
    * New layout of main menu and a couple of other similar menus
    * New layout of ruleset overviews
    * Hide check_mk variable names per default now (change via global settings)
    * New layout of global settings
    * Folder layout: show contact groups of folder
    * Folder movement: always show complete path to target folder
    * Sidebar snapin: show pending changes
    * New rule for configuring custom_checks - allowing to run arbitrary
      active checks even if not yet formalized (like HTTP and TCP)
    * Added automation_commands to make automations pluginable
    * New layout and new internal implementation of input forms
    * New layout for view overview and view editor
    * Split up host search in two distinct pages
    * Use dynamic items in rule editor for hosts and items (making use
      of ListOfStrings())
    * FIX: audit log was not shown if no entry for today existed
    * FIX: fix parent scan on single site installations
    * FIX: fix folder visibility permission handling
    * FIX: honor folder-permissions when creating, deleting 
           and modifiying rules
    * FIX: detect non-local site even if unix: is being used
    * FIX: better error message if not logged into site during 
           action that needs remote access
    * FIX: send automation data via POST not GET. This fixes inventory
           on hosts with more than 500 services.
    * FIX: make config options directly active after resetting them
           to their defaults (didn't work for start_url, etc.
    * FIX: Fixed editing of ListOf in valuespec editors (e.g. used in logwatch
    pattern editor)
    * FIX: Reimplemented correct behaviour of the logwatch pattern "ignore"
    state which is used to drop the matching log lines

    Multisite:
    * FIX: fixed filter of recent event views (4 hours didn't catch)
    * FIX: convert more buttons to new graphical style
    * FIX: Logwatch handles logs with only OK lines in it correctly in logfile list views
    * FIX: Fixed syntax error in "Single-Host Problems" view definition
    * New help button at top right of each page now toggles help texts
    * Snapin Custom Links allows to specify HTTP link target
    * Redesign of bar with Display/Filter/Commands/X/1,2,3,4,6,8/30,60,90/Edit

    Mobile GUI:
    * FIX: commands can be executed again
    * FIX: fixed styling of buttons

    Checks & Agents:
    * FIX: Logwatch: fixed missing linebreak during reclassifing lines of logfiles
    * FIX: Logwatch: Logwatch services in rules configured using WATO must be
      given as item, not as whole service name
    * New active check via WATO: check_ldap
    * printer_alerts: new configuration variable printer_alerts_text_map. Make
      'Energiesparen' on Brother printers an OK state.
    * services: This check can now be parameterized in a way that it warn if
      a certain service is running. WATO formalization is available.

    BI:
    * FIX: make rotating folding arrows black (white was not visible)
    * Display format 'boxes' now in all BI views available
    * Display format 'boxes' now persists folding state

1.2.0b3:
    Core:
    * FIX: fixed SNMP info declaration in checks: could be garbled
      up in rare cases
    * avoid duplicate parents definition, when using 'parents' and
      extra_host_conf["parents"] at the same time. The later one has
      precedence.

    Multisite:
    * Logwatch: Colorizing OK state blocks correctly
    * FIX: allow web plugins to be byte compiled (*.pyc). Those
      are preferred over *.py if existing
    * View Editor: Fixed jump to top of the page after moving painters during
      editing views
    * FIX: Fixed login redirection problem after relogging
    * Filter for times now accept ranges (from ... until)
    * New view setting for page header: repeat. This repeats the
      column headers every 20'th row.
    * FIX: Fixed problem with new eval/pickle
    * FIX: Fixed commands in host/service search views

    Checks & Agents:
    * FIX: Made logwatch parsing mechanism a little more robust
      (Had problems with emtpy sections from windows agent)
    * FIX: brocade_fcport: Configuration of portsates now possible  
    * if_lancom: special version for if64 for LANCOM devices (uses
      ifName instead of ifDescr)


    WATO:
    * Reimplemented folder listing in host/folders module
    * Redesigned the breadcrumb navigation
    * Global settings: make boolean switches directly togglable
    * New button "Recursive Inventory" on folder: Allows to do
      a recursive inventory over all hosts. Also allows to selectively
      retry only hosts that have failed in a previous inventory.
    * You can configure parents now (via a host attribute, no rules are
      neccessary).
    * You can now do an automated scan for parents and layer 3 (IP)
    * You can configure active checks (check_tcp, ...) via WATO now
    * FIX: fix page header after confirmation dialogs
    * FIX: Fixed umlaut problem in host aliases and ip addresses created by WATO
    * FIX: Fixed exception caused by validation problems during editing tags in WATO
    * FIX: create sample config only if both rules.mk and hosttags.mk are missing
    * FIX: do not loose host tags when both using WATO-configured and 
      manual ones (via multisite.mk)
    * Timeperiods: Make list of exceptions dynamic, not fixed to 10 entries
    * Timeperiods: Configure exclusion of other timeperiods
    * Configuration of notification_delay and notification_interval

1.2.0b2:
    Core:
    * FIX: Cluster host checks were UNKNOWN all the time
    * FIX: reset counter in case of (broken) future time
    * FIX: Automation try-inventory: Fixed problem on where checks which
      produce equal service descriptions could lead to invalid inventory
      results on cluster hosts.
    * FIX: do not create contacts if they won't be assigned to any host
      or service. Do *not* assign to dummy catch-all group "check_mk".

    WATO:
    * Added new permission "move hosts" to allow/deny moving of hosts in WATO
    * Also write out contact definitions for users without contactgroups to
      have the mail addresses and other notification options persisted
    * FIX: deletion of automation accounts now works
    * FIX: Disabling notifications for users does work now
    * New main overview for rule editor
    * New multisite.mk option wato_hide_varnames for hiding Check_MK 
      configuration variable names from the user
    * New module "Logwatch Pattern Analyzer" to verify logwatch rules
    * Added new variable logwatch_rules which can also be managed through the
      WATO ruleset editor (Host/Service Parameters > Parameters and rules for
      inventorized checks > Various applications > Logwatch Patterns)
    * Users & Contacts: Added new option wato_hidden_users which holds a list
      of userids to hide the listed users from the WATO user management GUI.
    * WATO API: Added new method rewrite_configuration to trigger a rewrite of
      all host related wato configuration files to distribute changed tags
    * Added new internal hook pre-activate-changes to execute custom
      code BEFORE Check_MK is called to restart Nagios
    * FIX: Only showing sudo hint message on sudo error message in automation
      command
    * FIX: Fixed js eror in IE7 on WATO host edit page
    * FIX: Using pickle instead of repr/eval when reading data structures from
      urls to prevent too big security issues
    * Rule editor: improve sorting of groups and rulesets
    * FIX: Escaping single quotes in strings when writing auth.php
    * FIX: Fix resorting of host tags (was bug in ListOf)

    Multisite
    * Added config option default_ts_format to configure default timestamp
      output format in multisite
    * BI: Added new painter "affected hosts (link to host page)" to show all
      host names with links to the "hosts" view
    * Layout and design update
    * Quicksearch: display site name if more than one different site
      is present in the current search result list
    * FIX: Fixed encoding problem in "custom notification" message
    * New configuration parameter page_heading for the HTML page heads
      of the main frameset (%s will be replaced with OMD site name)
    * FIX: Fix problem where snapins where invisible
    * FIX: Fixed multisite timeout errors when nagios not running
    * Sidebar: some new layout improvements
    * Login page is not shown in framesets anymore (redirects framed page to
      full screen login page)
    * FIX: fix exception when disallowing changing display options
    * FIX: Automatically redirect from login page to target page when already
      logged in
    * FIX: Updating the dashboard header time when the dashlets refresh

    BI
    * FIX: Fixed filtering of Single-Host Aggregations
    * New sorter for aggregation group
    * FIX: fix sorting of Single-Host Aggregations after group
    * Avoid duplicate rule incarnations when using FOREACH_*
    * BI Boxes: allow closing boxes (not yet persisted)
    * New filter for services (not) contained in any aggregate
    * Configure sorting for all BI views

    Checks & Agents:
    * FIX: snmp_uptime handles empty snmp information without exception
    * FIX: Oracle checks try to handle ORA-* errors reported by the agent
      All oracle checks will return UNKNOWN when finding an ORA-* message
    * FIX: filesystem levels set via WATO didn't work, but do now
    * FIX: Group filters can handle groups without aliases now
    * nfsmounts: Added nfs4 support thanks to Thorsten Hintemann
    * megaraid_pdisks megaraid_ldisks: Support for Windows.  Thanks to Josef Hack

1.2.0b1:
    Core, Setup, etc.:
    * new tool 'livedump' for dumping configuration and status
      information from one monitoring core and importing this
      into another.
    * Enable new check registration API (not yet used in checks)
    * FIX: fix handling of prefix-tag rules (+), needed for WATO
    * FIX: handle buggy SNMP devices with non-consecutive OIDS
      (such as BINTEC routers)
    * Check API allows a check to get node information
    * FIX: fix problem with check includes in subchecks
    * Option --checks now also applies to ad-hoc check (e.g.
      cmk --checks=mrpe,df -v somehost)
    * check_mk_templates.cfg: added s to notification options
      of host and service (= downtime alerts)

    WATO:
    * Hosttag-editor: allow reordering of tags
    * Create very basic sample configuration when using
      WATO the first time (three tag groups, two rules)
    * Much more checks are configurable via WATO now
    * Distributed WATO: Made all URL calls using curl now
    * FIX: fix bug in inventory in validate_datatype()
    * Better output in case of inventory error
    * FIX: fix bug in host_icon rule on non OMD
    * FIX: do not use isdisjoint() (was in rule editor on Lenny)
    * FIX: allow UTF-8 encoded permission translations
    * FIX: Fixed several problems in OMD apache shared mode
    * FIX: Do not use None$ as item when creating new rules
    * FIX: Do load *all* users from htpasswd, so passwords from
      users not created via WATO will not be lost.
    * FIX: honor site disabling in replication module
    * FIX: honor write permissions on folder in "bulk delete"
    * FIX: honor permissions for "bulk cleanup" and "bulk edit"
    * FIX: honor write permissions and source folder when moving hosts
    * FIX: honor permissions on hosts also on bulk inventory
    * Only create contacts in Nagios if they are member of at
      least one contact group.
    * It is now possible to configure auxiliary tags via WATO
      (formerly also called secondary tags)
    * FIX: Fixed wrong label "Main Overview" shown for moved WATO folders
      in foldertree snapin
    * FIX: Fixed localization of empty host tags
    * FIX: User alias and notification enabling was not saved

    Checks & Agents:
    * hpux_if: fix missing default parameter errors
    * hpux_if: make configurable via WATO
    * if.include: fix handling of NIC with index 0
    * hpux_lunstats: new check for disk IO on HP-UX
    * windows - mk_oracle tablespace: Added missing sid column
    * diskstat: make inventory mode configurable via WATO
    * added new checks for Fujitsu ETERNUS DX80 S2 
      (thanks to Philipp Höfflin)
    * New checks: lgp_info, lgp_pdu_info and lgp_pdu_aux to monitor Liebert
      MPH/MPX devices
    * Fix Perf-O-Meter of fileage
    * hpux_snmp_cs.cpu: new SNMP check for CPU utilization
      on HP-UX.
    * if/if64: inventory also picks up type 62 (fastEther). This
      is needed on Cisco WLC 21xx series (thanks to Ralf Ertzinger)
    * FIX: fix inventory of f5_bigip_temp
    * mk_oracle (lnx+win): Fixed TEMP tablespace size calculations
    * ps: output node process is running on (only for clusters)
    * FIX: Linux Agent: Fixed ipmi-sensors handling of Power_Unit data
    * hr_mem: handle rare case where more than one entry is present
      (this prevents an exception of pfSense)
    * statgrab_load: level is now checked against 15min average - 
      in order to be consistent with the Linux load check
    * dell_powerconnect_cpu: hopefully correctly handle incomplete
      output from agent now.
    * ntp: do not check 'when' anymore since it can produce false
      alarms.
    * postfix_mailq: handle output with 'Total requests:' in last line
    * FIX: check_mk-hp_blade_psu.php: allow more than 4 power supplies
    * FIX: smart plugin: handle cases with missing vendor (thanks
      to Stefan Kärst)
    * FIX: megaraid_bbu: fix problem with alternative agent output
      (thanks to Daniel Tuecks)
    * mk_oracle: fix quoting problem, replace sessions with version,
      use /bin/bash instead of /bin/sh

    Multisite:
    * Added several missing localization strings
    * IE: Fixed problem with clicking SELECT fields in the new wato foldertree snapin
    * Fixed problem when trying to visit dashboards from new wato foldertree snapin
    * Chrome: Fixed styling problem of foldertree snapin
    * Views: Only show the commands and row selection options for views where
      commands are possible
    * The login mask honors the default_language definition now
    * check_bi_local.py: works now with cookie based authentication
    * FIX: Fixed wrong redirection after login in some cases
    * FIX: Fixed missing stats grouping in alert statistics view
    * FIX: Fixed preview table styling in view editor
    * FIX: Multisite authed users without permission to multisite are
      automatically logged out after showing the error message
    * Retry livestatus connect until timeout is used up. This avoids
      error messages when the core is being restarted
    * Events view now shows icon and text for "flapping" events
    * Use buffer for HTML creation (this speeds up esp. HTTPS a lot)
    * FIX: Fixed state filter in log views

    Livestatus:
    * Add missing column check_freshness to services table

    BI:
    * New column (painter) for simplistic box display of tree.
      This is used in a view for a single hostgroup.

1.1.13i3:
    Core, Setup, etc.:
    * *_contactgroups lists: Single group rules are all appended. When a list
      is found as a value this first list is used exclusively. All other
      matching rules are ignored
    * cmk -d does now honor --cache and --no-tcp
    * cmk -O/-R now uses omd re{start,load} core if using OMD
    * FIX: setup.sh now setups up permissions for conf.d/wato
      correctly
    * cmk --localize update supports an optional ALIAS which is used as
      display string in the multisite GUI
    * FIX: Fixed encoding problems with umlauts in group aliases
    * FIX: honor extra_summary_host_conf (was ignored)
    * new config variable snmpv2c_hosts that allows to enable SNMP v2c
      but *not* bulkwalk (for some broken devices). bulkwalk_hosts still
      implies v2c.

    Checks & Agents:
    * Windows agent: output eventlog texts in UTF-8 encoding. This
      should fix problems with german umlauts in message texts.
    * Windows agent: Added installer for the windows agent (install_agent.exe)
    * Windows agent: Added dmi_sysinfo.bat plugin (Thanks to Arne-Nils Kromer for sharing)
    * Disabled obsolete checks fc_brocade_port and fc_brocade_port_detailed.
      Please use brocade_fcport instead.
    * aironet_errors, statgrab_disk, statgrab_net: Performance data has
      been converted from counters to rates. You might need to delete your
      existing RRDs of these checks. Sorry, but these have been that last
      checks still using counters...
    * ibm_imm_health: added last missing scan function
    * Filesystem checks: trend performance data is now normalized to MB/24h.
      If you have changed the trend range, then your historic values will
      be displayed in a wrong scale. On the other hand - from now on changes
      in the range-setting will not affect the graph anymore.
    * if/if64/lnx_if: pad port numbers with zeros in order to sort correctly.
      This can be turned off with if_inventory_pad_portnumbers = False.
    * Linux agent: wrap freeipmi with lock in order to avoid cache corruption
    * New check: megaraid_bbu - check existance & status of LSI MegaRaid BBU module
    * HP-UX Agent: fix mrpe (remove echo -e and test -e, thanks to Philipp Lemke)
    * FIX: ntp checks: output numeric data also if stratum too high
    * Linux agent: new check for dmraid-based "bios raid" (agent part as plugin)
    * FIX: if64 now uses ifHighSpeed instead of ifSpeed for determining the
      link speed (fixes speed of 10GBit/s and 20GBit/s ports, thanks Marco Poet)
    * cmctc.temp: serivce has been renamed from "CMC Temperature %s" to just
      "Temperature %s", in order to be consistent with the other checks.
    * mounts: exclude changes of the commit option (might change on laptops),
      make only switch to ro critical, other changes warning.
    * cisco_temp_sensor: new check for temperature sensors of Cisco NEXUS
      and other new Cisco devices
    * oracle_tablespace: Fixed tablespace size/free space calculations
    * FIX: if/if64: omit check result on counter wrap if bandwidth traffic levels
      are used.

    Multisite:
    * Improve transaction handling and reload detection: user can have 
      multiple action threads in parallel now
    * Sounds in views are now enabled per default. The new configuration
      variable enable_sounds can be set to False in multisite.mk in order
      to disable sounds.
    * Added filter for log state (UP,DOWN,OK,CRIT...) to all log views
    * New painter for normal and retry check interval (added to detail views)
    * Site filter shows "(local)" in case of non multi-site setup
    * Made "wato folder" columns sortable
    * Hiding site filter in multisite views in single site setups
    * Replaced "wato" sidebar snapin which mixed up WATO and status GUIs with
      the new "wato_foldertree" snapin which only links to the status views
      filtered by the WATO folder.
    * Added "Dashboard" section to views snapin which shows a list of all dashboards
    * FIX: Fixed auth problem when following logwatch icon links while using
      the form based auth
    * FIX: Fix problem with Umlaut in contact alias
    * FIX: Creating auth.php file on first login dialog based login to ensure
      it exists after login when it is first needed
    * Dashboard: link problem views to *unhandled* views (this was
      inconsistent)
    * Localization: Fixed detection of gettext template file when using the
      local/ hierarchy in OMD

    Mobile:
    * Improved sorting of views in main page 
    * Fix: Use all the availiable space in header
    * Fix: Navigation with Android Hardwarekeys now working
    * Fix: Links to pnp4nagios now work better
    * Fix: Host and Service Icons now finger friendly
    * Fix: Corrected some buildin views

    WATO:
    * Removed IP-Address attribute from folders
    * Supporting localized tag titles
    * Using Username as default value for full names when editing users
    * Snapshot/Factory Reset is possible even with a broken config
    * Added error messages to user edit dialog to prevent notification problems
      caused by incomplete configuration
    * Activate Changes: Wato can also reload instead of restarting nagios
    * Replication: Can now handle replication sites which use the form based auth
    * Replication: Added option to ignore problems with the ssl certificates
                   used in ssl secured replications
    * WATO now supports configuring Check_MK clusters
    * FIX: Fixed missing folders in "move to" dropdown fields
    * FIX: Fixed "move to target folders" after CSV import
    * FIX: Fixed problem with duplicate extra_buttons when using the i18n of multiisite
    * FIX: Fixed problem with duplicate permissions when using the i18n of multiisite
    * FIX: Writing single host_contactgroups rules for each selected
      contactgroup in host edit dialog
    * FIX: Fixed wrong folder contacgroup related permissions in auth.php api
    * FIX: Fixed not up-to-date role permission data in roles_saved hook
    * FIX: Fixed duplicate custom columns in WATO after switching languages

    BI:
    * improve doc/treasures/check_bi_local.py: local check that creates
      Nagios services out of BI aggregates

    Livestatus:
    * ColumnHeaders: on is now able to switch column header on even if Stats:
      headers are used. Artifical header names stats_1, stats_2, etc. are
      begin used. Important: Use "ColumnHeaders: on" after Columns: and 
      after Stats:.

1.1.13i2:
    Core, Setup, etc.:
    * cmk -I: accept host tags and cluster names

    Checks & Agents:
    * linux agent - ipmi: Creating directory of cache file if not exists
    * dell_powerconnect_cpu: renamed service from CPU to "CPU utilization", in
      order to be consistent with other checks
    
    Multisite:
    * Several cleanups to prevent css/js warning messages in e.g. Firefox
    * Made texts in selectable rows selectable again
    * Adding reschedule icon to all Check_MK based services. Clicks on these
      icons will simply trigger a reschedule of the Check_MK service
    * FIX: ship missing CSS files for mobile GUI
    * FIX: rename check_mk.js into checkmk.js in order to avoid browser
      caching problems during version update

    WATO:
    * Optimized wraps in host lists tag column
    * Bulk inventory: Remove leading pipe signs in progress bar on main
      folder inventory
    * NagVis auhtorization file generation is also executed on activate_changes
    * Implemented a new inclusion based API for using multisite permissions
      in other addons
    * Inventory of SNMP devices: force implicit full scan if no services
      are configured yet
    * FIX: Calling activate_changes hook also in distributed WATO setups
    * FIX: Fixed display bug in host tags drop down menu after POST of form
    * FIX: Fixed javascript errors when doing replication in distributed
      wato environments when not having the sidebar open
    * FIX: Fixed search form dependant attribute handling
    * FIX: Fixed search form styling issues
    * You can now move folders to other folders
    * FIX: Distributed WATO: Supressing site sync progress output written in
      the apache error log

1.1.13i1:
    Multisite:
    * New nifty sidebar snapin "Speed-O-Meter"
    * Implemented new cookie based login mechanism including a fancy login GUI
    * Implemented logout functionality for basic auth and the new cookie based auth
    * Implemented user profile management page for changing the user password and
      the default language (if available)
    * New filter for the (new) state in host/service alerts
    * New command for sending custom notifications
    * FIX: Fixed encoding problem when opening dashboard
    * New icon on a service whos host is in downtime
    * Only show most frequently used context buttons (configurable
      in multisite.mk via context_buttons_to_show)
    * Show icon if user has modified a view's filter settings
    * New config option debug_livestatus_queries, normal debug
      mode does not include this anymore
    * Icons with link to page URL at bottom of each page
    * Logwatch: Switched strings in logwatch to i18n strings
    * Logwatch: Fixed styling of context button when acknowleding log messages
    * Logwatch: Implemented overview page to show all problematic logfiles
    * Add Snapin page: show previews of all snapins
    * Add Snapin page: Trying to prevent dragging confusions by using other click event
    * New (hidden) button for reloading a snapin (left to the close button)
    * Automatically falling back to hardcoded default language if configured
    language is not available
    * Repair layout of Perf-O-Meter in single dataset layout
    * FIX: Fixed duplicate view plugin loading when using localized multisite
    * FIX: Host-/Servicegroup snapin: Showing group names when no alias is available
    * FIX: Removed double "/" from pnp graph image urls in views

    BI:
    * Host/Service elements are now iterable via FOREACH_HOST, e.g.
      (FOREACH_HOST, ['server'], ALL_HOSTS, "$HOST$", "Kernel" ),
    * FIX: Assuming host states is possible again (exception: list index "3")

    WATO:
    * Evolved to full featured monitoring configuration tool!
    * Major internal code cleanup
    * Hosts can now be created directly in folders. The concept of host lists
      has been dropped (see migration notes!)
    * Configuration of global configuration variables of Check_MK via WATO
    * Configuration of main.mk rules
    * Configuration of Nagios objects and attributes
    * Configuration of users and roles
    * Configuration of host tags
    * Distributed WATO: replication of the configuration to slaves and peers
    * Added missing API function update_host_attributes() to change the
      attributes of a host
    * Added API function num_hosts_in_folder() to count the number of hosts
      below the given folder
    * Added option to download "latest" snapshot
    * extra_buttons can now register a function to gather the URL to link to
    * Implemented NagVis Authorisation management using WATO users/permissions

    Livestatus:
    * Experimental feature: livecheck -> super fast active check execution
      by making use of external helper processes. Set livecheck=PATH_TO_bin/livecheck
      in nagios.cfg where you load Livestatus. Optional set num_livecheck_helpers=NUM
      to set number of processes. Nagios will not fork() anymore for check exection.
    * New columns num_hosts and num_services in status table
    * New aggregation functions suminv and avginv (see Documentation)

    Core, Setup, etc.:
    * New configuration variable static_checks[] (used by WATO)
    * New configuration variable checkgroup_parameters (mainly for WATO)
    * check_submission defaults now to "file" (was "pipe")
    * Added pre-configured notification via cmk --notify
    * Drop RRA-configuration files for PNP4Nagios completely
    * New configuration variable ping_levels for configuring parameters
      for the host checks.
    * cmk --notify: new macros $MONITORING_HOST$, $OMD_ROOT$ and $OMD_SITE$
    * make ping_levels also apply to PING services for ping-only hosts
      (thanks to Bernhard Schmidt)

    Checks & Agents:
    * if/if64: new ruleset if_disable_if64_hosts, that force if on
      hosts the seem to support if64
    * Windows agent: new config variable "sections" in [global], that
      allows to configure which sections are being output.
    * Windows agent: in [logwatch] you can now configure which logfiles
      to process and which levels of messages to send.
    * Windows agent: new config variable "host" in all sections that
      restricts the folling entries to certain hosts.
    * Windows agent: finally implemented <<<mrpe>>. See check_mk.ini
      for examples.
    * Windows agent: do not execute *.txt and *.dir in <<<plugins>>> and
      <<<local>>>
    * Windows agent: make extensions to execute configurable (see
      example check_mk.ini)
    * Windows agent: agent now reuses TCP port even when taskkill'ed, so
      a system reboot is (hopefully) not neccessary anymore
    * Windows agent: section <<<df>>> now also outputs junctions (windows
      mount points). No external plugin is needed.
    * Windows agent: new section <<<fileinfo>>> for monitoring file sizes
      (and later possible ages)
    * logwatch: allow to classify messages based on their count (see
      man page of logwatch for details)
    * fileinfo: new check for monitoring age and size of files
    * heartbeat_crm: apply patches from Václav Ovsík, so that the check
      should work on Debian now.
    * ad_replication: added warninglevel 
    * fsc_*: added missing scan functions
    * printer_alerts: added further state codes (thanks to Matthew Stew)
    * Solaris agent: changed shell to /usr/bin/bash (fixes problems with LC_ALL=C)

1.1.12p7:
    Multisite:
    * FIX: detail view of host was missing column headers
    * FIX: fix problem on IE with background color 'white'
    * FIX: fix hitting enter in host search form on IE
    * FIX: fix problem in ipmi_sensors perfometer

    Checks & Agents:
    * FIX: fixed man pages of h3c_lanswitch_sensors and statgrab_cpu
    * FIX: netapp_volumes: added raid4 as allowed state (thanks to Michaël Coquard)

    Livestatus
    * FIX: fix type column in 'GET columns' for dict-type columns (bug found
      by Gerhard Lausser)

1.1.12p6:
    Checks & Agents:
    * FIX: lnx_if: remove debug output (left over from 1.1.12p5)
    
1.1.12p5:
    Multisite:
    * FIX: fix hitting enter in Quicksearch on IE 8
    * FIX: event/log views: reverse sorting, so that newest entries
      are shown first
    * FIX: fix dashboard dashlet background on IE
    * FIX: fix row highlight in status GUI on IE 7/8
    * FIX: fix row highlight after status page reload
    * FIX: single dataset layout honors column header settings
    * FIX: quote '#' in PNP links (when # is contained in services)
    * FIX: quote '#' in PNP image links also
    * FIX: add notifications to host/service event view

    Checks & Agents:
    * FIX: lnx_if: assume interfaces as up if ethtool is missing or
      not working but interface has been used since last reboot. This
      fixes the problem where interface are not found by inventory.
    * FIX: snmp_uptime: handels alternative timeformat
    * FIX: netapp_*: scan functions now detect IBM versions of firmware
    * FIX: bluecoat_diskcpu: repair scan function
    * FIX: mem.vmalloc: fix default levels (32 and 64 was swapped)
    * FIX: smart: make levels work (thanks to Bernhard Schmidt)
    * FIX: PNP template if if/if64: reset LC_ALL, avoids syntax error
    * FIX: dell_powerconnect_cpu: handle sporadic incomplete output
      from SNMP agent

1.1.12p4:
    Multisite:
    * FIX: sidebar snapin Hostgroups and Servicegroups sometimes
           failed with non-existing "available_views".
    * FIX: Fix host related WATO context button links to point to the hosts site
    * FIX: Fixed view editor redirection to new view after changing the view_name
    * FIX: Made icon painter usable when displaying hostgroup rows
    * Logwatch: Switched strings in logwatch to i18n strings
    * Logwatch: Fixed styling of context button when acknowleding log messages
    * Logwatch: Implemented overview page to show all problematic logfiles

    WATO:
    * FIX: add missing icon_csv.png
    * FIX: WATO did not write values of custom macros to extra_host_conf definitions

1.1.12p3:
    Core, Setup, etc.:
    * FIX: really suppress precompiling on PING-only hosts now

1.1.12p2:
    Core, Setup, etc.:
    * FIX: fix handling of empty suboids
    * FIX: do not create precomiled checks for host without Check_MK services

    Checks & Agents:
    * FIX: mem.win: Default levels now works, check not always OK
    * FIX: blade_health: fix OID specification
    * FIX: blade_bays: fix naming of item and man page

    Multisite:
    * FIX: Fixed styling of view header in older IE browsers
    * FIX: Do not show WATO button in views if WATO is disabled
    * FIX: Remove WATO Folder filter if WATO is disabled 
    * FIX: Snapin 'Performance': fix text align for numbers
    * FIX: Disallow setting downtimes that end in the past
    * FIX: Fix links to downtime services in dashboard
    * FIX: Fix popup help of reschedule icon

1.1.12p1:
    Core, Setup, etc.:
    * FIX: fix aggregate_check_mk (Summary host agent status)

    Checks & Agents:
    * FIX: mk_oracle now also detects XE databases
    * FIX: printer_alerts: handle 0-entries of Brother printers
    * FIX: printer_supply: fix Perf-O-Meter if no max known
    * FIX: Added id parameter to render_statistics() method to allow more than
      one pie dashlet for host/service stats
    * FIX: drbd: fixed inventory functions
    * FIX: printer_supply: handle output of Brother printers
    * FIX: ps.perf PNP template: show memory usage per process and not
      summed up. This is needed in situations where one process forks itself
      in irregular intervals and rates but you are interested just in the
      memory usage of the main process.

    Multisite:
    * FIX: finally fixed long-wanted "NagStaMon create hundreds
      of Apache processes" problem!
    * FIX: query crashed when sorting after a join columns without
      an explicit title.
    * FIX: filter for WATO file/folder was not always working.
    * Added filter for hard services states to search and service
      problems view
    * FIX: dashboard problem views now ignore notification period,
      just as tactical overview and normal problem views do
    * FIX: Loading dashboard plugins in dashboard module
 

1.1.12:
    Checks & Agents:
    * dell_powerconnect_*: final fixed, added PNP-templates
    * ps.perf: better error handling in PNP template

    Multisite:
    * Dashboard: fix font size of service statistics table
    * Dashboard: insert links to views into statistics
    * Dashboard: add links to PNP when using PNP graphs
    
1.1.12b2:
    Core, Setup, etc.:
    * FIX: fix crash with umlauts in host aliases
    * FIX: remove duplicate alias from Nagios config

    Checks & Agents:
    * services: better handling of invalid patterns
    * FIX: multipath: fix for another UUID format
    * AIX agent: fix implementation of thread count
    * blade_bays: detect more than 16 bays
    * statgrab_*: added missing inventory functions
    * FIX: fix smart.temp WARN/CRIT levels were off by one degree

    Multisite:
    * Remove Check_MK logo from default dashboard
    * Let dashboard use 10 more pixels right and bottom
    * FIX: do not show WATO icon if no WATO permission
    * Sidebar sitestatus: Sorting sites by sitealias
    * FIX: removed redundant calls of view_linktitle()

    WATO:
    * FIX: fix update of file/folder title after title property change

    Livestatus:
    * FIX: fix crash on imcomplete log lines (i.e. as
      as result of a full disk)
    * FIX: Livestatus-API: fix COMMAND via persistent connections
	

1.1.12b1:
    Core, Setup, etc.:
    * FIX: fix cmk -D on cluster hosts
    * Made profile output file configurable (Variable: g_profile_path)

    Checks & Agents:
    * FIX: j4p_performance: fix inventory functions 
    * FIX: mk_oracle: fix race condition in cache file handling (agent data
      was missing sections in certain situations)
    * mrpe: make check cluster-aware and work as clustered_service
    * cups_queues: Run agent part only on directly on CUPS servers,
      not on clients
    * FIX: mbg_lantime_state: Fixed output UOM to really be miliseconds
    * FIX: ntp: Handling large times in "poll" column correctly
    * New check dmi_sysinfo to gather basic hardware information
    * New check bintec_info to gather the software version and serial number
    of bintec routers

    Multisite:
    * FIX: fix rescheduling of host check
    * FIX: fix exception when using status_host while local site is offline
    * FIX: Fixed not updating pnp graphs on dashboard in some browsers (like chrome)
    * FIX: fix URL-too-long in permissions page
    * FIX: fix permission computation
    * FIX: fixed sorting of service perfdata columns
    * FIX: fixed sorting of multiple joined columns in some cases
    * FIX: fixed some localisation strings
    * Cleanup permissions page optically, add comments for views and snapins
    * Added some missing i18n strings in general HTML functions
    * Added display_option "w" to disable limit messages and livestatus errors in views
    * Service Perfdata Sorters are sorting correctly now
    * Added "Administration" snapin to default sidebar
    * Tactical Overview: make link clickable even if count is zero
    * Minor cleanup in default dashboard
    * Dashboard: new dashlet attribute title_url lets you make a title into a link
    * Dashboard: make numbers match "Tactical Overview" snapin

    Livestatus:
    * Write messages after initialization into an own livestatus.log

    WATO:
    * FIX: "bulk move to" at the top of wato hostlists works again
    * FIX: IE<9: Fixed problem with checkbox events when editing a host
    * FIX: "move to" dropdown in IE9 works again

1.1.11i4:
    Core, Setup, etc.:
    * FIX: use hostgroups instead of host_groups in Nagios configuration.
      This fixes a problem with Shinken
    * --scan-parents: detected parent hosts are now tagged with 'ping', so
      that no agent will be contacted on those hosts

    Checks & Agents:
    * Added 4 new checks dell_powerconnect_* by Chris Bowlby
    * ipmi_sensors: correctly handle further positive status texts
      (thanks to Sebastian Talmon)
    * FIX: nfsmounts handles zero-sized volumes correctly
    * AIX agent now outputs the user and performance data in <<<ps>>>

    Multisite:
    * FIX: WATO filtered status GUIs did not update the title after changing
      the title of the file/folder in WATO
    * FIX: Removed new python syntax which is incompatible with old python versions
    * FIX: Made bulk inventory work in IE
    * FIX: Fixed js errors in IE when having not enough space on dashboard 
    * FIX: fix error when using non-Ascii characters in view title
    * FIX: fix error on comment page caused by missing sorter
    * FIX: endless javascript when fetching pnp graphs on host/service detail pages
    * FIX: Not showing the action form in "try" mode of the view editor
    * FIX: Preventing up-then-over effect while loading the dashboard in firefox
    * Added missing i18n strings in command form and list of views
    * Views are not reloaded completely anymore. The data tables are reloaded
      on their own.
    * Open tabs in views do not prevent reloading the displayed data anymore
    * Added display_option "L" to enable/disable column title sortings
    * Sorting by joined columns is now possible
    * Added missing sorters for "service nth service perfdata" painters
    * Implemented row selection in views to select only a subset of shown data
      for actions
    * Sort titles in views can be enabled by clicking on the whole cells now
    * Submitting the view editor via ENTER key saves the view now instead of try mode
    * Host comments have red backgrounded rows when host is down
    * Implemented hook api to draw custom link buttons in views

    WATO:
    * Changed row selection in WATO to new row selection mechanism
    * Bulk action buttons are shown at the top of hostlists too when the lists
      have more than 10 list items
    * New function for backup and restore of the configuration

    Livestatus:
    * FIX: fix compile error in TableLog.cc by including stddef.h
    * FIX: tables comments and downtimes now honor AuthUser
    * Table log honors AuthUser for entries that belong to hosts
      (not for external commands, though. Sorry...)
    * FIX: fix Stats: sum/min/max/avg for columns of type time

1.1.11i3:
    Core, Setup, etc.:
    * FIX: allow host names to have spaces
    * --snmpwalk: fix missing space in case of HEX strings
    * cmk --restore: be aware of counters and cache being symbolic links
    * do_rrd_update: direct RRD updates have completely been removed.
      Please use rrdcached in case of performance problems.
    * install_nagios.sh has finally been removed (was not maintained anyway).
      Please use OMD instead.
    * Inventory functions now only take the single argument 'info'. The old
      style FUNC(checkname, info) is still supported but deprecated.
    * Show datasource program on cmk -D
    * Remove .f12 compile helper files from agents directory
    * Output missing sections in case of "WARNING - Only __ output of __..."
    * Remove obsolete code of snmp_info_single
    * Remove 'Agent version (unknown)' for SNMP-only hosts
    * Options --version, --help, --man, --list-checks and --packager now
      work even with errors in the configuration files
    * Minor layout fix in check man-pages

    Checks & Agents:
    * FIX: hr_mem: take into account cache and buffers
    * FIX: printer_pages: workaround for trailing-zero bug in HP Jetdirect
    * mk_logwatch: allow to set limits in processing time and number of
      new log messages per log file
    * Windows Agent: Now supports direct execution of powershell scripts
    * local: PNP template now supports multiple performance values
    * lnx_if: make lnx_if the default interface check for Linux
    * printer_supply: support non-Ascii characters in items like
      "Resttonerbehälter". You need to define snmp_character_encodings in main.mk
    * mem.win: new dedicated memory check for Windows (see Migration notes)
    * hr_mem: added Perf-O-Meter
    * Renamed all temperature checks to "Temperature %s". Please
      read the migration notes!
    * df and friends: enabled trend performance data per default. Please
      carefully read the migration notes!
    * diskstat: make summary mode the default behavious (one check per host)

    MK Livestatus:
    * WaitObject: allow to separate host name and service with a semicolon.
      That makes host names containing spaces possible.
    * Better error messages in case of unimplemented operators

    Multisite:
    * FIX: reschedule now works for host names containing spaces
    * FIX: correctly sort log views in case of multi site setups
    * FIX: avoid seven broken images in case of missing PNP graphs
    * FIX: Fixed javascript errors when opening dashboard in IE below 9
    * FIX: Views: Handling deprecated value "perpage" for option
      column_headers correctly
    * FIX: Fixed javascript error when saving edited views without sidebar
    * FIX: Showing up PNP hover menus above perfometers
    * Host/Service Icon column is now modularized and can be extended using
      the multisite_icons list.
    * New sorters for time and line number of logfile entries
    * Bookmarks snapin: save relative URLs whenever possible
    * Man-Pages of Check_MK checks shown in Multisite honor OMD's local hierarchy
    * nicer output of substates, translate (!) and (!!) into HTML code
    * new command for clearing modified attributes (red cross, green checkmark)
    * Perf-O-Meters: strip away arguments from check_command (e.g.
      "check-foo!17!31" -> "check-foo").
    * Added several missing i18n strings in view editor
    * Views can now be sorted by the users by clicking on the table headers.
      The user sort options are not persisted.
    * Perf-O-Meters are now aware if there really is a PNP graph

    WATO:
    * Show error message in case of empty inventory due to agent error
    * Commited audit log entries are now pages based on days
    * Added download link to download the WATO audit log in CSV format

1.1.11i2:
    Core, Setup, etc.:
    * FIX: sort output of cmk --list-hosts alphabetically
    * FIX: automatically remove leading and trailing space from service names
      (this fixes a problem with printer_pages and an empty item)
    * Great speed up of cmk -N/-C/-U/-R, especially when number of hosts is
      large.
    * new main.mk option delay_precompile: if True, check_mk will skip Python 
      precompilation during cmk -C or cmk -R, but will do this the first 
      time the host is checked.  This speeds up restarts. Default is False.
      Nagios user needs write access in precompiled directory!
    * new config variable agent_ports, allowing to specify the agent's
      TCP port (default is 6556) on a per-host basis.
    * new config variable snmp_ports, allowing to specify the UDP port
      to used with SNMP, on a per-host basis.
    * new config variable dyndns_hosts. Hosts listed in this configuration
      list (compatible to bulkwalk_hosts) use their hostname as IP address.
    
    Checks & Agents:
    * FIX: AIX agent: output name of template in case of MRPE
    * FIX: cisco_temp: skip non-present sensors at inventory
    * FIX: apc_symmetra: fix remaining runtime calculation (by factor 100)
    * FIX: Added PNP-template for winperf_phydisk
    * FIX: if64: fix UNKNOWN in case of non-unique ifAlias
    * FIX: lnx_if/if/if64: ignore percentual traffic levels on NICs without
           speed information.
    * FIX: cisco_temp_perf: add critical level to performance data
    * FIX: windows agent: hopefully fix case with quotes in directory name
    * FIX: printer_supply: fixed logic of Perf-O-Meter (mixed up crit with ok)
    * FIX: Solaris agent: reset localization to C, fixes problems with statgrab
    * FIX: blade_*: fix SNMP scan function for newer firmwares (thanks to Carlos Peón)
    * snmp_uptime, snmp_info: added scan functions. These checks will now
      always be added. Please use ingored_checktypes to disable, if non needed.
    * brocade_port: check for Brocade FC ports has been rewritten with
      lots of new features.
    * AIX agent now simulates <<<netctr>>> output (by Jörg Linge)
    * mbg_lantime_state: Handling refclock offsets correctly now; Changed
      default thresholds to 5/10 refclock offset
    * brocade_port: parameter for phystate, opstate and admstate can now
      also be lists of allowed states.
    * lnx_if: treat interfaces without information from ethtool as
      softwareLoopback interface. The will not be found by inventory now.
    * vbox_guest: new check for checking guest additions of Linux virtual box hosts
    * if/if64: Fixed bug in operstate detection when using old tuple based params
    * if/if64: Fixed bug in operstate detection when using tuple of valid operstates
    * mk_oracle: Added caching of results to prevent problems with long
    running SQL queries. Cache is controlled by CACHE_MAXAGE var which is preset to
    120 seconds 
    * mk_oracle: EXCLUDE_<sid>=ALL or EXCLUDE_<sid>=oracle_sessions can be
    used to exclude specific checks now
    * mk_oracle: Added optional configuration file to configure the new options
    * j4p_performance agent plugin: Supports basic/digest auth now
    * New checks j4p_performance.threads and j4p_performance.uptime which
      track the number of threads and the uptime of a JMX process
    * j4p_performance can fetch app and servlet specific status data. Fetching
      the running state, number of sessions and number of requests now. Can be
      extended via agent configuration (j4p.cfg).
    * Added some preflight checks to --scan-parents code
    * New checks netapp_cluster, netapp_vfiler for checking NetAPP filer 
      running as cluster or running vfilers.
    * megaraid_pdisks: Better handling of MegaCli output (Thanks to Bastian Kuhn)
    * Windows: agent now also sends start type (auto/demand/disabled/boot/system)
    * Windows: inventory_services now allowes regexes, depends and state/start type
      and also allows host tags.

    Multisite:
    * FIX: make non-Ascii characters in services names work again
    * FIX: Avoid exceptions in sidebar on Nagios restart
    * FIX: printer_supply perfometer: Using white font for black toners
    * FIX: ipmi: Skipping items with invalid data (0.000 val, "unspecified" unit) in summary mode
    * FIX: ipmi: Improved output formating in summary mode
    * FIX: BI - fixed wrong variable in running_on aggregation function
    * FIX: "view_name" variable missing error message when opening view.py
      while using the "BI Aggregation Groups" and "Hosts" snapins in sidebar
    * FIX: Fixed styling of form input elements in IE + styling improvements
    * FIX: Fixed initial folding state on page loading on pages with multiple foldings opened
    * Introduced basic infrastructure for multilanguage support in Multisite
    * Make 'Views' snapin foldable
    * Replace old main view by dashboard
    * Sidebar: Snapins can register for a triggered reload after a nagios
      restart has been detected. Check interval is 30 seconds for now.
    * Quicksearch snapin: Reloads host lists after a detected nagios restart.
    * New config directory multisite.d/ - similar to conf.d/
    * great speed up of HTML rendering
    * support for Python profiling (set profile = True in multisite.mk, profile
      will be in var/check_mk/web)
    * WATO: Added new hook "active-changes" which calls the registered hosts
      with a dict of "dirty" hosts
    * Added column painter for host contacts
    * Added column painters for contact groups, added those to detail views
    * Added filters for host and service contact groups
    * Detail views of host/service now show contacts
    * Fix playing of sounds: All problem views now have play_sounds activated,
      all other deactivated.
    * Rescheduling of Check_MK: introduce a short sleep of 0.7 sec. This increases
      the chance of the passive services being updated before the repaint.
    * Added missing i18n strings in filter section of view editor
    * Added filter and painter for the contact_name in log table
    * Added several views to display the notification logs of Nagios

    WATO:
    * Configration files can now be administered via the WEB UI
      (config_files in multisite.mk is obsolete)
    * Snapin is tree-based and foldable
    * Bulk operation on host lists (inventory, tags changed, etc)
    * Easy search operation in host lists
    * Dialog for global host search
    * Services dialog now tries to use cached data. On SNMP hosts
      no scan will be done until new button "Full Scan" is pressed.

    BI:
    * FIX: Fixed displaying of host states (after i18n introduction)h
    * FiX: Fixed filter for aggregation group
    * FIX: Fixed assumption button for services with non-Ascii-characters

    MK Livestatus:
    * FIX: fix compile problem on Debian unstable (Thanks to Sven Velt)
    * Column aggregation (Stats) now also works for perf_data
    * New configuration variable data_encoding and full UTF-8 support.
    * New column contact_groups in table hosts and services (thanks to
      Matthew Kent)
    * New headers Negate:, StatsNegate: and WaitConditionNegate:

1.1.11i1:
    Core, Setup, etc.:
    * FIX: Avoid duplicate SNMP scan of checktypes containing a period
    * FIX: honor ignored_checktypes also on SNMP scan
    * FIX: cmk -II also refreshes cluster checks, if all nodes are specified
    * FIX: avoid floating points with 'e' in performance data
    * FIX: cmk -D: drop obsolete (and always empty) Notification:
    * FIX: better handling of broken checks returning empty services
    * FIX: fix computation of weight when averaging
    * FIX: fix detection of missing OIDs (led to empty lines) 
    * SNMP scan functions can now call oid(".1.3.6.1.4.1.9.9.13.1.3.1.3.*")
      That will return the *first* OID beginning with .1.3.6.1.4.1.9.9.13.1.3.1.3
    * New config option: Set check_submission = "file" in order to write
      check result files instead of using Nagios command pipe (safes
      CPU ressources)
    * Agent simulation mode (for internal use and check development)
    * Call snmpgetnext with the option -Cf (fixes some client errors)
    * Call snmp(bulk)walk always with the option -Cc (fixes problems in some
      cases where OIDs are missing)
    * Allow merging of dictionary based check parameters
    * --debug now implies -v
    * new option --profile: creates execution profile of check_mk itself
    * sped up use of stored snmp walks
    * find configuration file in subdirectories of conf.d also
    * check_mk_templates.cfg: make check-mk-ping take arguments

    Multisite:
    * FIX: Display limit-exceeded message also in multi site setups
    * FIX: Tactical Overview: fix unhandled host problems view
    * FIX: customlinks snapin: Suppressing exception when no links configured
    * FIX: webservice: suppress livestatus errors in multi-site setups
    * FIX: install missing example icons in web/htdocs/images/icons
    * FIX: Nagios-Snapin: avoid duplicate slash in URL
    * FIX: custom_style_sheet now also honored by sidebar
    * FIX: ignore case when sorting groups in ...groups snapin
    * FIX: Fixed handling of embedded graphs to support the changes made to
    * FIX: avoid duplicate import of plugins in OMD local installation
    the PNP webservice
    * FIX: Added host_is_active and host_flapping columns for NagStaMon views
    * Added snmp_uptime, uptime and printer_supply perfometers
    * Allow for displaying service data in host tables
    * View editor foldable states are now permament per user
    * New config variable filter_columns (default is 2)

    BI:
    * Added new component BI to Multisite.

    WATO:
    * FIX: fix crash when saving services after migration from old version
    * Allow moving hosts from one to another config file

    Checks & Agents:
    * FIX: hr_mem: ignore devices that report zero memory
    * FIX: cisco_power: fix syntax error in man page (broke also Multisite)
    * FIX: local: fixed search for custom templates PNP template
    * FIX: if/if64: always generate unique items (in case ifAlias is used)
    * FIX: ipmi: fix ugly ouput in case of warning and error
    * FIX: vms_df: fix, was completely broken due to conversion to df.include
    * FIX: blade_bays: add missing SNMP OIDs (check was always UNKNOWN)
    * FIX: df: fix layout problems in PNP template
    * FIX: df: fix trend computation (thanks to Sebastian Talmon)
    * FIX: df: fix status in case of critical trend and warning used
    * FIX: df: fix display of trend warn/crit in PNP-graph
    * FIX: cmctc: fix inventory in case of incomplete entries
    * FIX: cmctc: add scan function
    * FIX: ucd_cpu_load and ucd_cpu_util: make scan function find Rittal
    * FIX: ucd_cpu_util: fix check in case of missing hi, si and st
    * FIX: mk_logwatch: improve implementation in order to save RAM
    * FIX: mk_oracle: Updated tablespace query to use 'used blocks' instead of 'user blocks'
    * FIX: mk_oracle: Fixed computation for TEMP table spaces
    * FIX: bluecoat_sensors: Using scale parameter provided by the host for reported values
    * FIX: fjdarye60_devencs, fjdarye60_disks.summary: added snmp scan functions
    * FIX: decru_*: added snmp scan functions
    * FIX: heartbeat_rscstatus handles empty agent output correctly
    * FIX: hp_procurve_cpu: fix synatx error in man page
    * FIX: hp_procurve_memory: fix syntax error in man page
    * FIX: fc_brocade_port_detailed: fix PNP template in MULTIPLE mode
    * FIX: ad_replication.bat only generates output on domain controllers now.
           This is useful to prevent checks on non DC hosts (Thanks to Alex Greenwood)
    * FIX: cisco_temp_perf: handle sensors without names correctly
    * printer_supply: Changed order of tests. When a printer reports -3 this
      is used before the check if maxlevel is -2.
    * printer_supply: Skipping inventory of supplies which have current value
    and maxlevel both set to -2.
    * cisco_locif: The check has been removed. Please switch to if/if64
      has not the index 1
    * cisco_temp/cisco_temp_perf: scan function handles sensors not beginning
      with index 1
    * df: split PNP graphs for growth/trend into two graphs
    * omd_status: new check for checking status of OMD sites
    * printer_alerts: Added new check for monitoring alert states reported by
      printers using the PRINTER-MIB
    * diskstat: rewritten check: now show different devices, r+w in one check
    * canon_pages: Added new check for monitoring processed pages on canon
    printer/multi-function devices
    * strem1_sensors: added check to monitor sensors attached to Sensatorinc EM1 devices
    * windows_update: Added check to monitor windows update states on windows
      clients. The check monitors the number of pending updates and checks if
      a reboot is needed after updates have been installed.
    * lnx_if: new check for Linux NICs compatible with if/if64 replacing 
      netif.* and netctr.
    * if/if64: also output performance data if operstate not as expected
    * if/if64: scan function now also detects devices where the first port
    * if/if64: also show perf-o-meter if speed is unknown
    * f5_bigip_pool: status of F5 BIP/ip load balancing pools
    * f5_bigip_vserver: status of F5 BIP/ip virtual servers
    * ipmi: new configuration variable ipmi_ignored_sensors (see man page)
    * hp_procurve_cpu: rename services description to CPU utilization
    * ipmi: Linux agent now (asynchronously) caches output of ipmitool for 20 minutes
    * windows: agent has new output format for performance counters
    * winperf_process.util: new version of winperf.cpuusage supporting new agent
    * winperf_system.diskio: new version of winperf.diskstat supporting new agent
    * winperf_msx_queues: new check for MS Exchange message queues
    * winperf_phydisk: new check compatible with Linux diskstat (Disk IO per device!)
    * smart.temp/smart.stats: added new check for monitoring health of HDDs
      using S.M.A.R.T
    * mcdata_fcport: new check for ports of MCData FC Switches
    * hp_procurve_cpu: add PNP template
    * hp_procurve_cpu: rename load to utilization, rename service to CPU utilizition
    * df,df_netapp,df_netapp32,hr_fs,vms_df: convert to mergeable dictionaries
    * mbg_lantime_state,mbg_lantime_refclock: added new checks to monitor 
      Meinberg LANTIME GPS clocks

    Livestatus:
    * Updated Perl API to version 0.74 (thanks to Sven Nierlein)

1.1.10:
    Core, Setup, etc.:
    * --flush now also deletes all autochecks 
    
    Checks & Agents:
    * FIX: hr_cpu: fix inventory on 1-CPU systems (thanks to Ulrich Kiermayr)


1.1.10b2:
    Core, Setup, etc.:
    * FIX: setup.sh on OMD: fix paths for cache and counters
    * FIX: check_mk -D did bail out if host had no ip address
    * cleanup: all OIDs in checks now begin with ".1.3.6", not "1.3.6"

    WATO:
    * FIX: Fixed bug that lost autochecks when using WATO and cmk -II together

    Checks & Agents:
    * Added check man pages for systemtime, multipath, snmp_info, sylo,
      ad_replication, fsc_fans, fsc_temp, fsc_subsystems
    * Added SNMP uptime check which behaves identical to the agent uptime check


1.1.10b1:
    Core, Setup, etc.:
    * FIX: do not assume 127.0.0.1 as IP address for usewalk_hosts if
      they are not SNMP hosts.
    * FIX: precompile: make sure check includes are added before actual
      checks
    * FIX: setup.sh: do not prepend current directory to url_prefix
    * FIX: output agent version also for mixed (tcp|snmp) hosts
    * RPM: use BuildArch: noarch in spec file rather than as a command
      line option (thanks to Ulrich Kiermayr)
    * setup.sh: Allow to install Check_MK into existing OMD site (>= 0.46).
      This is still experimental!

    Checks & Agents:
    * FIX: Windows agent: fix output of event ID of log messages
    * FIX: if/if64: output speed correctly (1.50MB/s instead of 1MB/s)
    * FIX: drbd now handles output of older version without an ep field
    * FIX: repaired df_netapp32
    * FIX: Added SNMP scan function of df_netapp and df_netapp32
    * FIX: repaired apc_symmetra (was broken due to new option -Ot 
      for SNMP)
    * FIX: df, hr_fs and other filesystem checks: fix bug if using
      magic number. levels_low is now honored.
    * FIX: scan function avoids hr_cpu and ucd_cpu_utilization
      at the same time
    * FIX: HP-UX agent: fixed output of df for long mount points
      (thanks to Claas Rockmann-Buchterkirche)
    * FIX: df_netapp/32: fixed output of used percentage (was always
      0% due to integer division)
    * FIX: fixed manual of df (magic_norm -> magic_normsize)
    * FIX: removed filesystem_trend_perfdata. It didn't work. Use
      now df-parameter "trend_perfdata" (see new man page of df)
    * FIX: cisco_temp_perf: fix return state in case of WARNING (was 0 = OK)
    * FIX: repair PNP template for df when using trends
    * FIX: cisco_qos: fix WATO exception (was due to print command in check)
    * FIX: check_mk check: fixed template for execution time
    * FIX: blade_health, fc_brocade_port_detailed removed debug outputs
    * FIX: netapp_volumes: The check handled 64-bit aggregates correctly
    * FIX: netapp_volumes: Fixed snmp scan function
    * FIX: blade_*: Fixed snmp scan function
    * FIX: nfsmount: fix exception in check in case of 'hanging'
    * systemtime: new simple check for time synchronization on Windows
      (needs agent update)
    * Added Perf-O-Meter for non-df filesystem checks (e.g. netapp)
    * hp_proliant_*: improve scan function (now just looks for "proliant")

    Multisite:
    * FIX: fix json/python Webservice

1.1.9i9:
    Core, Setup, etc.:
    * FIX: check_mk_templates.cfg: add missing check_period for hosts
      (needed for Shinken)
    * FIX: read *.include files before checks. Fixes df_netapp not finding
      its check function
    * FIX: inventory checks on SNMP+TCP hosts ignored new TCP checks
    * local.mk: This file is read after final.mk and *not* backup up
      or restored
    * read all files in conf.d/*.mk in alphabetical order now.
    * use snmp commands always with -Ot: output time stamps as UNIX epoch
      (thanks to Ulrich Kiermayr)

    Checks & Agents:
    * ucd_cpu_load: new check for CPU load via UCD SNMP agent
    * ucd_cpu_util: new check for CPU utilization via UCD SNMP agent
    * steelhead_status: new check for overall health of Riverbed Steelhead appliance
    * steelhead_connections: new check for Riverbed Steelhead connections
    * df, df_netapp, df_netapp32, hr_fs, vms_df: all filesystem checks now support
      trends. Please look at check manpage of df for details.
    * FIX: heartbeat_nodes: Fixed error handling when node is active but at least one link is dead
    * 3ware_units: Handling INITIALIZING state as warning now
    * FIX: 3ware_units: Better handling of outputs from different tw_cli versions now
    * FIX: local: PNP template for local now looks in all template directories for
      specific templates (thanks to Patrick Schaaf)

    Multisite:
    * FIX: fix "too many values to unpack" when editing views in single layout
      mode (such as host or service detail)
    * FIX: fix PNP icon in cases where host and service icons are displayed in 
      same view (found by Wolfgang Barth)
    * FIX: Fixed view column editor forgetting pending changes to other form
           fields
    * FIX: Customlinks snapin persists folding states again
    * FIX: PNP timerange painter option field takes selected value as default now
    * FIX: Fixed perfometer styling in single dataset layouts
    * FIX: Tooltips work in group headers now
    * FIX: Catching exceptions caused by unset bandwidth in interface perfometer

    WATO:
    * FIX: fix problem with vanishing services on Windows. Affected were services
      containing colons (such as fs_C:/).

    Livestatus:
    * FIX: fix most compiler warnings (thanks to patch by Sami Kerola)
    * FIX: fix memory leak. The leak caused increasing check latency in some
      situations
    
1.1.9i8:
    Multisite:
    * New "web service" for retrieving data from views as JSON or 
      Python objects. This allows to connect with NagStaMon 
      (requires patch in NagStaMon). Simply add &output_format=json
      or &output_format=python to your view URL.
    * Added two builtin views for NagStaMon.
    * Acknowledgement of problem now has checkboxes for sticky,
      send notification and persisten comment
    * Downtimes: allow to specify fixed/flexible downtime
    * new display_options d/D for switching on/off the tab "Display"
    * Improved builtin views for downtimes
    * Bugfix: Servicegroups can be searched with the quicksearch snapin using
      the 'sg:' prefix again

    WATO:
    * Fixed problem appearing at restart on older Python version (RH)

1.1.9i7:
    Core, Setup, etc.:
    * Fix crash on Python 2.4 (e.g. RedHat) with fake_file
    * Fixed clustering of SNMP hosts
    * Fix status output of Check_MK check in mixed cluster setups

    Checks & Agents:
    * PNP templates for if/if64: fix bugs: outgoing packets had been
      same as incoming, errors and discards were swapped (thanks to 
      Paul Freeman)
    * Linux Agent: Added suport for vdx and xvdx volumes (KVM+Virtio, XEN+xvda)

    Multisite:
    * Fix encoding problem when host/service groups contain non-ascii
      characters.

    WATO:
    * Fix too-long-URL problem in cases of many services on one host


1.1.9i6:
    INCOMPATIBLE CHANGES:
    * Removed out-dated checks blade_misc, ironport_misc and snia_sml. Replaced
      with dummy checks begin always UNKNOWN.

    Core, Setup, etc.:
    * cmk -D: show ip address of host 
    * Fix SNMP inventory find snmp misc checks inspite of negative scan function
    * Fix output of MB and GB values (fraction part was zero)

    Checks & Agents:
    * megaraid_ldisks: remove debug output
    * fc_brocade_port: hide on SNMP scan, prefer fc_brocade_port_detailed
    * fc_brocade_port_detailed: improve scan function, find more devices
    * New agent for HP-UX
    * hpux_cpu: new check for monitoring CPU load average on HP-UX
    * hpux_if: New check for monitoring NICs on HP-UX (compatible to if/if64)
    * hpux_multipath: New check for monitoring Multipathing on HP-UX
    * hpux_lvm: New check for monitoring LVM mirror state on HP-UX
    * hpux_serviceguard: new check for monitoring HP-UX Serviceguard
    * drbd: Fixed var typo which prevented inventory of drbd general check
      (Thanks to Andreas Behler)
    * mk_oracle: new agent plugin for monitoring ORACLE (currently only
      on Linux and HP-UX, but easily portable to other Unices)
    * oracle_sessions: new check for monitoring the current number of active
      database sessions.
    * oracle_logswitches: new check for monitoring the number of logswitches
      of an ORACLE instances in the last 60 minutes.
    * oracle_tablespaces: new check for monitoring size, state and autoextension
      of ORACLE tablespaces.
    * h3c_lanswitch_cpu: new check for monitoring CPU usage of H3C/HP/3COM switches
    * h3c_lanswitch_sensors: new check for monitoring hardware sensors of H3C/HP/3COM switches
    * superstack3_sensors: new check for monitoring hardware sensors of 3COM Superstack 3 switches

    Multisite:
    * Fixed aligns/widths of snapin contents and several small styling issues
    * Fixed links and border-styling of host matrix snapin
    * Removed jQuery hover menu and replaced it with own code

1.1.9i5:
    Multisite:
    * custom notes: new macros $URL_PREFIX$ and $SITE$, making 
      multi site setups easier
    * new intelligent logwatch icon, using url_prefix in multi site
      setups


1.1.9i4:
    Core, Setup, etc.:
    * added missing 'register 0' to host template
    * setup: fix creation of symlink cmk if already existing

    Multisite:
    * New reschedule icon now also works for non-local sites.
    * painter options are now persisted on a per-user-base
    * new optional column for displaying host and service comments
      (not used in shipped views but available in view editor)

    Livestatus:
    * Check for buffer overflows (replace strcat with strncat, etc.)
    * Reduce number of log messages (reclassify to debug)

    Checks & Agents:
    * apc_symmetra: handle empty SNMP variables and treat as 0.


1.1.9i3:
    INCOMPATIBLE CHANGES:
    * You need a current version of Livestatus for Multisite to work!
    * Multisite: removed (undocumented) view parameters show_buttons and show_controls.
      Please use display_options instead.
    * Finally removed deprecated filesystem_levels. Please use check_parameters instead.
    * Livestatus: The StatsGroupBy: header is still working but now deprecated.
      Please simply use Columns: instead. If your query contains at least one Stats:-
      header than Columns: has the meaning of the old StatsGroupBy: header

    Core, Setup, etc.:
    * Create alias 'cmk' for check_mk in bin/ (easier typing)
    * Create alias 'mkp' for check_mk -P in bin/ (easier typing) 

    Multisite:
    * Each column can now have a tooltip showing another painter (e.g.
      show the IP address of a host when hovering over its name)
    * Finally show host/services icons from the nagios value "icon_image".
      Put your icon files in /usr/share/check_mk/web/htdocs/images/icons.
      OMD users put the icons into ~/local/share/check_mk/web/htdocs/images/icons.
    * New automatic PNP-link icons: These icons automatically appear, if
      the new livestatus is configured correctly (see below). 
    * new view property "hidebutton": allow to hide context button to a view.
    * Defaults views 'Services: OK', 'Services: WARN, etc. do now not create
      context buttons (cleans up button bar).
    * new HTML parameter display_options, which allows to switch off several
      parts of the output (e.g. the HTML header, external links, etc).
    * View hoststatus: show PNP graph of host (usually ping stats)
    * new tab "Display": here the user can choose time stamp
      display format and PNP graph ranges
    * new column "host_tags", showing the Check_MK host tags of a host
    * new datasource "alert_stats" for computing alert statistics
    * new view "Alert Statistics" showing alert statistics for all hosts
      and services
    * Sidebar: Fixed snapin movement to the bottom of the snapin list in Opera
    * Sidebar: Fixed scroll position saving in Opera
    * Fixed reloading button animation in Chrome/IE (Changed request to async mode)
    * Sidebar: Removed scrollbars of in older IE versions and IE8 with compat mode
    * Sidebar: Fixed scrolling problem in IE8 with compat mode (or maybe older IE versions)
      which broke the snapin titles and also the tactical overview table
    * Sidebar: Fixed bulletlist positioning
    * Sidebar: The sidebar quicksearch snapin is case insensitive again
    * Fixed header displaying on views when the edit button is not shown to the user
    * View pages are not refreshed when at least one form (Filter, Commands,
      Display Options) is open
    * Catching javascript errors when pages from other domain are opened in content frame
    * Columns in view editor can now be added/removed/moved easily

    Checks & Agents:
    * Fixed problem with OnlyFrom: in Linux agent (df didn't work properly)
    * cups_queues: fixed plugin error due to invalid import of datetime,
      converted other checks from 'from datetime import...' to 'import datetime'.
    * printer_supply: handle the case where the current value is missing
    * megaraid_ldisks: Fixed item detection to be compatible with different versions of megaraid
    * Linux Agent: Added new 3ware agent code to support multiple controllers
      (Re-inventory of 3ware checks needed due to changed check item names)

    Livestatus:
    * new column pnpgraph_present in table host and service. In order for this
      column to work you need to specify the base directory of the PNP graphs
      with the module option pnp_path=, e.g. pnp_path=/omd/sites/wato/var/pnp4nagios/perfdata
    * Allow more than one column for StatsGroupBy:
    * Do not use function is_contact_member_of_contactgroup anymore (get compatible
      with Nagios CVS)
    * Livestatus: log timeperiod transitions (active <-> inactive) into Nagios
      log file. This will enable us to create availability reports more simple
      in future.

    Multisite:
    * allow include('somefile.mk') in multisite.mk: Include other files.
      Paths not beginning with '/' are interpreted relative to the directory
      of multisite.mk

    Livestatus:
    * new columns services_with_info: similar to services_with_state but with
      the plugin output appended as additional tuple element. This tuple may
      grow in future so do not depend on its length!

1.1.9i2:
    Checks & Agents:
    * ibm_imm_health: fix inventory function
    * if/if64: fix average line in PNP-template, fix display of speed for 20MBit
      lines (e.g. Frame Relay)

    Multisite:
    * WATO: Fixed omd mode/site detection and help for /etc/sudoers
    * WATO: Use and show common log for pending changes 
    * Sidebar Quicksearch: Now really disabling browser built-in completion
      dropdown selections
    
1.1.9i1:
    INCOMPATIBLE CHANGES:
    * TCP / SNMP: hosts using TCP and SNMP now must use the tags 'tcp'
      and 'snmp'. Hosts with the tag 'ping' will not inventorize any
      service. New configuration variable tcp_hosts.
    * Inventory: The call syntax for inventory has been simplified. Just
      call check_mk -I HOSTNAME now. Omit the "tcp" or "snmp". If you
      want to do inventory just for certain check types, type "check_mk --checks=snmp_info,if -I hostnames..."
      instead
    * perfdata_format now defaults to "pnp". Previous default was "standard".
      You might have to change that in main.mk if you are not using PNP (only
      relevant for MRPE checks)
    * inventory_check_severity defaults to 1 now (WARNING)
    * aggregation_output_format now defaults to "multiline"
    * Removed non_bulkwalk_hosts. You can use bulkwalk_hosts with NEGATE
      instead (see docu)
    * snmp_communites is now initialized with [], not with {}. It cannot
      be a dict any longer.
    * bulkwalk_hosts is now initizlized with []. You can do += here just
      as with all other rule variables.
    * Configuration check (-X) is now always done. It is now impossible to
      call any Check_MK action with an invalid configuration. This saves
      you against mistyped variables.
    * Check kernel: converted performance data from counters to rates. This
      fixes RRD problems (spikes) on reboots and also allows better access 
      to the peformance data for the Perf-O-Meters.  Also changed service 
      descriptions. You need to reinventurize the kernel checks. Your old
      RRDs will not be deleted, new ones will be created.
    * Multisite: parameters nagios_url, nagios_cgi_url and pnp_url are now
      obsolete. Instead the new parameter url_prefix is used (which must
      end with a /).

    Core, Setup, etc.:
    * Improve error handling: if hosts are monitored with SNMP *and* TCP,
      then after an error with one of those two agents checks from the
      other haven't been executed. This is fixed now. Inventory check
      is still not complete in that error condition.
    * Packages (MKP): Allow to create and install packages within OMD!
      Files are installed below ~/local/share/check_mk. No root permissions
      are neccessary
    * Inventory: Better error handling on invalid inventory result of checks
    * setup.sh: fix problem with missing package_info (only appears if setup
      is called from another directory)
    * ALL_SERVICES: Instead of [ "" ] you can now write ALL_SERVICES
    * debug_log: also output Check_MK version, check item and check parameters
    * Make sure, host has no duplicate service - this is possible e.g. by
      monitoring via agent and snmp in parallel. duplicate services will
      make Nagios reject the configuration.
    * --snmpwalk: do not translate anymore, use numbers. All checks work
      with numbers now anyway.
    * check_mk -I snmp will now try all checktypes not having an snmp scan
      function. That way all possible checks should be inventorized.
    * new variable ignored_checks: Similar to ignored_checktypes, but allows
      per-host configuration
    * allow check implementations to use common include files. See if/if64
      for an example
    * Better handling for removed checks: Removed exceptions in check_mk calls
      when some configured checks have been removed/renamed

    Checks & Agents:
    * Renamed check functions of imm_health check from test_imm to imm_health
      to have valid function and check names. Please remove remove from
      inventory and re-inventory those checks.
    * fc_brocade_port_detailed: allow to specify port state combinations not 
      to be critical
    * megaraid_pdisks: Using the real enclosure number as check item now
    * if/if64: allow to configure averaging of traffic over time (e.g. 15 min) 
      and apply traffic levels and averaged values. Also allow to specify relative
      traffic levels. Allow new parameter configuration via dictionary. Also
      allow to monitor unused ports and/or to ignore link status.
    * if/if64: Added expected interface speed to warning output
    * if/if64: Allow to ignore speed setting (set target speed to None)
    * wut_webtherm: handle more variants of WuT Webtherms (thanks to Lefty)
    * cisco_fan: Does not inventorize 'notPresent' sensors anymore. Improved output
    * cisco_power: Not using power source as threshold anymore. Improved output
    * cisco_fan: Does not inventorize 'notPresent' sensors anymore. Improved output
    * cisco_power: Not using power source as threshold anymore. Improved output
    * cisco_power: Excluding 'notPresent' devices from inventory now
    * cisco_temp_perf: Do not crash if device does not send current temperature
    * tcp_conn_stats: new check for monitoring number of current TCP connections
    * blade_*: Added snmp scan functions for better automatic inventory
    * blade_bays: Also inventorizes standby blades and has a little more
                  verbose output.
    * blade_blowers: Can handle responses without rpm values now. Improved output
    * blade_health: More detailed output on problems
    * blade_blades: Added new check for checking the health-, present- and
                    power-state of IBM Bladecenter blades
    * win_dhcp_pools: Several cleanups in check
    * Windows agent: allow restriction to ip addresses with only_hosts (like xinetd)
    * heartbeat_rscstatus: Catching empty output from agent correctly
    * tcp_conn_stats: Fixed inventory function when no conn stats can be inventoried
    * heartbeat_nodes: fix Linux agent for hostname with upper case letters (thanks to
            Thorsten Robers)
    * heartbeat_rscstatus: Catching empty output from agent correctly
    * heartbeat_rscstatus: Allowing a list as expected state to expect multiple OK states
    * win_dhcp_pools agent plugin: Filtering additional error message on
      systems without dhcp server
    * j4p_performance: Added experimental agent plugin fetching data via 
      jmx4perl agent (does not need jmx4perl on Nagios)
    * j4p_performance.mem: added new experimental check for memory usage via JMX.
    * if/if64: added Perf-O-Meter for Multisite
    * sylo: fix performance data: on first execution (counter wrap) the check did
      output only one value instead of three. That lead to an invalid RRD.
    * Cleaned up several checks to meet the variable naming conventions
    * drbd: Handling unconfigured drbd devices correctly. These devices are
      ignored during nventory
    * printer_supply: In case of OKI c5900 devices the name of the supply units ins not
      unique. The color of the supply unit is reported in a dedicated OID and added to the
      check item name to have a unique name now.
    * printer_supply: Added simple pnp template to have better graph formating for the check results
    * check_mk.only_from: new check for monitoring the IP address access restriction of the
      agent. The current Linux and Windows agents provide this information.
    * snmp_info check: Recoded not to use snmp_info_single anymore
    * Linux Agent: Fixed <<<cpu>>> output on SPARC machines with openSUSE
    * df_netapp/df_netapp32: Made check inventory resistant against empty size values
    * df_netapp32: Added better detection for possible 32bit counter wrap
    * fc_brocade_port_detailed: Made check handle phystate "noSystemControlAccessToSlot" (10)
      The check also handles unknown states better now
    * printer_supply: Added new parameter "printer_supply_some_remaining_status" to
      configure the reported state on small remaining capacity.
    * Windows agent: .vbs scripts in agents plugins/ directory are executed
      automatically with "cscript.exe /Nologo" to prevent wrong file handlers
    * aironet_clients: Only counting clients which don't have empty values for strength
    * statgrab_disk: Fixed byte calculation in plugin output
    * statgrab_disk: Added inventory function
    * 3ware_disks: Ignoring devices in state NOT-PRESENT during inventory

    Multisite:
    * The custom open/close states of custom links are now stored for each
      user
    * Setting doctype in sidebar frame now
    * Fixed invalid sidebar css height/width definition
    * Fixed repositioning the sidebar scroll state after refreshing the page
    * Fixed mousewheel scrolling in opera/chrome
    * Fixed resize bug on refresh in chrome
    * New view for all services of a site
    * Sidebar snapin site_status: make link target configurable
    * Multisite view "Recently changed services": sort newest first
    * Added options show_header and show_controls to remove the page headers
      from views
    * Cool: new button for an immediate reschedule of a host or service
      check: the view is redisplayed exactly at the point of time when
      Nagios has finished the check. This makes use of MK Livestatus'
      unique waiting feature.

   Livestatus:
    * Added no_more_notifications and check_flapping_recovery_notification
      fields to host table and no_more_notifications field to service table.
      Thanks to Matthew Kent

1.1.8:
    Core, Setup, etc.:
    * setup.sh: turn off Python debugging
    * Cleaned up documentation directory
    * cluster host: use real IP address for host check if cluster has
      one (e.g. service IP address)

    Checks & Agents:
    * Added missing PNP template for check_mk-hr_cpu
    * hr_fs: inventory now ignores filesystem with size 0,
      check does not longer crash on filesystems with size 0
    * logwatch: Fixed typo in 'too many unacknowledged logs' error message
    * ps: fix bug: inventory with fixed user name now correctly puts
      that user name into the resulting check - not None.
    * ps: inventory with GRAB_USER: service description may contain
      %u. That will be replaced with the user name and thus makes the
      service description unique.
    * win_dhcp_pools: better handle invalid agent output
    * hp_proliant_psu: Fixed multiple PSU detection on one system (Thanks to Andreas Döhler)
    * megaraid_pdisks: Fixed coding error
    * cisco_fan: fixed check bug in case of critical state
    * nfsmounts: fix output (free and used was swapped), make output identical to df

    Livestatus:
    * Prohibit { and } in regular expressions. This avoids a segmentation
      fault caused by regcomp in glibc for certain (very unusual) regular
      expressions.
    * Table status: new columns external_command_buffer_slots,
      external_command_buffer_usage and external_command_buffer_max
      (this was implemented according to an idea and special request of
       Heinz Fiebig. Please sue him if this breaks anything for you. I was
       against it, but he thinks that it is absolutely neccessary to have
       this in version 1.1.8...)
    * Table status: new columns external_commands and external_commands_rate
      (also due to Mr. Fiebig - he would have quit our workshop otherwise...)
    * Table downtimes/comments: new column is_service

    Multisite:
    * Snapin Performance: show external command per second and usage and
      size of external command buffer
    * Downtimes view: Group by hosts and services - just like comments
    * Fix links for items containing + (e.g. service descriptionen including
      spaces)
    * Allow non-ASCII character in downtimes and comments
    * Added nagvis_base_url to multisite.mk example configuration
    * Filter for host/service groups: use name instead of alias if 
      user has no permissions for groups

1.1.8b3:
    Core, Setup, etc.:
    * Added some Livestatus LQL examples to documentation
    * Removed cleanup_autochecks.py. Please use check_mk -u now.
    * RRA configuration for PNP: install in separate directory and do not
      use per default, since they use an undocumented feature of PNP.

    Checks & Agents:
    * postfix_mailq: Changed limit last 6 lines which includes all needed
		information
    * hp_proliant_temp/hp_proliant_fans: Fixed wrong variable name
    * hp_procurve_mem: Fixed wrong mem usage calculation
    * ad_replication: Works no with domain controller hostnames like DC02,DC02
    * aironet_client: fix crash on empty variable from SNMP output
    * 3ware_disks, 3ware_units: hopefully repaired those checks
    * added rudimentary agent for HP-UX (found in docs/)

    Multisite:
    * added Perf-O-Meter to "Problems of Host" view
    * added Perf-O-Meter to "All Services" view
    * fix bug with cleaning up persistent connections
    * Multisite now only fetches the available PNP Graphs of hosts/services
    * Quicksearch: limit number of items in dropdown to 80
      (configurable via quicksearch_dropdown_limit)
    * Views of hosts: make counts of OK/WARN/CRIT klickable, new views
      for services of host in a certain state
    * Multisite: sort context buttons in views alphabetically
    * Sidebar drag scrolling: Trying to compensate lost mouse events when
	leaving the sidebar frame while dragging

    Livestatus:
    * check for event_broker_options on start
    * Fix memory leakage caused by Filter: headers using regular expressions
    * Fix two memory leaks in logfile parser

1.1.8b2:
    Core, Setup, etc.:
    * Inventory: skip SNMP-only hosts on non-SNMP checktypes (avoids timeouts)
    * Improve error output for invalid checks
    
    Checks & Agents:
    * fix bug: run local and plugins also when spaces are in path name
      (such as C:\Program Files\Check_MK\plugins
    * mem.vmalloc: Do not create a check for 64 bit architectures, where
      vmalloc is always plenty
    * postfix_mailq: limit output to 1000 lines
    * multipath: handle output of SLES 11 SP1 better
    * if/if64: output operstatus in check output
    * if/if64: inventory now detects type 117 (gigabitEthernet) for 3COM
    * sylo: better handling of counter wraps.

    Multisite:
    * cleanup implementation of how user settings are written to disk
    * fix broken links in 'Edit view -> Try out' situation
    * new macros $HOSTNAME_LOWER$, $HOSTNAME_UPPER$ and $HOSTNAME_TITLE$ for
      custom notes

1.1.8b1:
    Core, Setup, etc.:
    * SNMPv3: allow privProtocol and privPassword to be specified (thanks
      to Josef Hack)
    * install_nagios.sh: fix problem with broken filenames produced by wget
    * install_nagios.sh: updated software to newest versions
    * install_nagios.sh: fix Apache configuration problem
    * install_nagios.sh: fix configuration vor PNP4Nagios 0.6.6
    * config generation: fix host check of cluster hosts
    * config generation: add missing contact groups for summary hosts
    * RPM package of agent: do not overwrite xinetd.d/check_mk, but install
      new version with .rpmnew, if admin has changed his one
    * legacy_checks: fix missing perfdata, template references where in wrong
      direction (thanks Daniel Nauck for his precise investigation)

    Checks & Agents:
    * New check imm_health by Michael Nieporte
    * rsa_health: fix bug: detection of WARNING state didn't work (was UNKNOWN
            instead)
    * check_mk_agent.solaris: statgrab now excludes filesystems. This avoids hanging
      in case of an NFS problem. Thanks to Divan Santana.
    * multipath: Handle new output of multipath -l (found on SLES11 SP1)
    * ntp: fix typo in variable ntp_inventory_mode (fixes inventory problem)
    * if64: improve output formatting of link speed
    * cisco_power: inventory function now ignores non-redundant power supplies
    * zpool_status: new check from Darin Perusich for Solaris zpools

    Multisite:
    * fix several UTF-8 problems: allow non-ascii characters in host names
      (must be UTF 8 encoded!)
    * improve compatibility with Python 2.3
    * Allow loading custom style sheet overriding Check_MK styles by setting
      custom_style_sheet in multisite.mk
    * Host icons show link to detail host, on summary hosts.
    * Fix sidebar problem: Master Control did not display data correctly
    * status_host: honor states even if sites hosting status hosts is disabled
      (so dead-detection works even if local site is disabled)
    * new config variable start_url: set url for welcome page
    * Snapin Quicksearch: if no host is matching, automatically search for
      services
    * Remove links to legacy Nagios GUI (can be added by user if needed)
    * Sidebar Quicksearch: fix several annoyances
    * Views with services of one host: add title with host name and status

    Livestatus:
    * fix memory leak: lost ~4K on memory on each StatsAnd: or StatsOr:
      header (found by Sven Nierlein)
    * fix invalid json output for empty responses (found by Sven Nierlein)
    * fix Stats: avg ___ for 0 matching elements. Output was '-nan' and is
      now '0.0'
    * fix output of floating point numbers: always use exponent and make
      sure a decimal point is contained (this makes JSON/Python detect
      the correct type)

1.1.7i5:
    Core, Setup, etc.:
    * SNMP: do not load any MIB files (speeds up snmpwalk a lot!)
    * legacy_checks: new config variable allowing creating classical
      non-Check_MK checks while using host tags and config options
    * check_mk_objects.cfg: beautify output, use tabs instead of spaces
    * check_mk -II: delete only specified checktypes, allow to reinventorize
      all hosts
    * New option -O, --reload: Does the same as -R, but reloads Nagios
      instead of restarting it.
    * SNMP: Fixed string detection in --snmpwalk calls
    * SNMP: --snmpwalk does walk the enterprises tree correctly now
    * SNMP: Fixed missing OID detection in SNMP check processing. There was a problem
      when the first column had OID gaps in the middle. This affected e.g. the cisco_locif check.
    * install_nagios.sh: correctly detect Ubuntu 10.04.1
    * Config output: make order of service deterministic
    * fix problem with missing default hostgroup

    Multisite:
    * Sidebar: Improved the quicksearch snapin. It can search for services, 
      servicegroups and hostgroups now. Simply add a prefix "s:", "sg:" or "hg:"
      to search for other objects than hosts.
    * View editor: fix bug which made it impossible to add more than 10 columns
    * Service details: for Check_MK checks show description from check manual in
      service details
    * Notes: new column 'Custom notes' which allows customizable notes
      on a per host / per service base (see online docu for details)
    * Configuration: new variable show_livestatus_errors which can be set
      to False in order to hide error about unreachable sites
    * hiding views: new configuration variables hidden_views and visible_views
    * View "Service problems": hide problems of down or unreachable hosts. This
      makes the view consistant with "Tactical Overview"

    Checks & Agents:
    * Two new checks: akcp_sensor_humidity and akcp_sensor_temp (Thanks to Michael Nieporte)
    * PNP-template for kernel: show average of displayed range
    * ntp and ntp.time: Inventory now per default just creates checks for ntp.time (summary check).
      This is controlled by the new variable ntp_inventory_mode (see check manuals).
    * 3ware: Three new checks by Radoslav Bak: 3ware_disks, 3ware_units, 3ware_info
    * nvidia: agent now only queries GPUCoreTemp and GPUErrors. This avoids
      a vmalloc leakage of 32kB per call (bug in NVIDIA driver)
    * Make all SNMP based checks independent of standard MIB files
    * ad_replication: Fixed syntax errors and unhandled date output when
      not replicated yet
    * ifoperstatus: Allowing multiple target states as a list now
    * cisco_qos: Added new check to monitor traffic in QoS classes on Cisco routers
    * cisco_power: Added scan function
    * if64/if/cisco_qos: Traffic is displayed in variable byte scales B/s,KB/s,MB/s,GB/s
      depending on traffic amount.
    * if64: really using ifDescr with option if_inventory_uses_description = True
    * if64: Added option if_inventory_uses_alias to using ifAlias for the item names
    * if64/if: Fixed bug displaying the out traffic (Perfdata was ok)
    * if64/if: Added WARN/CRIT thresholds for the bandwidth usage to be given as rates
    * if64/if: Improved PNP-Templates
    * if64/if: The ifoperstatus check in if64/if can now check for multiple target states
    * if64/if: Removing all null bytes during hex string parsing (These signs Confuse nagios pipe)
    * Fixed hr_mem and hr_fs checks to work with new SNMP format
    * ups_*: Inventory works now on Riello UPS systems
    * ups_power: Working arround wrong implemented RFC in some Riello UPS systems (Fixing negative power
      consumption values)
    * FreeBSD Agent: Added sections: df mount mem netctr ipmitool (Thanks to Florian Heigl)
    * AIX: exclude NFS and CIFS from df (thanks to Jörg Linge)
    * cisco_locif: Using the interface index as item when no interface name or description are set

    Livestatus:
    * table columns: fix type of num_service_* etc.: was list, is now int (thanks to Gerhard Laußer)
    * table hosts: repair semantics of hard_state (thanks to Michael Kraus). Transition was one
      cycle to late in certain situations.

1.1.7i4:
    Core, Setup, etc.:
    * Fixed automatic creation of host contactgroups
    * templates: make PNP links work without rewrite

    Multisite:
    * Make page handler modular: this allows for custom pages embedded into
      the Multisite frame work and thus using Multisite for other tasks as
      well.
    * status_host: new state "waiting", if status host is still pending
    * make PNP links work without rewrite
    * Fix visibility problem: in multisite setups all users could see
      all objects.

1.1.7i3:
    Core, Setup, etc.:
    * Fix extra_nagios_conf: did not work in 1.1.7i2
    * Service Check_MK now displays overall processing time including
      agent communication and adds this as performance data
    * Fix bug: define_contactgroups was always assumed True. That led to duplicate
      definitions in case of manual definitions in Nagios 

    Checks & Agents:
    * New Check: hp_proliant_da_phydrv for monitoring the state of physical disks
      in HP Proliant Servers
    * New Check: hp_proliant_mem for monitoring the state of memory modules in
      HP Proliant Servers
    * New Check: hp_proliant_psu for monitoring the state of power supplies in
      HP Proliant Servers
    * PNP-templates: fix several templates not working with MULTIPLE rrds
    * new check mem.vmalloc for monitoring vmalloc address space in Linux kernel.
    * Linux agent: add timeout of 2 secs to ntpq 
    * wmic_process: make check OK if no matching process is found

    Livestatus:
    * Remove obsolete parameter 'accept_timeout'
    * Allow disabling idle_timeout and query_timeout by setting them to 0.

    Multisite:
    * logwatch page: wrap long log lines

1.1.7i2:
    Incompatible Changes:
    * Remove config option define_timeperiods and option --timeperiods.
      Check_MK does not longer define timeperiod definitions. Please
      define them manually in Nagios.
    * host_notification_period has been removed. Use host_extra_conf["notification_period"]
      instead. Same holds for service_notification_periods, summary_host_notification_periods
      and summary_service_notification_periods.
    * Removed modes -H and -S for creating config data. This now does
      the new option -N. Please set generate_hostconf = False if you
      want only services to be defined.

    Core, Setup, etc.:
    * New config option usewalk_hosts, triggers --usewalk during
      normal checking for selected hosts.
    * new option --scan-parents for automatically finding and 
      configuring parent hosts (see online docu for details)
    * inventory check: put detailed list of unchecked items into long
      plugin output (to be seen in status details)
    * New configuration variable check_parameters, that allows to
      override default parameters set by inventory, without defining 
      manual checks!

    Checks & Agents:
    * drbd: changed check parameters (please re-inventorize!)
    * New check ad_replication: Checks active directory replications
      of domain controllers by using repadm
    * New check postifx_mailq: Checks mailqueue lengths of postifx mailserves
    * New check hp_procurve_cpu: Checks the CPU load on HP Procurve switches
    * New check hp_procurve_mem: Checks the memory usage on HP Procurve switches
    * New check hp_procurve_sensors: Checks the health of PSUs, FANs and
      Temperature on HP Procurve switches
    * New check heartbeat_crm: Monitors the general state of heartbeat clusters
      using the CRM
    * New check heartbeat_crm_resources: Monitors the state of resources and nodes
      in heartbeat clusters using the CRM
    * *nix agents: output AgentOS: in header
    * New agent for FreeBSD: It is based on the linux agent. Most of the sections
      could not be ported easily so the FreeBSD agent provides information for less
      checks than the linux agent.
    * heartbeat_crm and heartbeat_crm.resources: Change handling of check parameters.
      Please reinvenurize and read the updated man page of those checks
    * New check hp_proliant_cpu: Check the physical state of CPUs in HP Proliant servers
    * New check hp_proliant_temp: Check the temperature sensors of HP Proliant servers
    * New check hp_proliant_fans: Check the FAN sensors of HP Proliant servers

    Multisite:
    * fix chown problem (when nagios user own files to be written
      by the web server)
    * Sidebar: Fixed snapin movement problem using older firefox
      than 3.5.
    * Sidebar: Fixed IE8 and Chrome snapin movement problems
    * Sidebar: Fixed IE problem where sidebar is too small
    * Multisite: improve performance in multi site environments by sending
      queries to sites in parallel
    * Multisite: improve performance in high latency situations by
      allowing persistent Livestatus connections (set "persist" : True 
      in sites, use current Livestatus version)

    Livestatus:
    * Fix problems with in_*_period. Introduce global
      timeperiod cache. This also improves performance
    * Table timeperiods: new column 'in' which is 0/1 if/not the
      timeperiod is currently active
    * New module option idle_timeout. It sets the time in ms
      Livestatus waits for the next query. Default is 300000 ms (5 min).
    * New module option query_timeout. It limits the time between
      two lines of a query (in ms). Default is 10000 ms (10 sec).

1.1.7i1: Core, Setup, etc.:
    * New option -u for reordering autochecks in per-host-files
      (please refer to updated documentation about inventory for
       details)
    * Fix exception if check_mk is called without arguments. Show
      usage in that case.
    * install_nagios.sh: Updated to NagVis 1.5 and fixed download URL
    * New options --snmpwalk and --usewalk help implemeting checks
      for SNMP hardware which is not present
    * SNMP: Automatically detect missing entries. That fixes if64
      on some CISCO switches.
    * SNMP: Fix hex string detection (hopefully)
    * Do chown only if running as root (avoid error messages)
    * SNMP: SNMPv3 support: use 4-tuple of security level, auth protocol,
      security name and password instead of a string in snmp_communities
      for V3 hosts.
    * SNMP: Fixed hexstring detection on empty strings
    * New option -II: Is like -I, but removes all previous autochecks
      from inventorized hosts
    * install_nagios.sh: Fix detection of PNP4Nagios URL and URL of
      NagVis
    * Packager: make sanity check prohibiting creating of package files
      in Check MK's directories
    * install_nagios.sh: Support Ubuntu 10.04 (Thanks to Ben)
      
    Checks & Agents:
    * New check ntp.time: Similar to 'ntp' but only honors the system peer
      (that NTP peer where ntpq -p prints a *).
    * wmic_process: new check for ressource consumption of windows processes
    * Windows agent supports now plugins/ and local/ checks
    * [FIX] ps.perf now correctly detects extended performance data output
      even if number of matching processes is 0
    * renamed check cisco_3640_temp to cisco_temp, renamed cisco_temp
      to cisco_temp_perf, fixed snmp detection of those checks
    * New check hr_cpu - checking the CPU utilization via SNMP
    * New check hr_fs - checking filesystem usage via SNMP
    * New check hr_mem - checking memory usage via SNMP
    * ps: inventory now can configured on a per host / tag base
    * Linux: new check nvidia.temp for monitoring temperature of NVIDIA graphics card
    * Linux: avoid free-ipmi hanging forever on hardware that does not support IPMI
    * SNMP: Instead of an artificial index column, which some checks use, now
      the last component of the OID is used as index. That means that inventory
      will find new services and old services will become UNKNOWN. Please remove
      the outdated checks.
    * if: handle exception on missing OIDs
    * New checks hp_blade* - Checking health of HP BladeSystem Enclosures via SNMP
    * New check drbd - Checking health of drbd nodes
    * New SNMP based checks for printers (page counter, supply), contributed
      by Peter Lauk (many thanks!)
    * New check cups_queues: Checking the state of cups printer queues
    * New check heartbeat_nodes: Checking the node state and state of the links
      of heartbeat nodes
    * New check heartbeat_rscstatus: Checks the local resource status of
      a heartbeat node
    * New check win_dhcp_pools: Checks the usage of Windows DHCP Server lease pools
    * New check netapp_volumes: Checks on/offline-condition and states of netapp volumes 

    Multisite:
    * New view showing all PNP graphs of services with the same description
    * Two new filters for host: notifications_enabled and acknowledged
    * Files created by the webserver (*.mk) are now created with the group
      configured as common group of Nagios and webserver. Group gets write
      permissions on files and directories.
    * New context view: all services of a host group
    * Fix problems with Umlauts (non-Ascii-characters) in performance data
    * New context view: all services of a host group
    * Sidebar snapins can now fetch URLs for the snapin content instead of
      building the snapin contents on their own.
    * Added new nagvis_maps snapin which displays all NagVis maps available
      to the user. Works with NagVis 1.5 and newer.

1.1.6:
    Core, Setup, etc.:
    * Service aggregation: new config option aggregation_output_format.
      Settings this to "multiline" will produce Nagios multiline output
      with one line for each individual check.

    Multisite:
    * New painter for long service plugin output (Currently not used
      by any builtin view)

    Checks & Agents:
    * Linux agent: remove broken check for /dev/ipmi0

1.1.6rc3:
    Core, Setup, etc.:
    * New option --donate for donating live host data to the community.
      Please refer to the online documentation for details.
    * Tactical Overview: Fixed refresh timeout typo
      (Was 16 mins instead of 10 secs)

    Livestatus:
    * Assume strings are UTF-8 encoded in Nagios. Convert from latin-1 only
      on invalid UTF-8 sequences (thanks to Alexander Yegorov)

    Multisite:
    * Correctly display non-ascii characters (fixes exception with 'ascii codec')
      (Please also update Livestatus to 1.1.6rc3)

1.1.6rc2:
    Multisite:
    * Fix bug in Master control: other sites vanished after klicking buttons.
      This was due to connection error detection in livestatus.py (Bug found
      by Benjamin Odenthal)
    * Add theme and baseurl to links to PNP (using features of new PNP4Nagios
      0.6.4)

    Core, Setup, etc.:
    * snmp: hopefully fix HEX/string detection now

    Checks & Agents:
    * md: fix inventory bug on resync=PENDING (Thanks to Darin Perusich)

1.1.6rc1:
    Multisite:
    * Repair Perf-O-Meters on webkit based browsers (e.g. Chrome, Safari)
    * Repair layout on IE7/IE8. Even on IE6 something is working (definitely
      not transparent PNGs though). Thanks to Lars.
    * Display host state correct if host is pending (painter "host with state")
    * Logfile: new filter for plugin output
    * Improve dialog flow when cloning views (button [EDIT] in views snapin)
    * Quicksearch: do not open search list if text did not change (e.g. Shift up),
      close at click into field or snapin.

    Core, Setup, etc.:
    * Included three patched from Jeff Dairiki dealing with compile flags
      and .gitignore removed from tarballs
    * Fix problem with clustered_services_of[]: services of one cluster
      appeared also on others
    * Packager: handle broken files in package dir
    * snmp handling: better error handling in cases where multiple tables
      are merged (e.g. fc_brocade_port_detailed)
    * snmp: new handling of unprintable strings: hex dumps are converted
      into binary strings now. That way all strings can be displayed and
      no information is lost - nevertheless.
      
    Checks & Agents:
    * Solaris agent: fixed rare df problems on Solaris 10, fix problem with test -f
      (thanks to Ulf Hoffmann)
    * Converted all PNP templates to format of 0.6.X. Dropped compatibility
      with 0.4.X.
    * Do not use ipmi-sensors if /dev/ipmi0 is missing. ipmi-sensors tries
      to fiddle around with /dev/mem in that case and miserably fails
      in some cases (infinite loop)
    * fjdary60_run: use new binary encoding of hex strings
    * if64: better error handling for cases where clients do not send all information
    * apc_symmetra: handle status 'smart boost' as OK, not CRITICAL

    Livestatus:
    * Delay starting of threads (and handling of socket) until Nagios has
      started its event loop. This prevents showing services as PENDING 
      a short time during program start.

1.1.6b3:
    Multisite:
    * Quicksearch: hide complete host list if field is emptied via Backspace or Del.
      Also allow handle case where substring match is unique.

1.1.6b2:
    Core, Setup, etc.:
    * Packager: fix unpackaged files (sounds, etc)

    Multisite:
    * Complete new design (by Tobias Roeckl, Kopf & Herz)
    * New filters for last service check and last service state change
    * New views "Recently changed services" and "Unchecked services"
    * New page for adding sidebar snapins
    * Drag & Drop for sidebar snapins (thanks to Lars)
    * Grab & Move for sidebar scrolling (thanks to Lars)
    * Filter out summary hosts in most views.
    * Set browser refresh to 30 secs for most views
    * View host status: added a lot of missing information
    * View service status: also added information here
    * Make sure, enough columns can be selected in view editor
    * Allow user to change num columns and refresh directly in view
    * Get back to where you came after editing views
    * New sidebar snapin "Host Matrix"
    * New feature "status_host" for remote sites: Determine connection
      state to remote side by considering a certain host state. This
      avoids livestatus time outs to dead sites.
    * Sidebar snapin site status: fix reload problem
    * New Perf-O-Meters displaying service performance data
    * New snapin "Custom Links" where you easily configure your own
      links via multisite.mk (see example in new default config file)
    * Fixed problem when using only one site and that is not local

    Livestatus:
    * new statistics columns: log_messages and log_messages_rate
    * make statistics average algorithm more sluggish

1.1.5i3:
     Core, Setup, etc.:
     * New Check_MK packager (check_mk -P)

1.1.5i2:
     Core, Setup, etc.:
     * install_nagios.sh: add missing package php5-iconv for SLES11

     Checks & Agents:
     * if64: new SNMP check for network interfaces. Like if, but uses 64 bit
       counters of modern switches. You might need to configure bulkwalk_hosts.
     * Linux agent: option -d enabled debug output
     * Linux agent: fix ipmi-sensors cache corruption detection
     * New check for temperature on Cisco devices (cisco_3640_temp)
     * recompiled waitmax with dietlibc (fixed incompatibility issues
       on older systems)

     Multisite:
     * Filters for groups are negateable.

1.1.5i1:
     Checks & Agents:
     * uptime: new check for system uptime (Linux)
     * if: new SNMP check for network interfaces with very detailed traffic,
       packet and error statistics - PNP graphs included

     Multisite:
     * direct integration of PNP graphs into Multisite views
     * Host state filter: renamed HTML variables (collision with service state). You
       might need to update custom views using a filter on host states.
     * Tactical overview: exclude services of down hosts from problems, also exclude
       summary hosts
     * View host problems/service problems: exclude summary hosts, exclude services
       of down hosts
     * Simplified implementation of sidebar: sidebar is not any longer embeddeable.
     * Sidebar search: Added host site to be able to see the context links on
       the result page
     * Sidebar search: Hitting enter now closes the hint dropdown in all cases

1.1.5i0:
      Core, Setup, etc.:
      * Ship check-specific rra.cfg's for PNP4Nagios (save much IO and disk space)
      * Allow sections in agent output to apear multiple times
      * cleanup_autochecks.py: new option -f for directly activating new config
      * setup.sh: better detection for PNP4Nagios 0.6
      * snmpwalk: use option -Oa, inhibit strings to be output as hex if an umlaut
        is contained.

      Checks & Agents:
      * local: allow more than once performance value, separated by pipe (|)
      * ps.perf: also send memory and CPU usage (currently on Linux and Solaris)
      * Linux: new check for filesystems mount options
      * Linux: new very detailed check for NTP synchronization
      * ifoperstatus: inventory honors device type, per default only Ethernet ports
        will be monitored now
      * kernel: now inventory is supported and finds pgmajfault, processes (per/s)
        and context switches
      * ipmi_sensors: Suppress performance data for fans (save much IO/space)
      * dual_lan_check: fix problem which using MRPE
      * apc_symmetra: PNP template now uses MIN for capacity (instead of AVERAGE)
      * fc_brocade_port_detailed: PNP template now uses MAX instead of AVERAGE
      * kernel: fix text in PNP template
      * ipmi_sensors: fix timeout in agent (lead to missing items)
      * multipath: allow alias as item instead of uuid
      * caching agent: use /var/cache/check_mk as cache directory (instead of /etc/check_mk)
      * ifoperstatus: is now independent of MIB

      Multisite:
      * New column host painter with link to old Nagios services
      * Multisite: new configuration parameter default_user_role
      
      Livestatus:
      * Add missing LDFLAGS for compiling (useful for -g)

1.1.4:
      Summary:
      * A plentitude of problem fixes (including MRPE exit code bug)
      * Many improvements in new Multisite GUI
      * Stability and performance improvements in Livestatus

      Core, Setup, etc.:
      * Check_MK is looking for main.mk not longer in the current and home
        directory
      * install_nagios.sh: fix link to Check_MK in sidebar
      * install_nagios.sh: switch PNP to version 0.6.3
      * install_nagios.sh: better Apache-Config for Multisite setup
      * do not search main.mk in ~ and . anymore (brought only trouble) 
      * clusters: new variable 'clustered_services_of', allowing for overlapping
         clusters (as proposed by Jörg Linge)
      * install_nagios.sh: install snmp package (needed for snmp based checks)
      * Fix ower/group of tarballs: set them to root/root
      * Remove dependency from debian agent package    
      * Fixed problem with inventory when using clustered_services
      * tcp_connect_timeout: Applies now only for connect(), not for
        time of data transmission once a connection is established
      * setup.sh now also works for Icinga
      * New config parameter debug_log: set this to a filename in main.mk and you
        will get a debug log in case if 'invalid output from plugin...'
      * ping-only-hosts: When ping only hosts are summarized, remove Check_MK and
        add single PING to summary host.
      * Service aggregation: fix state relationship: CRIT now worse than UNKNOWN 
      * Make extra_service_conf work also for autogenerated PING on ping-only-hosts
        (groups, contactgroups still missing)

      Checks & Agents:
      * mrpe in Linux agent: Fix bug introduced in 1.1.3: Exit status of plugins was
        not honored anymore (due to newline handling)
      * mrpe: allow for sending check_command to PNP4Nagios (see MRPE docu)
      * Logwatch GUI: fix problem on Python 2.4 (thanks to Lars)
      * multipath: Check is now less restrictive when parsing header lines with
        the following format: "<alias> (<id>)"
      * fsc_ipmi_mem_status: New check for monitoring memory status (e.g. ECC)
         on FSC TX-120 (and maybe other) systems.
      * ipmi_sensors in Linux agent: Fixed compatibility problem with new ipmi
        output. Using "--legacy-output" parameter with newer freeipmi versions now.
      * mrpe: fix output in Solaris agent (did never work)
      * IBM blade center: new checks for chassis blowers, mediatray and overall health
      * New caching agent (wrapper) for linux, supporting efficient fully redundant
        monitoring (please read notes in agents/check_mk_caching_agent)
      * Added new smbios_sel check for monitoring the System Event Log of SMBIOS.
      * fjdarye60_rluns: added missing case for OK state
      * Linux agent: The xinetd does not log each request anymore. Only
        failures are logged by xinetd now. This can be changed in the xinetd
	configuration files.
      * Check df: handle mountpoints containing spaces correctly 
        (need new inventorization if you have mountpoints with spaces)
      * Check md on Linux: handle spare disks correctly
      * Check md on Linux: fix case where (auto-read-only) separated by space
      * Check md on Linux: exclude RAID 0 devices from inventory (were reported as critical)
      * Check ipmi: new config variable ipmi_ignore_nr
      * Linux agent: df now also excludes NFSv4
      * Wrote man-page for ipmi check
      * Check mrpe: correctly display multiline output in Nagios GUI
      * New check rsa_health for monitoring IBM Remote Supervisor Adapter (RSA)
      * snmp scan: suppress error messages of snmpget
      * New check: cpsecure_sessions for number of sessions on Content Security Gateway
      * Logwatch GUI: move acknowledge button to top, use Multisite layout,
         fix several layout problem, remove list of hosts
      * Check logwatch: limit maximum size of stored log messages (configurable
        be logwatch_max_filesize)
      * AIX agent: fix output of MRPE (state and description was swapped)
      * Linux agent: fixed computation of number of processors on S390
      * check netctr: add missing perfdata (was only sent on OK case)
      * Check sylo: New check for monitoring the sylo state
      
      Livestatus:
      * Table hosts: New column 'services' listing all services of that host
      * Column servicegroups:members: 'AuthUser' is now honored
      * New columns: hosts:services_with_state and servicegroups:members_with_state
      * New column: hostgroup:members_with_state
      * Columns hostgroup:members and hostgroup:members_with_state honor AuthUser
      * New rudimentary API for C++
      * Updates API for Python
      * Make stack size of threads configurable
      * Set stack size of threads per default o 64 KB instead of 8 MB
      * New header Localtime: for compensating time offsets of remote sites
      * New performance counter for fork rate
      * New columns for hosts: last_time_{up,down,unreachable}
      * New columns for services: last_time_{ok,warning,critical,unknown}
      * Columns with counts honor now AuthUser
      * New columns for hosts/services: modified_attributes{,_list}
      * new columns comments_with_info and downtimes_with_info
      * Table log: switch output to reverse chronological order!
      * Fix segfault on filter on comments:host_services
      * Fix missing -lsocket on Solaris
      * Add missing SUN_LEN (fixed compile problem on Solaris)
      * Separators: remote sanitiy check allowing separators to be equal
      * New output format "python": declares strings as UTF-8 correctly
      * Fix segault if module loaded without arguments

      Multisite:
      * Improved many builtin views
      * new builtin views for host- and service groups
      * Number of columns now configurable for each layout (1..50)
      * New layout "tiled"
      * New painters for lists of hosts and services in one column
      * Automatically compensate timezone offsets of remote sites
      * New datasources for downtimes and comments
      * New experimental datasource for log
      * Introduce limitation, this safes you from too large output
      * reimplement host- and service icons more intelligent
      * Output error messages from dead site in Multisite mode
      * Increase wait time for master control buttons from 4s to 10s
      * Views get (per-view) configurable browser automatic reload interval
      * Playing of alarm sounds (configurable per view)
      * Sidebar: fix bookmark deletion problem in bookmark snapin
      * Fixed problem with sticky debug
      * Improve pending services view
      * New column with icon with link to Nagios GUI
      * New icon showing items out of their notification period.
      * Multisite: fix bug in removing all downtimes
      * View "Hostgroups": fix color and table heading
      * New sidebar snapin "Problem hosts"
      * Tactical overview: honor downtimes
      * Removed filter 'limit'. Not longer needed and made problems
        with new auto-limitation.
      * Display umlauts from Nagios comments correctly (assuming Latin-1),
         inhibit entering of umlauts in new comments (fixes exception)
      * Switched sidebar from synchronous to asynchronous requests
      * Reduced complete reloads of the sidebar caused by user actions
      * Fix reload problem in frameset: Browser reload now only reloads
        content frames, not frameset.


1.1.3:

      Core, Setup, etc.:
      * Makefile: make sure all files are world readable
      * Clusters: make real host checks for clusters (using check_icmp with multiple IP addresses)
      * check_mk_templates: remove action_url from cluster and summary hosts (they have no performance data)
      * check_mk_template.cfg: fix typo in notes_url
      * Negation in binary conf lists via NEGATE (clustered_services, ingored_services,
	bulkwalk_hosts, etc).
      * Better handling of wrapping performance counters
      * datasource_programs: allow <HOST> (formerly only <IP>)
      * new config variable: extra_nagios_conf: string simply added to Nagios
        object configuration (for example for define command, etc.)
      * New option --flush: delete runtime data of some or all hosts
      * Abort installation if livestatus does not compile.
      * PNP4Nagios Templates: Fixed bug in template file detection for local checks
      * nagios_install.sh: Added support for Ubuntu 9.10
      * SNMP: handle multiline output of snmpwalk (e.g. Hexdumps)
      * SNMP: handle ugly error output of snmpwalk
      * SNMP: allow snmp_info to fetch multiple tables
      * check_mk -D: sort hostlist before output
      * check_mk -D: fix output: don't show aggregated services for non-aggregated hosts
      * check_mk_templates.cfg: fix syntax error, set notification_options to n

      Checks & Agents:
      * logwatch: fix authorization problem on web pages when acknowledging
      * multipath: Added unhandled multipath output format (UUID with 49 signs)
      * check_mk-df.php: Fix locale setting (error of locale DE on PNP 0.6.2)
      * Make check_mk_agent.linux executable
      * MRPE: Fix problems with quotes in commands
      * multipath: Fixed bug in output parser
      * cpu: fixed bug: apply level on 15min, not on 1min avg
      * New check fc_brocade_port_detailed
      * netctrl: improved handling of wrapped counters
      * winperf: Better handling of wrapping counters
      * aironet_client: New check for number of clients and signal
        quality of CISCO Aironet access points
      * aironet_errors: New check for monitoring CRC errors on
        CISCO Aironet access points
      * logwatch: When Agent does not send a log anymore and no local logwatch
                  file present the state will be UNKNOWN now (Was OK before).
      * fjdarye60_sum: New check for summary status of Fidary-E60 devices
      * fjdarye60_disks: New check for status of physical disks
      * fjdarye60_devencs: New check for status of device enclosures
      * fjdarye60_cadaps: New check for status of channel adapters
      * fjdarye60_cmods: New check for status of channel modules
      * fjdarye60_cmods_flash: New check for status of channel modules flash
      * fjdarye60_cmods_mem: New check for status of channel modules memory
      * fjdarye60_conencs: New check for status of controller enclosures
      * fjdarye60_expanders: New check for status of expanders
      * fjdarye60_inletthmls: New check for status of inlet thermal sensors
      * fjdarye60_thmls: New check for status of thermal sensors
      * fjdarye60_psus: New check for status of PSUs
      * fjdarye60_syscaps: New check for status of System Capacitor Units
      * fjdarye60_rluns: New check for RLUNs
      * lparstat_aix: New check by Joerg Linge
      * mrpe: Handles multiline output correctly (only works on Linux,
	      Agents for AIX, Solaris still need fix).
      * df: limit warning and critical levels to 50/60% when using a magic number
      * fc_brocade_port_detailed: allow setting levels on in/out traffic, detect
         baudrate of inter switch links (ISL). Display warn/crit/baudrate in
	 PNP-template

      MK Livestatus:
      * fix operators !~ and !~~, they didn't work (ever)
      * New headers for waiting (please refer to online documentation)
      * Abort on errors even if header is not fixed16
      * Changed response codes to better match HTTP
      * json output: handle tab and other control characters correctly
      * Fix columns host:worst_service_state and host:worst_service_hard_state
      * New tables servicesbygroup, servicesbyhostgroup and hostsbygroup
      * Allow to select columns with table prefix, e.g. host_name instead of name
        in table hosts. This does not affect the columns headers output by
	ColumnHeaders, though.
      * Fix invalid json output of group list column in tables hosts and services
      * Fix minor compile problem.
      * Fix hangup on AuthUser: at certain columns
      * Fix some compile problems on Solaris

      Multisite:
      * Replaced Multiadmin with Multisite.


1.1.2:
      Summary:
      * Lots of new checks
      * MK Livestatus gives transparent access to log files (nagios.log, archive/*.log)
      * Many bug fixes

      MK Livestatus:
      * Added new table "log", which gives you transparent access to the Nagios log files!
      * Added some new columns about Nagios status data to stable 'status'
      * Added new table "comments"
      * Added logic for count of pending service and hosts
      * Added several new columns in table 'status' 
      * Added new columns flap_detection and obsess_over_services in table services
      * Fixed bug for double columns: filter truncated double to int
      * Added new column status:program_version, showing the Nagios version
      * Added new column num_services_pending in table hosts
      * Fixed several compile problems on AIX
      * Fixed bug: queries could be garbled after interrupted connection
      * Fixed segfault on downtimes:contacts
      * New feature: sum, min, max, avg and std of columns in new syntax of Stats:

      Checks & Agents:
      * Check ps: this check now supports inventory in a very flexible way. This simplifies monitoring a great number of slightly different processes such as with ORACLE or SAP.
      * Check 'md': Consider status active(auto-read-only) as OK
      * Linux Agent: fix bug in vmware_state
      * New Checks for APC Symmetra USV
      * Linux Agent: made <<<meminfo>>> work on RedHat 3.
      * New check ps.perf: Does the same as ps, but without inventory, but with performance data
      * Check kernel: fixed missing performance data
      * Check kernel: make CPU utilization work on Linux 2.4
      * Solaris agent: don't use egrep, removed some bashisms, output filesystem type zfs or ufs
      * Linux agent: fixed problem with nfsmount on SuSE 9.3/10.0
      * Check 'ps': fix incompability with old agent if process is in brackets
      * Linux agent: 'ps' now no longer supresses kernel processes
      * Linux agent: make CPU count work correctly on PPC-Linux
      * Five new checks for monitoring DECRU SANs
      * Some new PNP templates for existing checks that still used the default templates
      * AIX Agent: fix filesystem output
      * Check logwatch: Fix problem occuring at empty log lines
      * New script install_nagios.sh that does the same as install_nagios_on_lenny.sh, but also works on RedHat/CentOS 5.3.
      * New check using the output of ipmi-sensors from freeipmi (Linux)
      * New check for LSI MegaRAID disks and arrays using MegaCli (based on the driver megaraid_sas) (Linux)
      * Added section <<<cpu>>> to AIX and Solaris agents
      * New Check for W&T web thermograph (webthermometer)
      * New Check for output power of APC Symmetra USP
      * New Check for temperature sensors of APC Symmetra WEB/SNMP Management Card.
      * apc_symmetra: add remaining runtime to output
      * New check for UPS'es using the generic UPS-MIB (such as GE SitePro USP)
      * Fix bug in PNP-template for Linux NICs (bytes and megabytes had been mixed up).
      * Windows agent: fix bug in output of performance counters (where sometimes with , instead of .)
      * Windows agent: outputs version if called with 'version'
      
      Core, Setup, etc.:
      * New SNMP scan feature: -I snmp scans all SNMP checks (currently only very few checks support this, though)
      * make non-bulkwalk a default. Please edit bulkwalk_hosts or non_bulkwalk_hosts to change that
      * Improve setup autodetection on RedHat/CentOS.  Also fix problem with Apache config for Mutliadmin: On RedHat Check_MK's Apache conf file must be loaded after mod_python and was thus renamed to zzz_check_mk.conf.
      * Fix problem in Agent-RPM: mark xinetd-configfile with %config -> avoid data loss on update
      * Support PNP4Nagios 0.6.2
      * New setup script "install_nagios.sh" for installing Nagios and everything else on SLES11
      * New option define_contactgroups: will automatically create contactgroup definitions for Nagios

1.1.0:
      * Fixed problems in Windows agent (could lead
        to crash of agent in case of unusal Eventlog
	messages)
      * Fixed problem sind 1.0.39: recompile waitmax for
        32 Bit (also running on 64)
      * Fixed bug in cluster checks: No cache files
        had been used. This can lead to missing logfile
	messages.
      * Check kernel: allow to set levels (e.g. on 
	pgmajfaults)
      * Check ps now allows to check for processes owned
        by a specific user (need update of Linux agent)
      * New configuration option aggregate_check_mk: If
        set to True, the summary hosts will show the
	status auf check_mk (default: False)
      * Check winperf.cpuusage now supports levels
        for warning and critical. Default levels are
	at 101 / 101
      * New check df_netapp32 which must be used
        for Netapps that do not support 64 bit 
	counters. Does the same as df_netapp
      * Symlink PNP templates: df_netapp32 and
        df_netapp use same template as df
      * Fix bug: ifoperstatus does not produce performance
        data but said so.
      * Fix bug in Multiadmin: Sorting according to
        service states did not work
      * Fix two bugs in df_netapp: use 64 bit counters
        (32 counter wrap at 2TB filesystems) and exclude
       	snapshot filesystems with size 0 from inventory.
      * Rudimentary support for monitoring ESX: monitor
        virtual filesystems with 'vdf' (using normal df
	check of check_mk) and monitor state of machines 
	with vcbVmName -s any (new check vmware_state).
      * Fixed bug in MRPE: check failed on empty performance
        data (e.g. from check_snmp: there is emptyness
        after the pipe symbol sometimes)
      * MK Livestatus is now multithreaded an can
        handle up to 10 parallel connections (might
        be configurable in a future version).
      * mk_logwatch -d now processes the complete logfile
        if logwatch.state is missing or not including the
	file (this is easier for testing)
      * Added missing float columns to Livestatus.
      * Livestatus: new header StatsGroupBy:
      * First version with "Check_MK Livestatus Module"!
        setup.sh will compile, install and activate
	Livestatus per default now. If you do not want
	this, please disable it by entering <tt>no</tt>,
	when asked by setup.
      * New Option --paths shows all installation, config
        and data paths of Check_mk and Nagios
      * New configuration variable define_hostgroups and
        define service_groups allow you to automatically
        create host- and service groups - even with aliases.
      * Multiadmin has new filter for 'active checks enabled'.
      * Multiadmin filter for check_command is now a drop down list.
      * Dummy commands output error message when passive services
        are actively checked (by accident)
      * New configuration option service_descriptions allows to
        define customized service descriptions for each check type
      * New configuration options extra_host_conf, extra_summary_host_conf
        and extra_service_conf allow to define arbitrary Nagios options
	in host and service defitions (notes, icon_image, custom variables,
        etc)
      * Fix bug: honor only_hosts also at option -C


1.0.39:
      * New configuration variable only_hosts allows
	you to limit check_mk to a subset of your
	hosts (for testing)
      * New configuration parameter mem_extended_perfdata
	sends more performance data on Linux (see 
	check manual for details)
      * many improvements of Multiadmin web pages: optionally 
	filter out services which are (not) currently in downtime
	(host or service itself), optionally (not) filter out summary
	hosts, show host status (down hosts), new action
	for removing all scheduled downtimes of a service.
	Search results will be refreshed every 90 seconds.
	Choose between two different sorting orders.
	Multadmin now also supports user authentication
      * New configuration option define_timeperiods, which
	allows to create Nagios timeperiod definitions.
	This also enables the Multiadmin tools to filter
	out services which are currently not in their
	notification interval.
      * NIC check for Linux (netctr.combined) now supports
	checking of error rates
      * fc_brocade_port: New possibility of monitoring
	CRC errors and C3 discards
      * Fixed bug: snmp_info_single was missing
        in precompiled host checks
	
1.0.38:
      * New: check_mk's multiadmin tool (Python based
	web page). It allows mass administration of
	services (enable/disable checks/notifications, 
	acknowledgements, downtimes). It does not need
	Nagios service- or host groups but works with
	a freeform search.
      * Remove duplicate <?php from the four new 
	PNP templates of 1.0.37.
      * Linux Agent: Kill hanging NFS with signal 9
	(signal 15 does not always help)
      * Some improvements in autodetection. Also make
	debug mode: ./autodetect.py: This helps to
	find problems in autodetection.
      * New configuration variables generate_hostconf and
	generate_dummy_commands, which allows to suppress
	generation of host definitions for Nagios, or 
	dummy commands, resp.
      * Now also SNMP based checks use cache files.
      * New major options --backup and --restore for
	intelligent backup and restore of configuration
	and runtime data
      * New variable simulation_mode allows you to dry
	run your Nagios with data from another installation.
      * Fixed inventory of Linux cpu.loads and cpu.threads
      * Fixed several examples in checks manpages
      * Fixed problems in install_nagios_on_lenny.sh
      * ./setup.sh now understands option --yes: This
        will not output anything except error messages
	and assumes 'yes' to all questions
      * Fix missing 'default.php' in templates for
	local
	
1.0.37:
      * IMPORTANT: Semantics of check "cpu.loads" has changed.
	Levels are now regarded as *per CPU*. That means, that
	if your warning level is at 4.0 on a 2 CPU machine, then 
	a level of 8.0 is applied.
      * On check_mk -v now also ouputs version of check_mk
      * logfile_patterns can now contain host specific entries.
	Please refer to updated online documentation for details.
      * Handling wrapping of performance counters. 32 and 64 bit
	counters should be autodetected and handled correctly.
	Counters wrapping over twice within one check cycle
	cannot be handled, though.
      * Fixed bug in diskstat: Throughput was computed twice
	too high, since /proc/diskstats counts in sectors (512 Bytes)
	not in KB
      * The new configuration variables bulkwalk_hosts and
	non_bulkwalk_hosts, that allow 	to specify, which hosts 
	support snmpbulkwalk (which is
	faster than snmpwalk) and which not. In previos versions,
	always bulk walk was used, but some devices do not support
	that.
      * New configuration variable non_aggregated_hosts allows
	to exclude hosts generally from service aggregation.
      * New SNMP based check for Rittal CMC TC 
	(ComputerMultiControl-TopConcept) Temperature sensors 
      * Fixed several problems in autodetection of setup
      * Fixed inventory check: exit code was always 0
	for newer Python versions.
      * Fixed optical problem in check manual pages with
	newer version of less.
      * New template check_mk-local.php that tries to
	find and include service name specific templates.
	If none is found, default.php will be used.
      * New PNP templates check_mk-kernel.php for major page
	faults, context switches and process creation
      * New PNP template for cpu.threads (Number of threads)
      * Check nfsmounts now detects stale NFS handles and
	triggers a warning state in that case

1.0.36:
      * New feature of Linux/UNIX Agent: "MRPE" allows
	you to call Nagios plugins by the agent. Please
	refer to online documentation for details.
      * Fix bug in logwatch.php: Logfiles names containing spaces
	now work.
      * Setup.sh now automatically creates cfg_dir if
	none found in nagios.cfg (which is the case for the
	default configuration of a self compiled Nagios)
      * Fix computation of CPU usage for VMS.
      * snmp_hosts now allows config-list syntax. If you do
	not define snmp_hosts at all, all hosts with tag
	'snmp' are considered to be SNMP hosts. That is 
	the new preferred way to do it. Please refer
	to the new online documentation.
      * snmp_communities now also allows config-list syntax
	and is compatible to datasource_programs. This allows
	to define different SNMP communities by making use
	of host tags.
      * Check ifoperstatus: Monitoring of unused ports is
	now controlled via ifoperstatus_monitor_unused.
      * Fix problem in Windows-Agent with cluster filesystems:
	temporarily non-present cluster-filesystems are ignored by
	the agent now.
      * Linux agent now supports /dev/cciss/d0d0... in section
	<<<diskstat>>>
      * host configuration for Nagios creates now a variable
	'name host_$HOSTNAME' for each host. This allows
	you to add custom Nagios settings to specific hosts
	in a quite general way.
      * hosts' parents can now be specified with the
	variable 'parents'. Please look at online documentation
	for details.
      * Summary hosts now automatically get their real host as a
	parent. This also holds for summary cluster hosts.
      * New option -X, --config-check that checks your configuration
	for invalid variables. You still can use your own temporary
	variables if you prefix them with an underscore.
	IMPORTANT: Please check your configuration files with
	this option. The check may become an implicit standard in
	future versions.
      * Fixed problem with inventory check on older Python 
	versions.
      * Updated install_nagios_on_lenny.sh to Nagios version
	3.2.0 and fixed several bugs.

1.0.35:
      * New option -R/--restart that does -S, -H and -C and
	also restarts Nagios, but before that does a Nagios
	config check. If that fails, everything is rolled
	back and Nagios keeps running with the old configuration.
      * PNP template for PING which combines RTA and LOSS into
	one graph.
      * Host check interval set to 1 in default templates.
      * New check for hanging NFS mounts (currently only
	on Linux)
      * Changed check_mk_templates.cfg for PING-only hosts:
	No performance data is processed for the PING-Check
	since the PING data is already processed via the
	host check (avoid duplicate RRDs)
      * Fix broken notes_url for logwatch: Value from setup.sh
	was ignored and always default value taken.
      * Renamed config variable mknagios_port to agent_port
	(please updated main.mk if you use that variable)
      * Renamed config variable mknagios_min_version to
	agent_min_version (update main.mk if used)
      * Renamed config variable mknagios_autochecksdir to 
	autochecksdir (update main.mk if used)
      * configuration directory for Linux/UNIX agents is
	now configurable (default is /etc/check_mk)
      * Add missing configuration variable to precompiled
	checks (fix problem when using clusters)
      * Improved multipath-check: Inventory now determines
	current number of paths. And check output is more
	verbose.
      * Mark config files as config files in RPM. RPM used
	to overwrite main.mk on update!
	
1.0.34:
      * Ship agents for AIX and SunOS/Solaris (beta versions).
      * setup script now autodetects paths and settings of your
	running Nagios
      * Debian package of check_mk itself is now natively build
	with paths matching the prepackaged Nagios on Debian 5.0
      * checks/df: Fix output of check: percentage shown in output
	did include reserved space for root where check logic did
	not. Also fix logic: account reserved space as used - not
	as avail.
      * checks/df: Exclude filesystems with size 0 from inventory.
      * Fix bug with host tags in clusters -> precompile did not
	work.
      * New feature "Inventory Check": Check for new services. Setting
	inventory_check_interval=120 in main.mk will check for new services
	every 2 hours on each host. Refer to online documentation
	for more details.
      * Fixed bug: When agent sends invalid information or check
	has bug, check_mk now handles this gracefully
      * Fixed bug in checks/diskstat and in Linux agent. Also
	IDE disks are found. The inventory does now work correctly
	if now disks are found.
      * Determine common group of Apache and Nagios at setup.
	Auto set new variable www_group which replaces logwatch_groupid.
	Fix bug: logwatch directories are now created with correct
	ownership when check_mk is called manually as root.
      * Default templates: notifications options for hosts and
	services now include also recovery, flapping and warning
	events.
      * Windows agent: changed computation of RAM and SWAP usage
	(now we assume that "totalPageFile" includes RAM *and*
	SWAP).
      * Fix problem with Nagios configuration files: remove
	characters Nagios considers as illegal from service
	descriptions.
      * Processing of performance data (check_icmp) for host
        checks and PING-only-services now set to 1 in default
	templates check_mk_templates.cfg.
      * New SNMP checks for querying FSC ServerView Agent: fsc_fans,
	fsc_temp and fsc_subsystems. Successfully tested with agents
	running	on Windows and Linux.
      * RPM packaged agent tested to be working on VMWare ESX 4.0 
	(simply install RPM package with rpm -i ... and open port 
	in firewall with "esxcfg-firewall -o 6556,tcp,in,check_mk")
      * Improve handling of cache files: inventory now uses cache
	files only if they are current and if the hosts are not
	explicitely specified.
	
1.0.33:
      * Made check_mk run on Python 2.3.4 (as used in CentOS 4.7
	und RedHat 4.7). 
      * New option -M that prints out manual pages of checks.
	Only a few check types are documented yet, but more will
	be following.
      * Package the empty directory /usr/lib/check_mk_agent/plugins
	and ../local into the RPM and DEB package of the agent
      * New feature: service_dependencies. check_mk lets you comfortably
	create Nagios servicedependency definitions for you and also
	supports them by executing the checks in an optimal order.
      * logwatch.php: New button for hiding the context messages.
	This is a global setting for all logfiles and its state is
	stored in a cookie.
	
1.0.32:
      * IMPORTANT: Configuration variable datasource_programs is now
        analogous to that of host_groups. That means: the order of
        program and hostlist must be swapped!
      * New option --fake-dns, useful for tests with non-existing
	hosts.
      * Massive speed improvement for -S, -H and -C
      * Fixed bug in inventory of clusters: Clustered services where
	silently dropped (since introduction of host tags). Fixed now.
      * Fixed minor bug in inventory: Suppress DNS lookup when using
	--no-tcp
      * Fixed bug in cluster handling: Missing function strip_tags()
	in check_mk_base.py was eliminated.
      * Changed semantics of host_groups, summary_host_groups,
	host_contactgroups, and summary_host_groups for clusters. 
	Now the cluster names will be relevant, not
	the names of the nodes. This allows the cluster hosts to
	have different host/contactgroups than the nodes. And it is more
	consistent with other parts of the configuration.
      * Fixed bug: datasource_programs on cluster nodes did not work
	when precompiling

1.0.31:
      * New option -D, --dump that dumps all configuration information
	about one, several or all hosts
	New config variables 'ignored_checktypes' and 'ignored_services',
        which allow to include certain checktypes in general or
        some services from some hosts from inventory
      * Config variable 'clustered_services' now has the same semantics
	as ignored_checktypes and allows to make it host dependent.
      * Allow magic tags PHYSICAL_HOSTS, CLUSTER_HOSTS and ALL_HOSTS at
	all places, where lists of hosts are expected (except checks).
	This fixes various problems that arise when using all_hosts at
	those places:
	  * all_hosts might by changed by another file in conf.d
	  * all_hosts does not contain the cluster hosts
      * Config file 'final.mk' is read after all other config files -
	if it exists. You can put debug code there that prints the
	contents of your variables.
      * Use colored output only, if stdout is a tty. If you have
	problems with colors, then you can pipe the output
	through cat or less
      * Fixed bug with host tags: didn't strip off tags when
	processing configuration lists (occurs when using
	custom host lists)
      * mk_logwatch is now aware of inodes of logfiles. This
	is important for fast rotating files: If the inode
	of a logfile changes between two checks mk_logwatch
	assumes that the complete content is new, even if
	the new file is longer than the old one.
      * check_mk makes sure that you do not have duplicate
	hosts in all_hosts or clusters.

1.0.30:
      * Windows agent now automatically monitors all existing
	event logs, not only "System" and "Application".

1.0.29:
      * Improved default Nagios configuration file:
	added some missing templates, enter correct URLs
	asked at setup time.
      * IMPORANT: If you do not use the new default 
	Nagios configuration file you need to rename
	the template for aggregated services (summary
	services) to check_mk_summarizes (old name
	was 'check_mk_passive-summary'). Aggregated
	services are *always* passive and do *never*
	have performance data.
      * Hopefully fixed CPU usage output on multi-CPU
	machines
      * Fixed Problem in Windows Agent: Eventlog monitoring
	does now also work, if first record has not number 1
	(relevant for larger/older eventlogs)
      * Fixed bug in administration.html: Filename for Nagios
	must be named check_mk.cfg and *not* main.mk. Nagios
	does not read files without the suffix .cfg. 
      * magic factor for df, that allows to automatgically 
        adapt levels for very big or very small filesystems.
      * new concept of host tags simplyfies configuration.
      * IMPORTANT: at all places in the configuration where
	lists of hosts are used those are not any longer
	interpreted as regular expressions. Hostnames
	must match exactly. Therefore the list [ "" ] does
	not any longer represent the list of all hosts.
	It is a bug now. Please write all_hosts instead
	of [ "" ]. The semantics for service expressions
	has not changed.
      * Fixed problem with logwatch.php: Begin with
	<?php, not with <?. This makes some older webservers
	happy.
      * Fixed problem in check ipmi: Handle corrupt output
	from agent
      * Cleaned up code, improved inline documentation
      * Fixed problem with vms_df: default_filesystem_levels,
	filesystem_levels and df magic number now are used
	for df, vms_df and df_netapp together. Works now also
	when precompiled.
	
1.0.28:
      * IMPORTANT: the config file has been renamed from
	check_mk.cfg to main.mk. This has been suggested
	by several of my customers in order to avoid 
	confusion with Nagios configuration files. In addition,
	all check_mk's configuration file have to end in
	'.mk'. This also holds for the autochecks. The 
	setup.sh script will automatically rename all relevant
	files. Users of RPM or DEB installations have to remove
	the files themselves - sorry.
      * Windows agent supports eventlogs. Current all Warning
        and Error messages from 'System' and 'Application' are
        being sent to check_mk. Events can be filtered on the
	Nagios host.
      * Fixed bug: direct RRD update didn't work. Should now.
      * Fixed permission problems when run as root.
      * Agent is expected to send its version in <<<check_mk>>>
	now (not any longer in <<<mknagios>>>
      * Fixed bug in Windows agent. Performance counters now output
	correct values
      * Change checks/winperf: Changed 'ops/sec' into MB/s.
	That measures read and write disk throughput
	(now warn/crit levels possible yet)
      * new SNMP check 'ifoperstatus' for checking link
        of network interfaces via SNMP standard MIB
      * translated setup script into english
      * fixed bug with missing directories in setup script
      * made setup script's output nicer, show version information
      * NEW: mk_logwatch - a new plugin for the linux/UNIX agent
	for watching logfiles
      * Better error handling with Nagios pipe
      * Better handling of global error: make check_mk return
	CRIT, when no data can retrieved at all.
      * Added missing template 'check_mk_pingonly' in sample
	Nagios config file (is needed for hosts without checks)
	
1.0.27:
      * Ship source code of windows agent
      * fix several typos
      * fix bug: option --list-hosts did not work
      * fix bug: precompile "-C" did not work because
	of missing extension .py
      * new option -U,--update: It combines -S, -H and
	-U and writes the Nagios configuration into a
	file (not to stdout).
      * ship templates for PNP4Nagios matching most check_mk-checks.
	Standard installation path is /usr/share/check_mk/pnp-templates
	
1.0.26:
      -	Changed License to GNU GPL Version 2
      * modules check_mk_admin and check_mk_base are both shipped
	uncompiled.
      * source code of windows agent togehter with Makefile shipped
	with normal distribution
      * checks/md now handles rare case where output of /proc/mdstat
	shows three lines per array

1.0.25:
      * setup skript remembers paths

1.0.24:
      * fixed bug with precompile: Version of Agent was always 0

1.0.23:
      * fixed bug: check_config_variables was missing in precompiled
	files
      * new logwatch agent in Python plus new logwatch-check that
	handles both the output from the old and the new agent

1.0.22:
      * Default timeout for TCP transfer increased from 3.0 to 60.0
      * Windows agent supports '<<<mem>>>' that is compatible with Linux
      * Windows agents performance counters output fixed
      * Windows agent can now be cross-compiled with mingw on Linux
      * New checktype winperf.cpuusage that retrieves the percentage
	of CPU usage from windows (still has to be tested on Multi-CPU
	machine)
      * Fixed bug: logwatch_dir and logwatch_groupid got lost when
	precompiling. 
      * arithmetic for CPU usage on VMS multi-CPU machines changed

1.0.21:
      * fixed bug in checks/df: filesystem levels did not work
	with precompiled checks

1.0.20:
      * new administration guide in doc/
      * fixed bug: option -v now works independent of order
      * fixed bug: in statgrab_net: variable was missing (affected -C)
      * fixed bug: added missing variables, imported re (affected -C)
      * check ipmi: new option ipmi_summarize: create only one check for all sensors
      * new pnp-template for ipmi summarized ambient temperature
 
1.0.19:
      * Monitoring of Windows Services
      * Fixed bug with check-specific default parameters
      * Monitoring of VMS (agent not included yet)
      * Retrieving of data via an external programm (e.g. SSH/RSH)
      * setup.sh does not overwrite check_mk.cfg but installs
	the new default file as check_mk.cfg-1.0.19
      * Put hosts into default hostgroup if none is configured<|MERGE_RESOLUTION|>--- conflicted
+++ resolved
@@ -1,15 +1,11 @@
 1.2.0p4:
-<<<<<<< HEAD
     WATO:
     * FIX: fixed detection of existing groups when creating new groups
 
 
 1.2.0p3:
-    Mulitisite
+    Mulitisite:
     * Added "view" parameter to dashlet_pnpgraph webservice
-=======
-    Mulitisite:
->>>>>>> a5432d55
     * FIX: BI: Assuming "OK" for hosts is now possible
     * FIX: Fixed error in makeuri() calls when no parameters in URL
     * FIX: Try out mode in view editor does not show context buttons anymore
