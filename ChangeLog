1.2.3i7:
<<<<<<< HEAD
    Multisite:
    * 0043 FIX : LDAP: Improved error reporting during synchronisation...
=======
    Checks & Agents:
    * 0060 : cisco_fantray: new check for monitoring fan trays of Cisco Nexus switches...
    * 0061 : cisco_cpu: check now recognizes new object cpmCPUTotal5minRev...

    Multisite:
    * 0001 : New filters for selecting several host/service-groups at once...
    * 0050 : New concept of favorite hosts and services plus matching filters and views...
>>>>>>> f664eb39


1.2.3i6:
    Core & Setup:
    * 0041 FIX : setup.py now handles non existing wwwuser gracefully...

    Checks & Agents:
    * 0040 : Add agent plugin to test local hostname resolving...
    * 0020 FIX : Inventory problem with inventory_processes parameter...

    Multisite:
    * 0000 : Improved performance of LDAP sync by refactoring the group sync code

    WATO:
    * 0042 FIX : Removed debug outputs from service inventory...


1.2.3i5:
    Core:
    * Automatically remove duplicate checks when monitoring with Agent+SNMP
       at the same time. TCP based ones have precedence.
    * inventory check of SNMP devices now does scan per default (configurable)
    * FIX: inventory check now honors settings for exit code
    * FIX: avoid exception nodes of cluster have different agent type
    * FIX: continue inventory, if one check does not support it
    * FIX: fix configuration of explicit SNMP community, allow unicode
    * FIX: avoid invalid cache of 2nd and up hosts in bulk inventory
    * FIX: fixed error handling in SNMP scan, inventory check fails now
           if SNMP agent is not responding
    * FIX: Ignore snmp_check_interval cache in interactive situations (e.g.  -nv)
    * FIX: check_mk config generation: on computing the checks parameters
           there is no longer a small chance that existing rules get modified

    Event Console:
    * check_mkevents now available as C binary: check_mkevents_c
    * FIX: use default values for unset variables in actions

    Multisite:
    * Speed-O-Meter: now measure only service checks. Host checks
      are omitted, since they do not really matter and make the
      results less useful when using CMC.
    * Added host aliases filter to some views (host/service search)
    * It is now possible to enforce checkboxes in views upon view loading
      (needs to be confgured per view via the view editor)
    * Wiki Sidebar Snapin: showing navigation and quicksearch. OMD only.
    * Sidebar can now be folded. Simply click somewhere at the left 10 pixels.
    * Foldable sections now have an animated triangle icon that shows the folding state
    * Added new snapin "Folders", which interacts with the views snapin when
      both are enabled. You can use it to open views in a specific folder context
    * LDAP: Added option to make group and role sync plugin handle nested
            groups (only in Active Directory at the moment). Enabling this
	    feature might increase the sync time a lot - use only when really needed.
    * FIX: Fixed encoding problem in webservice column output
    * FIX: Fix output format python for several numeric columns
    * FIX: Fixed searching hosts by aliases/adresses
    * FIX: Remove duplicate entries from Quicksearch
    * FIX: Avoid timed browser reload after execution of exections
    * FIX: Hosttag filter now works in service related views
    * FIX: Added code to prevent injection of bogus varnames
           (This might break code which uses some uncommon chars for varnames)
    * FIX: Fixed computation of perfometer values, which did not care about
           the snmp_check_interval. Simplyfied computation of perfometer values
    * FIX: LDAP: Custom user attributes can now be synced again

    BI:
    * FIX: Fix exception when showing BI tree in reporting time warp
    * FIX: Fixed blue triangle link: would show more aggregations,
       if one name was the prefix of another

    Notifications:
    * Blacklisting for services in the felixble notification system
    * FIX: mail with graph plugin: set explicit session.save_path for php
           Fixes instances where the php command couldn't fetch any graphs

    Checks & Agents:
    * diskstat: removed (ever incorrect) latency computation for Linux
    * statgrab_load: support predictive levels, add perf-o-meter
    * ucd_cpu_load: support predictive levels
    * hpux_cpu, blade_bx_load: support predictive levels, add perf-o-meter,
       make WATO-configable
    * check_sql: Database port can now be explicitly set
    * steelhead_perrs: New check for Rivergate Gateways
    * alcatel_power: Check for power supplies on Alcatel switches
    * qnap_disks: New check for Hardisks in Qnap devices
    * Dell Open Manage: SNNP Checks for Physical Disks, CPU and Memory
    * check_tcp: Now able to set custom service description
    * Apache ActiveMQ: New Special Agent and Check to query ActiveMQ Queues
    * check_ftp: can now be configured via Wato
    * windows_tasks: New check to  monitor the Windows Task Scheduler
    * sensatronics_temp: New check for Sensatronic E4 Temperatur Sensor
    * akcp_sensor_drycontact: New Check for AKCP drycontact Sensors
    * esx_vsphere_vm.heartbeat: Heartbeat status alert level now configurable
    * ps:  new configuration option: handle_count (windows only)
    * FIX: Windows agent: gracefully handle garbled logstate.txt
    * FIX: esx_vsphere_counters: added missing ramdisk type upgradescratch
    * FIX: esx_vsphere_hostsystem: fixed bug in handling of params
    * FIX: local: tolerate invalid output lines
    * FIX: hp_proliant: Correct handling of missing snmp data
    * FIX: logwatch.ec: No longer forwards "I" lines to event console
    * FIX: check_dns: default to querying the DNS server on the localhost itself
    * FIX: ps: do not output perfdata of CPU averaging (use ps.perf for that)
    * FIX: nfsexports: also support systems with rpcbind instead of portmap
    * FIX: ups_in_freq: corrected spelling of service description
    * FIX: ups_bat_temp: renamed service description to "Temperature Battery",
           in order to make it consistent with the other temperature checks
    * FIX: hp_blade_blades: Fixed crash on inventory when receiving
           unexpected snmp data
    * FIX: apache_status: If ReqPerSec and BytesPerSec are not reported by
           the agent, no PNP graphs for them are drawn.
           (This is the case if ExtendedStatus set to Off in Apache config)
    * FIX: oracle_jobs: fixed issues with incorrect column count in check output
    * FIX: if/if64/...: layout fix in PNP template for packets


    WATO:
    * You can now have site-specific global settings when using
      distributed WATO (available in the "Distributed Monitoring")
    * bulk inventory: display percentage in progress bar
    * New option for full SNMP scan in bulk inventory
    * bulk operations now also available when checkboxes are off
    * LDAP: Added test to validate the configured role sync groups
    * LDAP: The sync hooks during activate changes can now be enabled/disabled
      by configuration (Global Settings)
    * Disabled replication type "peer" in site editor.
    * Added "permanently ignore" button to inventory services dialog which 
      links directly to the disabled services view
    * Added dignose page linked from host edit dialog. This can be used to test
      connection capabilities of hosts
    * The rule "Process inventory" now offers the same configuration options 
      as its manual check equivalent "State and count of processes"
    * New configuration option handle_count (windows only) in the rules
      "Process inventory" and "State and count of processes"
    * FIX: correct display of number of hosts in bulk inventory
    * FIX: nailed down ".siteid" exception when added new site
    * FIX: fixed setting for locking mode from 'ait' to 'wait'
    * FIX: avoid removal of tags from rules when not yet acknowledged
    * FIX: avoid need for apache restart when adding new service levels

    Livestatus:
    * Removed "livecheck". It never was really stable. Nagios4 has something
      similar built in. And also the Check_MK Micro Core.
    * table statehist: no longer computes an unmonitored state for hosts and
                       services on certain instances.
                       (showed up as no hosts/services in the multisite gui)
    * table statehist: fixed SIGSEGV chance on larger queries

1.2.3i4:
    Core:
    * Create inventory check also for hosts without services, if they
          have *no* ping tag.

    WATO:
    * Bulk inventory: speed up by use of cache files and doing stuff in
          groups of e.g. 10 hosts at once
    * Multisite connection: new button for cloning a connection

    Checks & Agents:
    * Linux agent RPM: remove dependency to package "time". That package
         is just needed for the binary mk-job, which is useful but not
         neccessary.

    Multisite:
    * FIX: fix broken single-site setups due to new caching

1.2.3i3:
    Core:
    * FIX: fixed typo in core startup message "logging initial states"
    * FIX: livestatus table statehist: fixed rubbish entries whenever
           logfile instances got unloaded

    Livestatus:
    * FIX: check_mk snmp checks with a custom check interval no longer
           have an incorrect staleness value

    Notifications:
    * mkeventd: new notification plugin for forwarding notifications
       to the Event Console. See inline docu in share/check_mk/notification/mkeventd
       for documentation.
    * FIX: cleanup environment from notifications (needed for CMC)

    Checks & Agents:
    * Windows agent: increased maximum plugin output buffer size to 2MB
    * check_icmp: New WATO rule for custom PING checks
    * agent_vsphere: now able to handle < > & ' " in login credentials
    * if/if64 and friends: add 95% percentiles to graphs
    * services: inventory now also matches against display names of services
    * esx_vsphere_hostsystem.multipath: now able to set warn/crit levels
    * cpu_netapp: added Perf-O-Meter and PNP template
    * cisco_cpu: added Perf-O-Meter and PNP template
    * apc_symmetra: add input voltage to informational output
    * agent_vsphere: new debug option --tracefile
    * FIX: windows_agent: fixed bug in cleanup of open thread handles
    * FIX: cups default printer is now monitored again in linux agent
    * FIX: host notification email in html format: fixed formating error
           (typo in tag)
    * FIX: netapp_volumes: better output when volume is missing
    * FIX: winperf_phydisk: handle case where not performance counters are available
    * FIX: check_mk_agent.linux: limit Livestatus check to 3 seconds
    * FIX: esx_vsphere_vm: fixed exception when memory info for vm is missing
    * FIX: esx_vsphere_hostsystem: Fixed typo in check output
    * FIX: psperf.bat/ps: Plugin output processing no longer crashes when
           the ps service is clustered

    Multisite:
    * Filtering in views by Hostalias is possible now too
       (however the filter is not displayed in any standard view - user needs
       to enable it by customizing the needed views himself)
    * FIX: add missing service icons to view "All Services with this descr..."
    * FIX: ldap attribute plugins: fixed crash when parameters are None
    * FIX: avoid duplicate output of log message in log tables
    * FIX: fixed problem with ldap userid encoding
    * FIX: removed state-based colors from all Perf-O-Meters
    * FIX: brocade_fcport pnp-template: fixed incorrect display of average values
    * FIX: all log views are now correctly sorted from new to old

    Livestatus-Proxy:
    * Implement caching of non-status requests (together with Multisite)
    * FIX: fix exception when printing error message
    * FIX: honor wait time (now called cooling period) after failed TCP connection
    * FIX: fix hanging if client cannot accept large chunks (seen on RH6.4)

    WATO:
    * Rule "State and count of processes": New configuration options:
           virtual and resident memory levels
    * Added title of tests to LDAP diagnose table
    * Bulk inventory: new checkbox to only include hosts that have a failed
        inventory check.
    * Bulk inventory: yet another checkbox for skipping hosts where the
        Check_MK service is currently critical
    * New rule: Multipath Count (used by esx_vsphere_hostsystem.multipath)
    * FIX: The rule "State and count of processes" is no longer available
           in "Parameters for inventorized check". This rule was solely
           intented for "Manual checks" configuration
    * FIX: Trying to prevent auth.php errors while file is being updated

1.2.3i2:
    Core:
    * New option -B for just generating the configuration
    * Introduced persistent host address lookup cache to prevent issues
      loading an unchanged configuration after a single address is not resolvable anymore
    * Assigning a service to a cluster host no longer requires a reinventory
    * Setting a check_type or service to ignore no longer requires a reinventory
      Note: If the ignore rule is removed the services will reappear
    * Config creation: The ignore services rule now also applies to custom, active
                       and legacy checks
    * Predictive monitoring: correctly handle spaces in variable names (thanks
       to Karl Golland)
    * New man page browser for console (cmk -m)
    * New option explicit_snmp_communities to override rule based SNMP settings
    * Preparations for significant SNMP monitoring performance improvement
      (It's named Inline SNMP, which is available as special feature via subscriptions)
    * Allow to specify custom host check via WATO (arbitrary command line)
    * Implement DNS caching. This can be disabled with use_dns_cache = False

    Livestatus:
    * new service column staleness: indicator for outdated service checks
    * new host    column staleness: indicator for outdated host checks

    Checks & Agents:
    * esx_hostystem multipath: criticize standby paths only if not equal to active paths
    * mk_logwatch: fixed bug when rewriting logwatch messages
    * check_mk: Re-inventory is no longer required when a service is ignored via rule
    * check_mk: Now possible to assign services to clusters without the need to
                reinventorize
    * lnx_if: Fixed crash on missing "Address" field
    * viprinet_router: Now able to set required target state via rule
    * windows_agent: Now available as 64 bit version
    * agent_vsphere: fix problem where sensors were missing when
      you queried multiple host systems via vCenter
    * cached checks: no longer output cached data if the age of the
                     cache file is twice the maximum cache age
    * windows agent: no longer tries to execute directories
    * fileinfo: no longer inventorize missing files(reported by windows agent)
    * New checks for Brocade fans, temperature and power supplies
    * cluster hosts: removed agent version output from Check_MK service (this
      was misleading for different agent versions on multiple nodes)
    * job check: better handling of unexpected agent output
    * lnx_thermal: Added check for linux thermal sensors (e.g. acpi)
    * hwg_temp: Make WATO-Rule "Room Temperature" match, add man page, graph
                and Perf-O-Meter
    * ps.perf: Support Windows with new plugin "psperf.bat". wmicchecks.bat
               is obsolete now.
    * Special Agent vSphere: support ESX 4.1 (thanks to Mirko Witt)
    * esx_vsphere_object: make check state configurable
    * mk_logwatch: support continuation lines with 'A'. Please refer to docu.
    * mk_oracle: Added plugin for solaris
    * win_netstat: New check for Windows for checking the existance of a UDP/TCP
        connection or listener
    * ps/ps.perf: allow to set levels on CPU util, optional averaging of CPU
    * diskstat: Agent is now also processing data of mmcblk devices
    * qmail: Added check for mailqueue 
    * cisco_locif: removed obsolete and already disabled check completely
    * fc_brocade_port: removed obsolete check
    * fc_brocade_port_detailed: removed obsolete check
    * tsm_stgpool: removed orphaned check
    * vmware_state: removed ancient, now orphaned check. Use vsphere_agent instead.
    * vms_{df,md,netif,sys}: remove orphaned checks that are not needed by the current agent
    * tsm: Added new TSM checks with a simple windows agent plugin
    * windows_agent: now starts local/plugin scripts in separate threads/processes
                     new script parameters cache_age, retry_count, timeout
                     new script caching options "off", "async", "sync"
    * windows_agent: increased maximum local/plugin script output length to 512kB
                     (output buffer now grows dynamically)
    * jolokia_metrics: fixed incorrect plugin output for high warn/crit levels
    * jolokia_metrics.uptime: Added pnp template
    * hyperv: Added a check for checking state changes.
    * df / esx_vsphere_datastore: now able to set absolute levels and levels depending
                                  on total disk space of used and free space
    * cisco_wlc: New check for monitoring cisco wireless lan access points 
    * cisco_wlc_clients: New check for the nummber of clients in a wlc wifi
    * df: Negative integer levels for MB left on a device
    * win_printers: Monitoring of printer queue on a windows printserver
    * cisco_qos: Updated to be able to mintor IOS XR 4.2.1 (on a ASR9K device)
    * New active check, check_form_submit, to submit HTML forms and check the resulting page
    * mk-job: /var/lib/check_mk_agent/job directory is now created with mode 1777 so 
              mk-job can be used by unprivileged users too
    * ADD: etherbox: new check for etherbox (messpc) sensors.
           currently supported: temperature, humidity, switch contact and smoke sensors
    * cisco_wlc_client: now supports low/high warn and crit levels
    * cisco_wlc: now supports configuration options for missing AP
    * agent_vsphere: completely rewritten, now considerably faster
                     vCenter is still queried by old version
    * windows_agent: windows eventlog informational/audit logs now reported with O prefix
    * mk_logwatch: ignored loglines now reported with an "." prefix (if required)
    * apache_status: Nopw also supports multithreaded mpm
    * windows_agent: now able to suppress context messages in windows eventlogs
    * agent_vsphere: completely rewritten, now considerably faster
                     vCenter is still queried by old version
    * windows_agent: windows eventlog informational/audit logs now reported with O prefix
    * mk_logwatch: ignored loglines now reported with an "." prefix (if required)
    * check_mk-if.pnp: fixed bug with pnp template on esx hosts without perfdata
    * jolokia checks (JVM): uptime, threads, sessions, requests, queue
      now configurable via WATO
    * vSphere checks: secret is not shown to the user via WATO anymore
    * WATO rule to check state of physical switch (currently used by etherbox check)
    * cisco_wlc: Allows to configure handling of missing AP
    * logwatch.ec: show logfiles from that we forwarded messages
    * FIX: blade_blades: Fixed output of "(UNKNOWN)" even if state is OK
    * FIX: apache_status: fix exception if parameter is None
    * FIX: hr_mem: handle virtual memory correct on some devices
    * FIX: apache_status agent plugin: now also works, if prog name contains slashes
    * FIX: check_dns: parameter -A does not get an additional string
    * FIX: cisco_qos: Catch policies without post/drop byte information
    * FIX: cisco_qos: Catch policies without individual bandwidth limits
    * FIX: windows_agent: fixed bug on merging plugin output buffers
    * FIX: esx_vsphere_datastores: Fix incomplete performance data and Perf-O-Meter
    * FIX: cleaned up fileinfo.groups pattern handling, manual configuration
      is now possible using WATO
    * FIX: check_mk-ipmi.php: PNP template now displays correct units as delivered
           by the check plugin
    * FIX: check_disk_smb: Remove $ from share when creating service description.
           Otherwise Nagios will not accept the service description.
    * FIX: mrpe: gracefully handle invalid exit code of plugin

    Notifications:
    * notify.py: Matching service level: Use the hosts service level if a
                 service has no service level set
    * notify.py: fixed bug with local notification spooling
    * HTML notifications: Now adding optional links to host- and service names
      when second argument notification script is configured to the base url of the
      monitoring installation (e.g. http://<host>/<site>/ in case of OMD setups)
    * HTML notifications: Added time of state change

    Multisite:
    * Finally good handling of F5 / browser reloads -> no page switching to
      start page anymore (at least in modern browsers)
    * User accounts can now be locked after a specified amount of auth
      failures (lock_on_logon_failures can be set to a number of tries)
    * Column Perf-O-Meter is now sortable: it sorts after the *first*
      performance value. This might not always be the one you like, but
      its far better than nothing.
    * logwatch: Logwatch icon no longer uses notes_url
    * Inventory screen: Host inventory also displays its clustered services
    * Rules: Renamed "Ignored services" to "Disabled services"
             Renamed "Ignored checks" to "Disabled checks"
    * Sorter Host IP address: fixed sorting, no longer uses str compare on ip
    * Views: New: Draw rule editor icon in multisite views (default off)
             Can be activated in global settings
    * New global multisite options: Adhoc downtime with duration and comment
                                    Display current date in dashboard
    * LDAP: Using asynchronous searches / added optional support for paginated
      searches (Can be enabled in connection settings)
    * LDAP: It is now possible to provide multiple failover servers, which are
      tried when the primary ldap server fails
    * LDAP: Supporting posixGroup with memberUid as member attribute
    * LDAP: Added filter_group option to user configuration to make the
    synchonized users filterable by group memberships in directories without
    memberof attributes
    * LDAP: Moved configuration to dedicated page which also provides some
      testing mechanisms for the configuration
    * Added option to enable browser scrollbar to the multisite sidebar (only
      via "sidebar_show_scrollbar = True" in multisite.mk
    * Added option to disable automatic userdb synchronizations in multisite
    * Implemented search forms for most data tables
    * New icons in view footers: export as CSV, export as JSON
    * Availability: new columns for shortest, longest, average and count
    * Editing localized strings (like the title) is now optional when cloning
      views or editing cloned views. If not edited, the views inherit the
      localized strings from their ancestors
    * Added simple problems Dashboard
    * New filter and column painter for current notification number (escalations)
    * Added new painters for displaying host tags (list of tags, single tag
    groups). All those painters are sortable. Also added new filters for tags.
    * Added painters, icon and filters for visualizing staleness information
    * Improved filtering of the foldertree snapin by user permissions (when a user is
      only permitted on one child folder, the upper folder is removed from the
      hierarchy)
    * "Unchecked Services" view now uses the staleness of services for filtering
    * Globe dashlets make use of the parameter "id" to make it possible to
      provide unique ids in the render HTML code to the dashlets
    * Multisite can now track wether or not a user is online, this need to be
      enabled e.g. via Global Settings in WATO (Save last access times of
      users)
    * Added popup message notification system to make it possible to notify
      multisite users about various things. It is linked on WATO Users page at
      the moment. An image will appear for a user in the sidebar footer with
      the number of pending messages when there are pending messages for a user.
      To make the sidebar check for new messages on a regular base, you need
      to configure the interval of sidebar popup notification updates e.g. via
      WATO Global Settings.
    * Event views: changed default horizon from 31 to 7 days
    * New option for painting timestamp: as Unix Epoch time
    * New filters: Host state type and Service state type
    * FIX: better error message in case of exception in SNMP handling
    * FIX: Inventory screen: Now shows custom checks
    * FIX: Fixed locking problem of multisite pages related to user loading/saving
    * FIX: Fixed wrong default settings of view filters in localized multisite
    * FIX: line wrapping of logwatch entries
    * FIX: Fixed button dragging bug when opening the view editor
           (at least in Firefox)

    WATO:
    * Allow to configure check-/retry_interval in second precision
    * Custom user attributes can now be managed using WATO
    * Allow GIT to be used for change tracking (enable via global option)
    * Hosts/Folders: SNMP communities can now be configured via the host
      and folders hierarchy. Those settings override the rule base config.
    * Require unique alias names in between the following elements:
      Host/Service/Contact Groups, Timeperiods and Roles
    * Removed "do not connect" option from site socket editor. Use the
      checkbox "Disable" to disable the site for multisite.
    * Converted table of Event Console Rules to new implementation, make it sortable
    * FIX: do validation of check items in rule editor
    * FIX: More consistent handling of folderpath select in rule editor
    * FIX: Now correctly handling depends_on_tags on page rendering for
           inherited values
    * FIX: Changed several forms from GET to POST to prevent "Request-URI too
           large" error messages during submitting forms
    * FIX: automation snmp scan now adhere rules for shoddy snmp devices
           which have no sys description
    * FIX: Cisco ruleset "Cisco WLC WiFi client connections" has been generalized to
           "WLC WiFi client connections"
    * FIX: Snapshot handling is a little more robust agains manually created
           files in snapshot directory now
    * FIX: Slightly more transparent handling of syntax errors when loading rules.mk

    Notifications:
    * Flexible Notification can now filter service levels
    * FIX: check_tcp corrected order of parameters in definition

    Event Console:
    * New global setting "force message archiving", converts the EC into
      a kind of syslog archive
    * New built-in snmptrap server to directly receive snmp traps
    * FIX: fix layout of filter for history action type
    * FIX: better detect non-IP-number hosts in hostname translation

1.2.3i1:
    Core:
    * Agents can send data for other hosts "piggyback". This is being
      used by the vSphere and SAP plugins
    * New variable host_check_commands, that allows the definition of
      an alternative host check command (without manually defining one)
    * New variable snmp_check_interval which can be used to customize
      the check intervals of SNMP based checks
    * setup: Added missing vars rrd_path and rrdcached_sock
    * new variable check_mk_exit_status: allows to make Check_MK service OK,
      even if host in not reachable.
    * set always_cleanup_autochecks to True per default now
    * check_mk: new option --snmptranslate

    Multisite:
    * New availability view for arbitrary host/service collections
    * New option auth_by_http_header to use the value of a HTTP header
      variable for authentication (Useful in reverse proxy environments)
    * New permission that is needed for seeing views that other users
      have defined (per default this is contained in all roles)
    * New path back to the view after command exection with all
      checkboxes cleared
    * Added plugins to config module to make registration of default values
      possible for addons like mkeventd - reset to default values works now
      correctly even for multisite related settings
    * perfometer: Bit values now using base of 1000
    * Added PNP tempate for check_disk_smb
    * Dashboards can now be configured to be reloaded on resizing
      (automatically adds width/height url parameters)
    * LDAP authentification: New config option "Do not use persistent
                             connections to ldap server"
    * Hosttags and auxiliary tags can now be grouped in topics
    * Fixed output of time in view if server time differs from user time

    Event Console:
    * New rule feature: automatically delete event after actions
    * New filter for maximum service level (minimum already existed)
    * New global setting: hostname translation (allows e.g. to drop domain name)
    * New rule match: only apply rule within specified time period

    Checks & Agents:
    * solaris_mem: New check for memory and swap for Solaris agent
    * agent_vsphere: New VMWare ESX monitoring that uses pySphere and the VMWare
      API in order to get data very efficiently. Read (upcoming) documentation
      for details.
    * new special agent agent_random for creating random monitoring data
    * New checks: windows_intel_bonding / windows_broadcom_bonding
    * Implemented SAP monitoring based on the agent plugin mk_sap. This
      must be run on a linux host. It connects via RFC calls to SAP R/3
      systems to retrieve monitoring information for this or other machines.
    * sap.dialog: Monitors SAP dialog statistics like the response time
    * sap.value: Simply processes information provided by SAP to Nagios
    * openvpn_clients: new check for OpenVPN connections
    * if64_tplink: special new check for TP Link switches with broken SNMP output
    * job: Monitoring states and performance indicators of any jobs on linux systems
    * oracle_asm_diskgroups: Added missing agent plugin + asmcmd wrapper script
    * oracle_jobs: New check to monitor oracle database job execution
    * oracle_rman_backups: New check to monitor state of ORACLE RMAN backups
    * jar_signature: New check to monitor wether or not a jar is signed and
      certificate is not expired
    * cisco_qos: adhere qos-bandwidth policies
    * check_disk_smb: WATO formalization for active check check_disk_smb
    * if.include: new configurable parameters for assumed input and output speed
    * cisco_qos: new param unit:    switches between bit/byte display
                 new param average: average the values over the given minute
                 new params post/drop can be configured via int and float
                 fixed incorrect worst state if different parameters exceed limit
    * logwatch.ec: Added optional spooling to the check to prevent dataloss
      when processing of current lines needs more time than max execution time
    * mounts: ignore multiple occurrances of the same device
    * Linux agent: allow cached local/plugins checks (see docu)
    * mem.include: Linux memory check now includes size of page tables. This
      can be important e.g. on ORACLE systems with a lot of memory
    * windows_agent: Now buffers output before writing it to the socket
                     Results in less tcp packages per call
    * smart.stats: rewrote check. Please reinventorize. Error counters are now
      snapshotted during inventory.
    * smart.temp: add WATO configuration
    * windows_agent: check_mk.ini: new option "port" - specifies agent port
    * winperf_processor: introduce averaging, support predictive levels
    * cpu_util.include: fixed bug when params are set to None
    * predictive levels: fixed bug when existing predictive levels get new options
    * windows_plugin mssql.vbs: No longer queries stopped mssql instances
    * cisco_hsrp: fixed problem when HSRP groups had same ip address
    * winperf_if: hell has frozen over: a new check for network adapters on Windows
    * windows agent: new config section plugins, now able to set timeouts for specific plugins
                     new global config option: timeout_plugins_total
    * lnx_if in Linux agent: force deterministical order of network devices
    * Linux agent: remove obsolete old <<<netif>>> and <<<netctr>>> sections
    * logwatch, logwatch.ec: detect error in agent configuration
    * Linux agent: cups_queues: do not monitor non-local queues (thanks to Olaf Morgenstern)
    * AIX agent: call lparstat with argument 1 1, this give more accurate data
    * Check_MK check: enable extended performance data per default now
    * viprinet checks: New checks for firmware version/update, memory usage, power supply status, 
                       router mode, serialnumber and temperature sensors
    * uptime, snmp_uptime, esx_vsphere_counters.uptime: allow to set lower and upper levels
    * winperf_processor: Now displays (and scales) to number of cpus in pnpgraph
    * mk_postgres plugin: replace select * with list of explicit columns (fix for PG 9.1)
    * lnx_if: show MAC address for interfaces (needs also agent update)
    * winperf_tcp_conn: New check. Displays number of established tcpv4 connections in windows
                        Uses WATO Rule "TCP connection stats (Windows)"
    * windows_agent: fixed timeouts for powershell scripts in local/plugins
    * logwatch: Agent can now use logwatch.d/ to split config to multipe files
    * logwatch: Agent can now rewrite Messages
    * apache_status: New rule: set levels for number of remaining open slots
    * mrpe: handle long plugin output correctly, including performance data
    * cisco_qos: parameters now configurable via WATO

    Notifications:
    * notify.py: unique spoolfiles name no longer created with uuid
    * Warn user if only_services does never match

    Livestatus:
    * Table statehist: Improved detection of vanished hosts and services.
                       Now able to detect and remove nonsense check plugin output
    * FIX: able to handle equal comment_id between host and service
    * livestatus.log: show utf-8 decoding problems only with debug logging >=2
    * livestatus: fixed incorrect output formatting of comments_with_info column

    BI:
    * Integrated availability computing, including nifty time warp feature

    WATO:
    * Configuration of datasource programs via dedicated rules
    * New editor for Business Intelligence rules
    * Rule Editor: Now able to show infeffective rules
    * Valuespec: CascadingDropdown now able to process choice values from functions
    * Removed global option logwatch_forward_to_ec, moved this to the
      logwatch_ec ruleset. With this option the forwarding can now be enabled
      for each logfile on a host
    * Configuration of an alternative host check command
    * Inventory: Display link symbol for ps ruleset
    * New rule for notification_options of hosts and services
    * FIX: Rulesets: correct display of rules within subfolders
    * Remove Notification Command user settings, please use flexible notifications instead


1.2.2p3:
    Core:
    * FIX: get_average(): Gracefully handle time anomlies of target systems
    * FIX: notifications: /var/lib/check_mk/notify directory is now created 
           correctly during setup from tgz file. (Without it notifications
           did not get sent out.)
    * FIX: add missing $DESTDIR to auth.serials in setup.sh

    Checks & Agents:
    * FIX: winperf_processor: fix case where CPU percent is exactly 100%
    * FIX: blade_powerfan: fix mixup of default levels 50/40 -> 40/50
    * FIX: Cleaned up graph rendering of Check_MK services 
    * FIX: zypper: deal with output from SLES 10
    * FIX: zpool_status: Ignoring "No known data errors" text
    * FIX: dmi_sysinfo: Handling ":" in value correctly
    * FIX: check_http: Fixed syntax error when monitoring certificates
    * FIX: check_dns: parameter -A does not get an additional string
    * FIX: diskstat: Fixed wrong values for IO/s computation on linux hosts
    * FIX: blade_healts: Fixed wrong index checking resulting in exceptions
    * FIX: notifications: /var/lib/check_mk/notify directory is now created 
           correctly during setup from tgz file. (Without it notifications
           did not get sent out.)

    Multisite:
    * FIX: LDAP: Disabling use of referrals in active directory configuration
    * FIX: Fixed missing roles in auth.php (in some cases) which resulted in
           non visible pnp graphs and missing nagvis permissions
    * FIX: Fixed label color of black toner perfometers when fuel is low
    * FIX: Fixed wrong default settings of view filters in localized multisite
    * FIX: Fixed exception when enabling sounds for views relying on 
           e.g. alert statistics source
    * FIX: Folder Tree Snapin: make folder filter also work for remote
           folders that do not exist locally
    * FIX: correctly display sub-minute check/retry intervals
    * FIX: fix logic of some numeric sorters
    * FIX: Improved user provided variable validation in view code
    * FIX: Escaping html code in plugin output painters

    WATO:
    * FIX: fix layout of Auxiliary tags table
    * FIX: avoid exception when called first time and first page ist host tags
    * FIX: fix validation of time-of-day input field (24:00)
    * FIX: automation users can now be deleted again (bug was introduced in 1.2.2p1)
    * FIX: fix logwatch pattern analyzer message "The host xyz is not
           managed by WATO." after direct access via snapin
    * FIX: Fixed first toggle of flags in global settings when default is set to True
    * FIX: fix exception and loss of hosts in a folder when deleting all site connections
           of a distributed WATO setup
    * FIX: avoid Python exception for invalid parameters even in debug mode
    * FIX: check_ldap: Removed duplicate "-H" definition
    * FIX: Fixed some output encoding problem in snapshot restore / deletion code
    * FIX: Improved user provided variable validation in snapshot handling code
    * FIX: Improved user provided variable validation in inventory dialog

    Event Console:
    * FIX: apply rewriting of application/hostname also when cancelling events
    * FIX: check_mkevents now uses case insensitive host name matching

    Livestatus:
    * livestatus: fixed incorrect output formatting of comments_with_info column
    * table statehist: fixed memory leak

1.2.2p2:
    Core:
    * FIX: livecheck: fixed handling of one-line plugin outputs and missing \n
           (Thanks to Florent Peterschmitt)

    Checks & Agents:
    * FIX: jolokia_info: ignore ERROR instances
    * FIX: apache_status: use (also) apache_status.cfg instead of apache_status.conf
    * FIX: f5_bigip_vserver: fix wrong OID (13 instead of 1), thanks to Miro Ramza
    * FIX: f5_bigip_psu: handle more than first power supply, thanks to Miro Ramza
    * FIX: ipmi_sensors: ignore sensors in state [NA] (not available)
    * FIX: aix_lvm: handle agents that output an extra header line
    * FIX: zfsget: do not assume that devices begin with /, but mountpoints
    * FIX: ipmi_sensors: handle two cases for DELL correctly (thanks to Sebastian Talmon)
    * FIX: check_dns: enable performance data
    * FIX: free_ipmi: fix name of sensor cache file if hostname contains domain part
    * FIX: ad_replication plugin: Fixed typo (Thanks to Dennis Honke)

    Multisite:
    * List of views: Output the alias of a datasource instead of internal name
    * FIX: fix column editor for join columns if "SERVICE:" is l10n'ed
    * FIX: fix invalid request in livestatus query after reconnect

    WATO:
    * FIX: convert editing of global setting to POST. This avoid URL-too-long
      when defining lots of Event Console actions
    * FIX: LDAP configuration: allow DNs without DC=

    Event Console:
    * FIX: fix icon in events check if host specification is by IP address
    * Renamed "Delete Event" to "Archive Event" to clearify the meaning

    Notifications:
    * FIX: contacts with notifications disabled no longer receive 
           custom notifications, unless forced

1.2.2p1:
    Core:
    * FIX: correctly quote ! and \ in active checks for Nagios
    * FIX: Performing regular inventory checks at configured interval even
           when the service is in problem state
    * Check_MK core now supports umlauts in host-/service- and contactgroup names

    Checks & Agents:
    * FIX: vsphere_agent: fix problems whith ! and \ in username or password
    * FIX: check_mk_agent.aix: fix shebang: was python, must be ksh
    * FIX: cisco_qos: Be compatible to newer IOS-XE versions (Thanks to Ken Smith)
    * FIX: mk_jolokia: Handling spaces in application server instances correctly

    Multisite:
    * FIX: do not remove directories of non-exisant users anymore. This lead to
           a deletion of users' settings in case of an external authentication
           (like mod_ldap).
    * FIX: Fixed handling of dashboards without title in sidebar view snapin
    * FIX: titles and services got lost when moving join-columns in views
    * FIX: Fixed exception during initial page rendering in python 2.6 in special cases
           (Internal error: putenv() argument 2 must be string, not list)

    Livestatus:
    * livestatus.log: show utf-8 decoding problems only with debug logging >=2

    Notifications:
    * FIX: HTML mails: Handle the case where plugin argument is not set
    * FIX: HTML mails: remove undefinded placeholders like $GRAPH_CODE$

    WATO:
    * Improved handling of valuespec validations in WATO rule editor. Displaying a
      warning message when going to throw away the current settings.
    * FIX: fix bug where certain settings where not saved on IE. This was mainly
           on IE7, but also IE8,9,10 in IE7 mode (which is often active). Affected
           was e.g. the nodes of a cluster or the list of services for service
           inventory

1.2.2:
    Core:
    * Added $HOSTURL$ and $SERVICEURL$ to notification macros which contain an
      URL to the host/service details views with /check_mk/... as base.

    Checks & Agents:
    * FIX: blade_bx_load: remove invalid WATO group
    * FIX: lnx_bonding: handle also 802.3ad type bonds

    Notifications:
    * FIX: Removing GRAPH_CODE in html mails when not available
    * Using plugin argument 1 for path to pnp4nagios index php to render graphs
    * Little speedup of check_mk --notify

    Multisite:
    * FIX: Fixed umlaut handling in reloaded snapins

    WATO:
    * FIX: Fix several cases where WATO rule analyser did not hilite all matching rules
    * Added tcp port parameter to SSL certificate check (Thanks to Marcel Schulte)

    Event Console:
    * FIX: Syslog server is now able to parse RFC 5424 syslog messages

1.2.2b7:
    Checks & Agents:
    * FIX: postfix_mailq: fix labels in WATO rule, set correct default levels
    

1.2.2b6:
    Core:
    * FIX: setup: detect check_icmp also on 64-Bit CentOS
           (thanks to あきら) 
    * FIX: setup.sh: create auth.serials, fix permissions of htpasswd
    * FIX: livecheck: now able to handle check output up to 16kB

    Checks & Agents:
    * FIX: apc_symmetra_power: resurrect garble PNP template for 
    * FIX: check_mk_agent.freebsd: remove garble from output
           (Thanks to Mathias Decker)
    * FIX: check_mk-mssql_counters.locks: fix computation, was altogether wrong
    * FIX: check_mk-mssql_counters.transactions: fix computation also
    * check_http: now support the option -L (urlizing the result)
    * Added mem section to Mac OSX agent (Thanks to Brad Davis)
    * FIX: mssql.vbs (agent plugin) now sets auth options for each instance
    * FIX: jolokia_metrics.mem: error when missing max values
    * Make levels for SMART temperature editable via WATO

    Multisite:
    * FIX: fix localization in non-OMD environment
           (thanks to あきら)
    * FIX: hopefully fix computation of Speed-O-Meter
    * Add $SERVICEOUTPUT$ and $HOSTOUTPUT$ to allowed macros for
      custom notes
    * FIX: Writing one clean message to webserver error_log when write fails
    * FIX: Escaping html entities when displaying comment fields
    * FIX: Monitored on site attribute always has valid default value

    Notifications:
    * FIX: fix event type for recoveries
    * FIX: fix custom notifications on older nagios versions
    * FIX: handle case where type HOST/SERVICE not correctly detected
    
    Livestatus:
    * FIX: memory leak when removing downtime / comment 

    WATO:
    * FIX: Removed "No roles assigned" text in case of unlocked role attribute
           in user management dialog
    * FIX: Fix output of rule search: chapters appeared twice sometimes

    Event Console:
    * FIX: check_mkevents: fix usage help if called with illegal options
    * check_mkevents now allows specification of a UNIX socket
      This is needed in non-OMD environments
    * setup.py now tries to setup Event Console even in non-OMD world

1.2.2b5:
    Core:
    * Checks can now omit the typical "OK - " or "WARN -". This text
      will be added automatically if missing.
    * FIX: livecheck: fixed compilation bug
    * FIX: check_mk: convert service description unicode into utf-8
    * FIX: avoid simultanous activation of changes by means of a lock
    
    Checks & Agents:
    * FIX: jolokia_metrics.mem - now able to handle negative/missing max values
    * ADD: tcp_conn_stats: now additionally uses /proc/net/tcp6
    * ADD: wmic_processs: cpucores now being considered when calculating 
           user/kernel percentages. (thanks to William Baum)
    * FIX: UPS checks support Eaton Evolution
    * FIX: windows agent plugin: mssql now exits after 10 seconds

    Notifications:
    * FIX: fixed crash on host notification when contact had explicit services set

    Livestatus:
    * FIX: possible crash with VERY long downtime comments

    WATO:
    * FIX: Fix hiliting of errors in Nagios output
    * FIX: localisation error

    Multisite:
    * FIX: Avoid duplicate "Services" button in host detail views
    * FIX: fix rescheduling icon for services with non-ASCII characters
    * New filter for IP address of a host
    * Quicksearch: allow searching for complete IP addresses and IP
      address prefixes
    * Add logentry class filter to view 'Host- and Service events'

    BI:
    * FIX: fix exception with expansion level being 'None'
    * FIX: speedup for single host tables joined by hostname (BI-Boxes)
    * FIX: avoid closing BI subtree while tree is being loaded

    Event Console:
    * FIX: make hostname matching field optional. Otherwise a .* was
           neccessary for the rule in order to match
    * FIX: event_simulator now also uses case insensitive matches

1.2.2b4:
    Core:
    * FIX: Fix output of cmk -D: datasource programs were missing
    * FIX: allow unicode encoded extra_service_conf
    * FIX: no default PING service if custom checks are defined
    * FIX: check_mk_base: fixed rounding error in get_bytes_human_readable
    * FIX: check_mk: improved support of utf-8 characters in extra_service_conf
    * FIX: livestatus: table statehist now able to check AuthUser permissions
    * New configuration variable contactgroup_members

    Checks & Agents:
    * FIX: smart - not trying to parse unhandled lines to prevent errors
    * FIX: winperf_processor - fixed wrong calculations of usage
    * FIX: WATO configuration of filesystem trends: it's hours, not days!
    * FIX: mysql: fixed crash on computing IO information
    * FIX: diskstat: fix local variable 'ios_per_sec' referenced before assignment
    * FIX: multipath: ignore warning messages in agent due to invalid multipath.conf
    * FIX: megaraid_bbu: deal with broken output ("Adpater"), found in Open-E
    * FIX: megaraid_pdisk: deal with special output of Open-E
    * FIX: jolokia_metrics.mem: renamed parameter totalheap to total
    * FIX: megaraid_bbu: deal with broken output ("Adpater")
    * FIX: check_ldap: added missing host address (check didn't work at all)
    * FIX: check_ldap: added missing version option -2, -3, -3 -T (TLS)
    * FIX: mssql: Agent plugin now supports MSSQL Server 2012
    * FIX: hr_mem: fix max value in performance data (thanks to Michaël COQUARD)
    * FIX: f5_bigip_psu: fix inventory function (returned list instead of tuple)
    * FIX: mysql.connections: avoid crash on legacy agent output
    * FIX: tcp_conn_stats: use /proc/net/tcp instead of netstat -tn. This
           should avoid massive performance problems on system with many
           connections
    * Linux agent: limit netstat to 10 seconds
    * ps: Allow %1, %2, .. instead of %s in process_inventory. That allows
      reordering of matched groups
    * FIX: f5_bigip_psu - fixed inventory function
    * FIX: printer_supply - fixed inventory function for some kind of OKI printers

    Multisite:
    * FIX: Fixed problem with error during localization scanning
    * FIX: Fixed wrong localization right after a user changed its language
    * FIX: Improved handling of error messages in bulk inventory
    * FIX: fixed focus bug in transform valuespec class
    * FIX: stop doing snapin refreshes after they have been removed
    * FIX: sidebar snapins which refresh do not register for restart detection anymore
    * FIX: fix user database corruption in case of a race condition
    * FIX: added checks wether or not a contactgroup can be deleted
    * FIX: Avoid deadlock due to lock on contacts.mk in some situations
    * Changed sidebar snapin reload to a global interval (option:
      sidebar_update_interval), defaults to 30 seconds
    * Sidebar snapins are now bulk updated with one HTTP request each interval

    BI:
    * FIX: fixed invalid links to hosts and services in BI tree view
    * FIX: fix exception in top/down and bottom/up views
    * FIX: fix styling of top/down and bottom/up views (borders, padding)
    * FIX: fix style of mouse pointer over BI boxes
    * FIX: list of BI aggregates was incomplete in some cases
    * FIX: single host aggregations didn't work for aggregations += [...]
    * FIX: top-down and bottom-up was broken in case of "only problems"
    * FIX: BI see_all permission is now working again
    * Do not handle PENDING as "problem" anymore
    * Make titles of non-leaf tree nodes klickable

    WATO:
    * FIX: flexible notification valuespec is now localizable
    * FIX: Alias values of host/service/contact groups need to be set and unique
           within the group
    * FIX: Fixed exception when editing contactgroups without alias
    * FIX: Fix localization of rule options
    * FIX: ValueSpec OptionalDropDown: fix visibility if default is "other"
    * Suggest use default value for filesystem levels that make sense
    * Valuespec: CascadingDropdown now able to process choice values from functions
    * Freshness checking for classical passive Nagios checks (custom_checks)

1.2.2b3:
    Checks & Agents:
    * FIX: Fixed date parsing code ignoring the seconds value in several checks
           (ad_replication, cups_queues, heartbeat_crm, mssql_backup, smbios_sel)
    * FIX: Fixed pnp template for apc_symmetra check when using multiple rrds

    Multisite:
    * FIX: Removed uuid module dependency to be compatible to python < 2.5
    * FIX: remove Javascript debug popup from multi-string input fields
    * FIX: list of strings (e.g. host list in rule editor) didn't work anymore

1.2.2b2:
    Checks & Agents:
    * Added dynamic thresholds to the oracle_tablespace check depending on the
      size of the tablespaces.

    BI:
    * FIX: fix exception in BI-Boxes views of host groups
    * FIX: fix problem where BI-Boxes were invisible if not previously unfolded

    Event Console:
    * FIX: support non-Ascii characters in matching expressions. Note:
           you need to edit and save each affected rule once in order
           to make the fix work.
    * FIX: Fixed exception when logging actions exectuted by mkeventd
    * FIX: etc/init.d/mkeventd flush did not work when mkeventd was stopped

    Multisite:
    * FIX: Fixed several minor IE7 related layout bugs
    * FIX: title of pages was truncated and now isn't anymore
    * Cleanup form for executing commands on hosts/services

    WATO:
    * FIX: Fixed layout of rulelist table in IE*
    * FIX: Fixed adding explicit host names to rules in IE7
    * Add: Improved navigation convenience when plugin output contains [running on ... ]

1.2.2b1:
    Core:
    * cmk --notify: added notification script to generate HTML mails including
      the performance graphs of hosts and services
    * cmk --notify: added the macros NOTIFY_LASTHOSTSTATECHANGE, NOTIFY_HOSTSTATEID,
      NOTIFY_LASTSERVICESTATECHANGE, NOTIFY_SERVICESTATEID, NOTIFY_NOTIFICATIONCOMMENT,
      NOTIFY_NOTIFICATIONAUTHOR, NOTIFY_NOTIFICATIONAUTHORNAME, NOTIFY_NOTIFICATIONAUTHORALIAS
    * FIX: more robust deletion of precompiled files to ensure the correct 
      creation of the files (Thanks to Guido Günther)
    * FIX: Inventory for cluster nodes who are part of multiple clusters 
    * cmk --notify: added plugin for sms notification
    * FIX: precompiled checks: correct handling of sys.exit() call when using python2.4 
    * cmk --notify: improved logging on wrong notification type
    * RPM: Added check_mk-agent-scriptless package (Same as normal agent rpm,
      but without RPM post scripts)

    Checks & Agents:
    * winperf_processor now outputs float usage instead of integer
    * FIX: mssql_counters.file_sizes - Fixed wrong value for "Log Files" in output
    * FIX: drbd: Parameters for expected roles and disk states can now be set to 
           None to disable alerting on changed values
    * printer_supply_ricoh: New check for Ricoh printer supply levels
    * jolokia_metrics.mem: now supports warn/crit levels for heap, nonheap, totalheap
    * jolokia_metrics.mem: add dedicated PNP graph
    * FIX: logwatch.ec: use UNIX socket instead of Pipe for forwarding into EC 
    * FIX: logwatch.ec: fixed exception when forwarding "OK" lines
    * FIX: logwatch.ec: fixed forwarding of single log lines to event console
    * Improved performance of logwatch.ec check in case of many messages
    * livestatus_status: new check for monitoring performance of monitoring
    * FIX: diskstat.include: fix computation of queue length on windows
      (thanks to K.H. Fiebig)
    * lnx_bonding: new check for bonding interfaces on Linux
    * ovs_bonding: new check for bonding interfaces on Linux / Open vSwitch
    * if: Inventory settings can now be set host based
    * FIX: lnx_bonding/ovs_bonding: correct definition of bonding.include
    * Add: if check now able to handle interface groups  (if_groups)
    * Add: New check for DB2 instance memory levels
    * Add: winperf_phydisk can now output IOPS
    * Add: oracle_tablespace now with flexible warn/crit levels(magic number)
    
    Livestatus:
    * Add: new column in hosts/services table: comments_with_extra_info
    Adds the entry type and entry time

    Multisite:
    * Added comment painter to notification related views
    * Added compatibility code to use hashlib.md5() instead of md5.md5(), which
      is deprecated in python > 2.5 to prevent warning messages in apache error log
    * Added host filter for "last host state change" and "last host check"
    * FIX: Preventing autocomplete in password fields of "edit profile" dialog
    * The ldap member attribute of groups is now configruable via WATO
    * Added option to enforce lower User-IDs during LDAP sync
    * Improved debug logging of ldap syncs (Now writing duration of queries to log)
    * Displaying date/time of comments in comment icon hover menu (Please
      note: You need to update your livestatus to current version to make this work)
    * FIX: Making "action" context link unclickable during handling actions / confirms

    BI:
    * Use Ajax to delay rendering of invisible parts of the tree (this
      saves lots of HTML code)

    WATO:
    * Added hr_mem check to the memory checkgroup to make it configurable in WATO
    * Make page_header configurable in global settings
    * FIX: Fixed some typos in ldap error messages
    * FIX: Fixed problem on user profile page when no alias set for a user
    * FIX: list valuespecs could not be extended after once saving
    * FIX: fix title of foldable areas contained in list valuespecs
    * FIX: Fixed bug where pending log was not removed in multisite setup
    * FIX: Fixed generation of auth.php (Needed for NagVis Multisite Authorisation)
    * FIX: Fixed missing general.* permissions in auth.php on slave sites in 
      case of distributed WATO setups
    * Added oracle_tablespaces configuration to the application checkgroup
    * FIX: Fixed synchronisation of mkeventd configs in distributed WATO setups
    * FIX: "Sync & Restart" did not perform restart in distributed WATO setups
    * FIX: Fixed exception in editing code of ldap group to rule plugin
    * FIX: Don't execute ldap sync while performing actions on users page

    Event Console:
    * Added UNIX socket for sending events to the EC
    * Speed up rule matches in some special cases by factor of 100 and more
    * Init-Script: Improved handling of stale pidfiles
    * Init-Script: Detecting and reporting already running processes
    * WATO: Added hook to make the mkeventd reload in distributed WATO setups
      during "activate changes" process
    * Added hook mkeventd-activate-changes to add custom actions to the mkeventd
      "activate changes" GUI function
    * FIX: When a single rule matching raises an exception, the line is now
      matched agains the following rules instead of being skipped. The
      exception is logged to mkeventd.log

1.2.1i5:
    Core:
    * Improved handling of CTRL+C (SIGINT) to terminate long runnining tasks 
      (e.g.  inventory of SNMP hosts)
    * FIX: PING services on clusters are treated like the host check of clusters
    * cmk --notify: new environment variable NOTIFY_WHAT which has HOST or SERVICE as value
    * cmk --notify: removing service related envvars in case of host notifications
    * cmk --notify: added test code to help developing nitofication plugins.
      Can be called with "cmk --notify fake-service debug" for example

    Checks & Agents:
    * Linux Agent, diskstat: Now supporting /dev/emcpower* devices (Thanks to Claas Rockmann-Buchterkirche)
    * FIX: winperf_processor: Showing 0% on "cmk -nv" now instead of 100%
    * FIX: win_dhcp_pools: removed faulty output on non-german windows 2003 servers 
           with no dhcp server installed (Thanks to Mathias Decker)
    * Add: fileinfo is now supported by the solaris agent. Thanks to Daniel Roettgermann
    * Logwatch: unknown eventlog level ('u') from windows agent treated as warning
    * FIX: logwatch_ec: Added state undefined as priority
    * Add: New Check for Raritan EMX Devices
    * Add: mailman_lists - New check to gather statistics of mailman mailinglists
    * FIX: megaraid_bbu - Handle missing charge information (ignoring them)
    * FIX: myssql_tablespaces - fix PNP graph (thanks to Christian Zock)
    * kernel.util: add "Average" information to PNP graph
    * Windows Agent: Fix startup crash on adding a logfiles pattern, but no logfile specified
    * Windows Agent: check_mk.example.ini: commented logfiles section

    Multisite:
    * FIX: Fixed rendering of dashboard globes in opera
    * When having row selections enabled and no selected and performing
      actions an error message is displayed instead of performing the action on
      all rows
    * Storing row selections in user files, cleaned up row selection 
      handling to single files. Cleaned up GET/POST mixups in confirm dialogs
    * Add: New user_options to limit seen nagios objects even the role is set to see all
    * Fix: On site configaration changes, only relevant sites are marked as dirty
    * Fix: Distributed setup: Correct cleanup of pending changes logfile after "Activate changes"
    * FIX: LDAP: Fixed problem with special chars in LDAP queries when having
    contactgroup sync plugin enabled
    * FIX: LDAP: OpenLDAP - Changed default filter for users
    * FIX: LDAP: OpenLDAP - Using uniqueMember instead of member when searching for groups of a user
    * FIX: LDAP: Fixed encoding problem of ldap retrieved usernames
    * LDAP: Role sync plugin validates the given group DNs with the group base dn now
    * LDAP: Using roles defined in default user profile in role sync plugin processing
    * LDAP: Improved error handling in case of misconfigurations
    * LDAP: Reduced number of ldap querys during a single page request / sync process
    * LDAP: Implemnted some kind of debug logging for LDAP communication
    * FIX: Re-added an empty file as auth.py (wato plugin) to prevent problems during update 

    WATO:
    * CPU load ruleset does now accept float values
    * Added valuespec for cisco_mem check to configure thresholds via WATO
    * FIX: Fixed displaying of tag selections when creating a rule in the ruleeditor
    * FIX: Rulesets are always cloned in the same folder
    * Flexibile notifications: removed "debug notification" script from GUI (you can make it
      executable to be choosable again)
    * Flexibile notifications: added plain mail notification which uses the
      mail templates from global settings dialog

    BI:
    * Added FOREACH_SERVICE capability to leaf nodes
    * Add: Bi views now support debug of livestatus queries

1.2.1i4:
    Core:
    * Better exception handling when executing "Check_MK"-Check. Printing python
      exception to status output and traceback to long output now.
    * Added HOSTTAGS to notification macros which contains all Check_MK-Tags
      separated by spaces
    * Output better error message in case of old inventory function
    * Do object cache precompile for monitoring core on cmk -R/-O
    * Avoid duplicate verification of monitoring config on cmk -R/-O
    * FIX: Parameter --cleanup-autochecks (long for -u) works now like suggested in help
    * FIX: Added error handling when trying to --restore with a non existant file

    Notifications:
    * Fix flexible notifications on non-OMD systems
    
    Checks & Agents:
    * Linux Agent, mk_postgres: Supporting pgsql and postgres as user
    * Linux Agent, mk_postgres: Fixed database stats query to be compatible
      with more versions of postgres
    * apache_status: Modified to be usable on python < 2.6 (eg RHEL 5.x)
    * apache_status: Fixed handling of PIDs with more than 4 numbers
    * Add: New Check for Rittal CMC PSM-M devices
    * Smart plugin: Only use relevant numbers of serial
    * Add: ibm_xraid_pdisks - new check for agentless monitoring of disks on IBM SystemX servers.
    * Add: hp_proliant_da_cntlr check for disk controllers in HP Proliant servers
    * Add: Check to monitor Storage System Drive Box Groups attached to HP servers
    * Add: check to monitor the summary status of HP EML tape libraries
    * Add: apc_rackpdu_status - monitor the power consumption on APC rack PDUs
    * Add: sym_brightmail_queues - monitor the queue levels on Symantec Brightmail mail scanners.
    * Add: plesk_domains - List domains configured in plesk installations
    * Add: plesk_backups - Monitor backup spaces configured for domains in plesk
    * Add: mysql_connections - Monitor number of parallel connections to mysql daemon
    * Add: flexible notifcations: filter by hostname
    * New script multisite_to_mrpe for exporting services from a remote system
    * FIX: postgres_sessions: handle case of no active/no idle sessions
    * FIX: correct backslash representation of windows logwatch files
    * FIX: postgres_sessions: handle case of no active/no idle sessions
    * FIX: zfsget: fix exception on snapshot volumes (where available is '-')
    * FIX: zfsget: handle passed-through filesystems (need agent update)
    * FIX: loading notification scripts in local directory for real
    * FIX: oracle_version: return valid check result in case of missing agent info
    * FIX: apache_status: fixed bug with missing 'url', wrote man page
    * FIX: fixed missing localisation in check_parameteres.py 
    * FIX: userdb/ldap.py: fixed invalid call site.getsitepackages() for python 2.6
    * FIX: zpool_status: fixed crash when spare devices were available
    * FIX: hr_fs: handle negative values in order to larger disks (thanks to Christof Musik)
    * FIX: mssql_backup: Fixed wrong calculation of backup age in seconds


    Multisite:
    * Implemented LDAP integration of Multisite. You can now authenticate your
      users using the form based authentication with LDAP. It is also possible
      to synchronize some attributes like mail addresses, names and roles from
      LDAP into multisite.
    * Restructured cookie auth cookies (all auth cookies will be invalid
      after update -> all users have to login again)
    * Modularized login and cookie validation
    * Logwatch: Added buttons to acknowledge all logs of all hosts or really
      all logs which currently have a problem
    * Check reschedule icon now works on services containing an \
    * Now showing correct representation of SI unit kilo ( k )
    * if perfometer now differs between byte and bit output
    * Use pprint when writing global settings (makes files more readable)
    * New script for settings/removing downtimes: doc/treasures/downtime
    * New option when setting host downtimes for also including child hosts
    * Option dials (refresh, number of columns) now turnable by mouse wheel
    * Views: Commands/Checkboxes buttons are now activated dynamically (depending on data displayed)
    * FIX: warn / crit levels in if-check when using "bit" as unit
    * FIX: Fixed changing own password when notifications are disabled
    * FIX: On page reload, now updating the row field in the headline
    * FIX: ListOfStrings Fields now correctly autoappend on focus
    * FIX: Reloading of sidebar after activate changes
    * FIX: Main Frame without sidebar: reload after activate changes
    * FIX: output_format json: handle newlines correctly
    * FIX: handle ldap logins with ',' in distinguished name
    * FIX: quote HTML variable names, fixes potential JS injection
    * FIX: Sidebar not raising exceptions on configured but not available snapins
    * FIX: Quicksearch: Fixed Up/Down arrow handling in chrome
    * FIX: Speedometer: Terminating data updates when snapin is removed from sidebar
    * FIX: Views: toggling forms does not disable the checkbox button anymore
    * FIX: Dashboard: Fixed wrong display options in links after data reloads
    * FIX: Fixed "remove all downtimes" button in views when no downtimes to be deleted 
    * FIX: Services in hosttables now use the service name as header (if no custom title set)
    * New filter for host_contact and service_contact
    
    WATO:
    * Add: Creating a new rule immediately opens its edit formular
    * The rules formular now uses POST as transaction method
    * Modularized the authentication and user management code
    * Default config: add contact group 'all' and put all hosts into it
    * Reverse order of Condition, Value and General options in rule editor
    * Allowing "%" and "+" in mail prefixes of contacts now
    * FIX: Fixed generated manual check definitions for checks without items
      like ntp_time and tcp_conn_stats
    * FIX: Persisting changing of folder titles when only the title has changed
    * FIX: Fixed rendering bug after folder editing

    Event Console:
    * Replication slave can now copy rules from master into local configuration
      via a new button in WATO.
    * Speedup access to event history by earlier filtering and prefiltering with grep
    * New builtin syslog server! Please refer to online docu for details.
    * Icon to events of host links to view that has context button to host
    * FIX: remove event pipe on program shutdown, prevents syslog freeze
    * FIX: hostnames in livestatus query now being utf8 encoded
    * FIX: fixed a nastiness when reading from local pipe
    * FIX: fix exception in rules that use facility local7
    * FIX: fix event icon in case of using TCP access to EC
    * FIX: Allowing ":" in application field (e.g. needed for windows logfiles)
    * FIX: fix bug in Filter "Hostname/IP-Address of original event"

    Livestatus:
    * FIX: Changed logging output "Time to process request" to be debug output

1.2.1i3:
    Core:
    * added HOST/SERVICEPROBLEMID to notification macros
    * New configuration check_periods for limiting execution of
      Check_MK checks to a certain time period.

    Checks & Agents:
    * Windows agent: persist offsets for logfile monitoring

    Notifications:
    * fix two errors in code that broke some service notifications

    Event Console:
    * New performance counter for client request processing time
    * FIX: fixed bug in rule optimizer with ranges of syslog priorities

    WATO:
    * Cloning of contact/host/service groups (without members)

    Checks & Agents:
    * logwatch: Fixed confusion with ignore/ok states of log messages
    * AIX Agent: now possible to specify -d flag. Please test :)

1.2.1i2:
    Core:
    * Improved validation of inventory data reported by checks
    * Added -d option to precompiled checks to enable debug mode
    * doc/treasures: added script for printing RRD statistics

    Notifications:
    * New system of custom notification, with WATO support

    Event Console:
    * Moved source of Event Console into Check_MK project 
    * New button for resetting all rule hits counters
    * When saving a rule then its hits counter is always reset
    * New feature of hiding certain actions from the commands in the status GUI
    * FIX: rule simulator ("Try out") now handles cancelling rules correctly
    * New global option for enabling log entries for rule hits (debugging)
    * New icon linking to event views for the event services
    * check_mkevents outputs last worst line in service output
    * Max. number of queued connections on status sockets is configurable now
    * check_mkevents: new option -a for ignoring acknowledged events
    * New sub-permissions for changing comment and contact while updating an event
    * New button for generating test events directly via WATO
    * Allow Event Console to replicate from another (master) console for
      fast failover.
    * Allow event expiration also on acknowledged events (configurable)

    Multisite:
    * Enable automation login with _username= and _secret=, while
      _secret is the content of var/check_mk/web/$USER/automation.secret
    * FIX: Fixed releasing of locks and livestatus connections when logging out
    * FIX: Fixed login/login confusions with index page caching
    * FIX: Speed-o-meter: Fixed calculation of Check_MK passive check invervals
    * Removed focus of "Full name" attribute on editing a contact
    * Quicksearch: Convert search text to regex when accessing livestatus
    * FIX: WATO Folder filter not available when WATO disabled
    * WATO Folder Filter no longer available in single host views
    * Added new painters "Service check command expanded" and
      "Host check command expanded"
    * FIX: Corrected garbled description for sorter "Service Performance data" 
    * Dashboard globes can now be filtered by host_contact_group/service_contact_group
    * Dashboard "iframe" attribute can now be rendered dynamically using the
      "iframefunc" attribute in the dashlet declaration
    * Dashboard header can now be hidden by setting "title" to None
    * Better error handling in PNP-Graph hover menus in case of invalid responses

    Livestatus:
    * Added new table statehist, used for SLA queries
    * Added new column check_command_expanded in table hosts
    * Added new column check_command_expanded in table services
    * New columns livestatus_threads, livestatus_{active,queued}_connections

    BI:
    * Added missing localizations
    * Added option bi_precompile_on_demand to split compilations of
      the aggregations in several fragments. If possible only the needed
      aggregations are compiled to reduce the time a user has to wait for
      BI based view. This optimizes BI related views which display
      information for a specific list of hosts or aggregation groups.
    * Added new config option bi_compile_log to collect statistics about
      aggregation compilations
    * Aggregations can now be part of more than one aggregation group
      (just configure a list of group names instead of a group name string)
    * Correct representation of (!), (!!) and (?) markers in check output
    * Corrected representation of assumed state in box layout
    * Feature: Using parameters for hosttags

    WATO:
    * Added progress indicator in single site WATO "Activate Changes"
    * Users & Contacts: Case-insensitive sorting of 'Full name' column
    * ntp/ntp.time parameters are now configurable via WATO
    * FIX: Implemented basic non HTTP 200 status code response handling in interactive
           progress dialogs (e.g. bulk inventory mode)
    * FIX: Fixed editing of icon_image rules
    * Added support of locked hosts and folders ( created by CMDB )
    * Logwatch: logwatch agents/plugins now with ok pattern support 
    * Valuespec: Alternative Value Spec now shows helptext of its elements
    * Valuespec: DropdownChoice, fixed exception on validate_datatype

    Checks & Agents:
    * New check mssql_counters.locks: Monitors locking related information of
      MSSQL tablespaces
    * Check_MK service is now able to output additional performance data
      user_time, system_time, children_user_time, children_system time
    * windows_updates agent plugin: Fetching data in background mode, caching
      update information for 30 minutes
    * Windows agent: output ullTotalVirtual and ullAvailVirtual (not yet
      being used by check)
    * Solaris agent: add <<<uptime>>> section (thanks to Daniel Roettgermann)
    * Added new WATO configurable option inventory_services_rules for the
      windows services inventory check
    * Added new WATO configurable option inventory_processes_rules for the
      ps and ps.perf inventory
    * FIX: mssql_counters checks now really only inventorize percentage based
      counters if a base value is set
    * win_dhcp_pools: do not inventorize empty pools any more. You can switch
      back to old behaviour with win_dhcp_pools_inventorize_empty = True
    * Added new Check for Eaton UPS Devices
    * zfsget: new check for monitoring ZFS disk usage for Linux, Solaris, FreeBSD
      (you need to update your agent as well)
    * Added new Checks for Gude PDU Units
    * logwatch: Working around confusion with OK/Ignore handling in logwatch_rules
    * logwatch_ec: Added new subcheck to forward all incoming logwatch messages
      to the event console. With this check you can use the Event Console 
      mechanisms and GUIs instead of the classic logwatch GUI. It can be 
      enabled on "Global Settings" page in WATO for your whole installation.
      After enabling it you need to reinventorize your hosts.
    * Windows Update Check: Now with caching, Thanks to Phil Randal and Patrick Schlüter
    * Windows Check_MK Agent: Now able to parse textfiles for logwatch output
    * Added new Checks sni_octopuse_cpu, sni_octopuse_status, sni_octopuse_trunks: These
      allow monitoring Siemens HiPath 3000/5000 series PBX.
    * if-checks now support "bit" as measurement unit
    * winperf_phydisk: monitor average queue length for read/write

1.2.0p5:
    Checks & Agents:
    * FIX: windows agent: fixed possible crash in eventlog section

    BI:
    * FIX: fixed bug in aggregation count (thanks Neil) 

1.2.0p4:
    WATO:
    * FIX: fixed detection of existing groups when creating new groups
    * FIX: allow email addresses like test@test.test-test.com
    * FIX: Fixed Password saving problem in user settings

    Checks & Agents:
    * FIX: postgres_sessions: handle case of no active/no idle sessions
    * FIX: winperf_processor: handle parameters "None" (as WATO creates)
    * FIX: mssql_counters: remove debug output, fix bytes output
    * FIX: mssql_tablespaces: gracefully handle garbled agent output

    Multisite:
    * FIX: performeter_temparature now returns unicode string, because of °C
    * FIX: output_format json in webservices now using " as quotes

    Livestatus:
    * FIX: fix two problems when reloading module in Icinga (thanks to Ronny Biering)

1.2.0p3:
    Mulitisite
    * Added "view" parameter to dashlet_pnpgraph webservice
    * FIX: BI: Assuming "OK" for hosts is now possible
    * FIX: Fixed error in makeuri() calls when no parameters in URL
    * FIX: Try out mode in view editor does not show context buttons anymore
    * FIX: WATO Folder filter not available when WATO disabled
    * FIX: WATO Folder Filter no longer available in single host views
    * FIX: Quicksearch converts search text to regex when accessing livestatus
    * FIX: Fixed "access denied" problem with multisite authorization in PNP/NagVis
           in new OMD sites which use the multisite authorization
    * FIX: Localize option for not OMD Environments

    WATO:
    * FIX: Users & Contacts uses case-insensitive sorting of 'Full name' column  
    * FIX: Removed focus of "Full name" attribute on editing a contact
    * FIX: fix layout bug in ValueSpec ListOfStrings (e.g. used in
           list of explicit host/services in rules)
    * FIX: fix inheritation of contactgroups from folder to hosts
    * FIX: fix sorting of users, fix lost user alias in some situations
    * FIX: Sites not using distritubed WATO now being skipped when determining
           the prefered peer
    * FIX: Updating internal variables after moving hosts correctly
      (fixes problems with hosts tree processed in hooks)

    BI:
    * FIX: Correct representation of (!), (!!) and (?) markers in check output

    Livestatus:
    * FIX: check_icmp: fixed calculation of remaining length of output buffer
    * FIX: check_icmp: removed possible buffer overflow on do_output_char()
    
    Livecheck:
    * FIX: fixed problem with long plugin output
    * FIX: added /0 termination to strings
    * FIX: changed check_type to be always active (0)
    * FIX: fix bug in assignment of livecheck helpers 
    * FIX: close inherited unused filedescriptors after fork()
    * FIX: kill process group of called plugin if timeout is reached
           -> preventing possible freeze of livecheck
    * FIX: correct escaping of character / in nagios checkresult file
    * FIX: fixed SIGSEGV on hosts without defined check_command
    * FIX: now providing correct output buffer size when calling check_icmp 

    Checks & Agents:
    * FIX: Linux mk_logwatch: iregex Parameter was never used
    * FIX: Windows agent: quote '%' in plugin output correctly
    * FIX: multipath check now handles '-' in "user friendly names"
    * New check mssql_counters.locks: Monitors locking related information of
      MSSQL tablespaces
    * FIX: mssql_counters checks now really only inventorize percentage based
      counters if a base value is set
    * windows_updates agent plugin: Fetching data in background mode, caching
      update information for 30 minutes
    * FIX: netapp_vfiler: fix inventory function (thanks to Falk Krentzlin)
    * FIX: netapp_cluster: fix inventory function
    * FIX: ps: avoid exception, when CPU% is missing (Zombies on Solaris)
    * FIX: win_dhcp_pools: fixed calculation of perc_free
    * FIX: mssql_counters: fixed wrong log size output

1.2.0p3:
    Multisite:
    * Added "view" parameter to dashlet_pnpgraph webservice

    WATO:
    * FIX: It is now possible to create clusters in empty folders
    * FIX: Fixed problem with complaining empty ListOf() valuespecs

    Livestatus:
    * FIX: comments_with_info in service table was always empty

1.2.1i1:
    Core:
    * Allow to add options to rules. Currently the options "disabled" and
      "comment" are allowed. Options are kept in an optional dict at the
      end of each rule.
    * parent scan: skip gateways that are reachable via PING
    * Allow subcheck to be in a separate file (e.g. foo.bar)
    * Contacts can now define *_notification_commands attributes which can now
      override the default notification command check-mk-notify
    * SNMP scan: fixed case where = was contained in SNMP info
    * check_imap_folder: new active check for searching for certain subjects
      in an IMAP folder
    * cmk -D shows multiple agent types e.g. when using SNMP and TCP on one host

    Checks & Agents:
    * New Checks for Siemens Blades (BX600)
    * New Checks for Fortigate Firewalls
    * Netapp Checks for CPU Util an FC Port throughput
    * FIX: megaraid_pdisks: handle case where no enclosure device exists
    * FIX: megaraid_bbu: handle the controller's learn cycle. No errors in that period.
    * mysql_capacity: cleaned up check, levels are in MB now
    * jolokia_info, jolokia_metrics: new rewritten checks for jolokia (formerly
      jmx4perl). You need the new plugin mk_jokokia for using them
    * added preliminary agent for OpenVMS (refer to agents/README.OpenVMS) 
    * vms_diskstat.df: new check file usage of OpenVMS disks
    * vms_users: new check for number of interactive sessions on OpenVMS
    * vms_cpu: new check for CPU utilization on OpenVMS
    * vms_if: new check for network interfaces on OpenVMS
    * vms_system.ios: new check for total direct/buffered IOs on OpenVMS
    * vms_system.procs: new check for number of processes on OpenVMS
    * vms_queuejobs: new check for monitoring current VMS queue jobs
    * FIX: mssql_backup: Fixed problems with datetime/timezone calculations
    * FIX: mssql agent: Added compatibility code for MSSQL 9
    * FIX: mssql agent: Fixed connection to default instances ("MSSQLSERVER")
    * FIX: mssql agent: Fixed check of databases with names starting with numbers
    * FIX: mssql agent: Fixed handling of databases with spaces in names
    * f5_bigip_temp: add performance data
    * added perf-o-meters for a lot of temperature checks
    * cmctc_lcp.*: added new checks for Rittal CMC-TC LCP
    * FIX: diskstat (linux): Don't inventorize check when data empty
    * Cisco: Added Check for mem an cpu util
    * New check for f5 bigip network interfaces
    * cmctc.temp: added parameters for warn/crit, use now WATO rule
      "Room temperature (external thermal sensors)"
    * cisco_asa_failover: New Check for clustered Cisco ASA Firewalls 
    * cbl_airlaser.status: New Check for CBL Airlaser IP1000 laser bridge.
    * cbl_airlaser.hardware: New Check for CBL Airlaser IP1000 laser bridge.
      Check monitors the status info and allows alerting based on temperature.
    * df, hr_fs, etc.: Filesystem checks now support grouping (pools)
      Please refer to the check manpage of df for details
    * FIX: windows agent: try to fix crash in event log handling
    * FreeBSD Agent: Added swapinfo call to mem section to make mem check work again
    * windows_multipath: Added the missing check for multipath.vbs (Please test)
    * carel_uniflair_cooling: new check for monitoring datacenter air conditioning by "CAREL"
    * Added Agent for OpenBSD
    * Added Checks for UPS devices
    * cisco_hsrp: New Check for monitoring HSRP groups on Cisco Routers. (SMIv2 version)
    * zypper: new check and plugin mk_zypper for checking zypper updates.
    * aironet_clients: Added support for further Cisco WLAN APs (Thanks to Stefan Eriksson for OIDs)
    * aironet_errors: Added support for further Cisco WLAN APs
    * apache_status: New check to monitor apache servers which have the status-module enabled.
      This check needs the linux agent plugin "apache_status" installed on the target host.

    WATO:
    * Added permission to control the "clone host" feature in WATO
    * Added new role/permission matrix page in WATO to compare
      permissions of roles
    * FIX: remove line about number of rules in rule set overview
      (that garbled the logical layout)
    * Rules now have an optional comment and an URL for linking to 
      documntation
    * Rule now can be disabled without deleting them.
    * Added new hook "sites-saved"
    * Allow @ in user names (needed for some Kerberos setups)
    * Implemented new option in WATO attributes: editable
      When set to False the attribute can only be changed during creation
      of a new object. When editing an object this attribute is only displayed.
    * new: search for rules in "Host & Service Configuration"
    * parent scan: new option "ping probes", that allows skipping 
      unreachable gateways.
    * User managament: Added fields for editing host/service notification commands
    * Added new active check configuration for check_smtp
    * Improved visualization of ruleset lists/dictionaries
    * Encoding special chars in RegExp valuespec (e.g. logwatch patterns)
    * Added check_interval and retry_interval rules for host checks
    * Removed wmic_process rule from "inventory services" as the check does not support inventory
    * Made more rulegroup titles localizable
    * FIX: Fixed localization of default permissions
    * FIX: Removed double collect_hosts() call in activate changes hook
    * FIX: Fixed double hook execution when using localized multisite
    * FIX: User list shows names of contactgroups when no alias given
    * FIX: Reflecting alternative mode of check_http (check ssl certificate
    age) in WATO rule editor
    * FIX: Fixed monitoring of slave hosts in master site in case of special
      distributed wato configurations
    * FIX: Remove also user settings and event console rule on factory reset
    * FIX: complex list widgets (ListOf) failed back to old value when
           complaining
    * FIX: complex list widgets (ListOf) lost remaining entries after deleting one
    * FIX: Fixed error in printer_supply valuespec which lead to an exception
           when defining host/service specific rules
    * FIX: Fixed button url icon in docu-url link

    BI:
    * Great speed up of rule compilation in large environments

    Multisite:
    * Added css class="dashboard_<name>" to the dashboard div for easier
    customization of the dashboard style of a special dashboard
    * Dashboard: Param wato_folder="" means WATO root folder, use it and also
      display the title of this folder
    * Sidebar: Sorting aggregation groups in BI snapin now
    * Sidebar: Sorting sites in master control snapin case insensitive
    * Added some missing localizations (error messages, view editor)
    * Introducted multisite config option hide_languages to remove available
      languages from the multisite selection dialogs. To hide the builtin
      english language simply add None to the list of hidden languages.
    * FIX: fixed localization of general permissions
    * FIX: show multisite warning messages even after page reload
    * FIX: fix bug in Age ValueSpec: days had been ignored
    * FIX: fixed bug showing only sidebar after re-login in multisite
    * FIX: fixed logwatch loosing the master_url parameter in distributed setups
    * FIX: Fixed doubled var "site" in view editor (site and siteopt filter)
    * FIX: Don't crash on requests without User-Agent HTTP header
    * Downtimes: new conveniance function for downtime from now for ___ minutes.
      This is especially conveniant for scripting.
    * FIX: fixed layout of login dialog when showing up error messages
    * FIX: Fixed styling of wato quickaccess snapin preview
    * FIX: Made printer_supply perfometer a bit more robust against bad perfdata
    * FIX: Removed duplicate url parameters e.g. in dashboard (display_options)
    * FIX: Dashboard: If original request showed no "max rows"-message, the
           page rendered during reload does not show the message anymore
    * FIX: Fixed bug in alert statistics view (only last 1000 lines were
           processed for calculating the statistics)
    * FIX: Added missing downtime icon for comment view
    * FIX: Fixed handling of filter configuration in view editor where filters
           are using same variable names. Overlaping filters are now disabled
	   in the editor.
    * FIX: Totally hiding hidden filters from view editor now

    Livecheck:
    * FIX: Compile livecheck also if diet libc is missing

1.2.0p2:
    Core:
    * simulation_mode: legacy_checks, custom_checks and active_checks
      are replaced with dummy checks always being OK
    * FIX: Precisely define order of reading of configuration files. This
      fixes a WATO rule precedence problem

    Checks & Agents:
    * FIX: Fixed syntax errors in a bunch of man pages
    * if_lancom: silently ignore Point-To-Point interfaces
    * if_lancom: add SSID to logical WLAN interface names
    * Added a collection of MSSQL checks for monitoring MSSQL servers
      (backups, tablespaces, counters)
    * New check wut_webio_io: Monitor the IO input channels on W&T Web-IO 
      devices
    * nfsmounts: reclassify "Stale NFS handle" from WARN to CRIT
    * ORACLE agent/checks: better error handling. Let SQL errors get
      through into check output, output sections even if no database
      is running.
    * oracle_version: new check outputting the version of an ORACLE
      database - and using uncached direct SQL output.
    * ORACLE agent: fix handling of EXCLUDE, new variable ONLY_SIDS
      for explicitely listing SIDs to monitor
    * mk_logwatch on Linux: new options regex and iregex for file selection
    * remove obsolete ORACLE checks where no agent plugins where available
    * FIX: printer_supply: Fix problem on DELL printers with "S/N" in output
      (thanks to Sebastian Talmon)
    * FIX: winperf_phydisk: Fix typo (lead to WATO rule not being applied)
    * Windows agent: new [global] option crash_debug (see online docu)
    * AIX agent: new check for LVM volume status in rootvg.
    * PostgreSQL plugin: agent is now modified to work with PostgreSQL 
      versions newer than 8.1. (multiple reports, thanks!)

    Multisite:
    * Show number of rows and number of selected rows in header line
      (also for WATO hosts table)
    * FIX: fix problem in showing exceptions (due to help function)
    * FIX: fixed several localization problems in view/command processing
    * FIX: fixed duplicated settings in WATO when using localisation
    * FIX: fixed exception when refering to a language which does not exist
    * FIX: Removing all downtimes of a host/service is now possible again
    * FIX: The refresh time in footer is updated now when changing the value
    * FIX: view editor shows "(Mobile)" hint in view titles when linking to views

    WATO: 
    * Main menu of ruleeditor (Host & Service Parameters) now has
      a topic for "Used rules" - a short overview of all non-empty
      rulesets.
    * FIX: add missing context help to host details dialog
    * FIX: set new site dirty is host move due to change of
      folder attributes
    * FIX: fix exception on unknown value in DropdownChoice
    * FIX: add service specification to ruleset Delay service notifications
    * FIX: fixed problem with disabled sites in WATO
    * FIX: massive speedup when changing roles/users and activing changes
      (especially when you have a larger number of users and folders)
    * Add variable CONTACTPAGER to allowed macros in notifications
    * FIX: fixed default setting if "Hide names of configuration variables"
      in WATO
    * FIX: ListOfString Textboxes (e.g. parents of folders) do now extend in IE
    * FIX: fixed duplicated sections of permissions in rule editor

    BI:
    * New iterators FOREACH_CHILD and FOREACH_PARENT
    * FIX: fix handling of FOREACH_ in leaf nodes (remove hard coded
      $HOST$, replace with $1$, $2$, ..., apply argument substitution)
    * New logical datatable for aggregations that have the same name
      as a host. Converted view "BI Boxes" to this new table. This allows
      for Host-Aggregations containing data of other hosts as well.
    * count_ok: allow percentages, e.g. "count_ok!70%!50%"

1.2.0p1:
    Core:
    * Added macros $DATE$, $SHORTDATETIME$ and $LONGDATETIME$' to
      notification macros

    Checks & Agents:
    * FIX: diskstat: handle output 'No Devices Found' - avoiding exception
    * 3ware_units: Following states now lead to WARNING state instead of
      CRITICAL: "VERIFY-PAUSED", "VERIFYING", "REBUILDING"
    * New checks tsm_stagingpools, tsm_drive and tsm_storagepools
      Linux/UNIX
    * hpux_fchba: new check for monitoring FibreChannel HBAs und HP-UX

    Multisite:
    * FIX: fix severe exception in all views on older Python versions
      (like RedHat 5.5).

    WATO:
    * FIX: fix order of rule execution: subfolders now take precedence
      as they should.

1.2.0:
    Setup:
    * FIX: fix building of RPM packages (due to mk_mysql, mk_postgres)

    Core:
    * FIX: fix error message in case of duplicate custom check

    WATO:
    * FIX: add missing icon on cluster hosts to WATO in Multisite views
    * FIX: fix search field in host table if more than 10 hosts are shown
    * FIX: fix bulk edit and form properties (visibility of attributes was broken)
    * FIX: fix negating hosts in rule editor

    Checks & Agents: 
    * fileinfo: added this check to Linux agent. Simply put your
      file patterns into /etc/check_mk/fileinfo.cfg for configuration.
    * mysql.sessions: New check for MySQL sessions (need new plugin mk_mysql)
    * mysql.innodb_io: New check for Disk-IO of InnoDB
    * mysql_capacity: New check for used/free capacity of MySQL databases
    * postgres_sessions: New check for PostgreSQL number of sessions
    * postgres_stat_database: New check for PostgreSQL database statistics
    * postgres_stat_database.size: New check for PostgreSQL database size
    * FIX: hpux_if: convert_to_hex was missing on non-SNMP-hosts -replace
      with inline implementation
    * tcp_conn_stats: handle state BOUND (found on Solaris)
    * diskstat: support for checking latency, LVM and VxVM on Linux (needs 
      updated agent)
    * avoid duplicate checks cisco_temp_perf and cisco_sensor_temp

1.2.0b6:
    Multisite:
    * FIX: Fixed layout of some dropdown fields in view filters
    * Make heading in each page clickable -> reload page
    * FIX: Edit view: couldn't edit filter settings
    * FIX: Fixed styling of links in multisite context help
    * FIX: Fixed "select all" button for IE
    * FIX: Context links added by hooks are now hidden by the display
           option "B" again
    * FIX: preselected "refresh" option did not reflect view settings
           but was simply the first available option - usually 30.
    * FIX: fixed exception with custom views created by normal users

    WATO:
    * FIX: Fixed "select all" button in hosts & folders for IE
    * Optically mark modified variables in global settings
    * Swapped icons for rule match and previous rule match (makes for sense)

    Core:
    * FIX: Fixed "make_utf is not defined" error when having custom
           timeperiods defined in WATO

    Checks & Agents: 
    * MacOS X: Agent for MacOS (Thanks to Christian Zigotzky)
    * AIX: New check aix_multipath: Supports checking native AIX multipathing from AIX 5.2 onward
    * Solaris: New check solaris_multipath: Supports checking native Solaris multipath from Solaris10 and up.
    * Solaris: The ZFS Zpool status check now looks more closely at the reported messages. (It's also tested to work on Linux now)

1.2.0b5:
    Core:
    * FIX: handle UTF-8 encoded binary strings correctly (e.g. in host alias)
    * FIX: fix configuration of passive checks via custom_checks
    * Added NOTIFICATIONTYPE to host/service mail bodies

    WATO:
    * Site management: "disabled" only applies to Livestatus now
    * FIX: fix folding problems with dependent host tags
    * FIX: Detecting duplicate tag ids between regular tags and auxtags
    * FIX: Fixed layout problem of "new special rule" button in rule editor
    * FIX: Fixed layout problem on "activate changes" page
    * FIX: Added check if contacts belong to contactgroup before contactgroup deletion
    * FIX: fix site configuration for local site in Multisite environments
    * FIX: "(no not monitor)" setting in distributed WATO now works
    * FIX: Site management: replication setting was lost after re-editing
    * FIX: fixed problems after changing D/WATO-configuration
    * FIX: D/WATO: mark site dirty after host deletion
    * FIX: D/WATO: replicate auth.secret, so that login on one site also
           is valid on the replication slaves
    * FIX: implement locking in order to prevent data corruption on
           concurrent changes
    * FIX: Fixed handling of validation errors in cascading dropdown fields
    * FIX: fix cloning of users
    * Keep track of changes made by other users before activating changes,
      let user confirm this, new permission can be used to prevent a user
      from activating foreign changes.
    * FIX: Allowing german umlauts in users mail addresses
    * Allow list of aux tags to be missing in host tag definitions. This
      makes migration from older version easier.
    * FIX: user management modules can now deal with empty lines in htpasswd
    * FIX: Fixed js error on hostlist page with search form

    Multisite:
    * New display type 'boxes-omit-root' for BI views
    * Hostgroup view BI Boxes omits the root level
    * Finalized layout if view options and commands/filters/painteroptions.
    * Broken plugins prevent plugin caching now
    * FIX: remove refresh button from dashboard.
    * FIX: remove use of old option defaults.checkmk_web_uri
    * FIX: fixed outgoing bandwidth in fc port perfometer
    * FIX: remove nasty JS error in sidebar
    * FIX: fix folding in custom links (directories would not open)
    * FIX: animation of rotation treeangle in trees works again
    * FIX: Logwatch: Changed font color back to black
    * FIX: show toggle button for checkboxes in deactivated state
    * FIX: fix repeated stacked refresh when toggling columns
    * FIX: disable checkbox button in non-checkboxable layouts
    * FIX: fix table layout for views (gaps where missing sometimes)
    * FIX: Fixed sorting views by perfdata values which contain floats
    * FIX: fix sometimes-broken sizing of sidebar and dashboard on Chrome
    * FIX: fix dashboard layout on iPad
    * FIX: Fixed styling issues of sidebar in IE7
    * FIX: fix problem where filter settings (of checkboxes) are not effective
           when it comes to executing commands
    * FIX: Fixed styling issues of view filters with dropdown fields
    * FIX: multisite login can now deal with empty lines in htpasswd
    * FIX: Fixed a bunch of js/css errors

    Mobile:
    * FIX: Fixed logtime filter settings in all mobile views
    * FIX: fix some layout problems

    BI:
    * New aggregation function count_ok, that counts the number
      of nodes in state OK.
    * FIX: Removed debug output int count_ok aggregation

    Checks & Agents:
    * Linux: Modified cluster section to allow pacemaker/corosync clusters without heartbeat
    * AIX: convert NIC check to lnx_if (now being compatible with if/if64)
    * AIX: new check for CPU utilization (using section lparstat_aix)
    * ntp checks: Changed default value of time offsets to be 200ms (WARN) / 500ms (CRIT)
    * aironet_{errors,clients}: detect new kinds of devices (Thanks to Tiago Sousa)
    * check_http, check_tcp: allow to omit -I and use dynamic DNS name instead

1.2.0b4:
    Core:
    * New configuration variable snmp_timing, allowing to 
      configure timeout and retries for SNMP requests (also via WATO)
    * New configuration variable custom_checks. This is mainly for
      WATO but also usable in main.mk It's a variant of legacy_checks that
      automatically creates the required "define command" sections.

    WATO:
    * ps and ps.perf configurable via WATO now (without inventory)
    * New layout of main menu and a couple of other similar menus
    * New layout of ruleset overviews
    * Hide check_mk variable names per default now (change via global settings)
    * New layout of global settings
    * Folder layout: show contact groups of folder
    * Folder movement: always show complete path to target folder
    * Sidebar snapin: show pending changes
    * New rule for configuring custom_checks - allowing to run arbitrary
      active checks even if not yet formalized (like HTTP and TCP)
    * Added automation_commands to make automations pluginable
    * New layout and new internal implementation of input forms
    * New layout for view overview and view editor
    * Split up host search in two distinct pages
    * Use dynamic items in rule editor for hosts and items (making use
      of ListOfStrings())
    * FIX: audit log was not shown if no entry for today existed
    * FIX: fix parent scan on single site installations
    * FIX: fix folder visibility permission handling
    * FIX: honor folder-permissions when creating, deleting 
           and modifiying rules
    * FIX: detect non-local site even if unix: is being used
    * FIX: better error message if not logged into site during 
           action that needs remote access
    * FIX: send automation data via POST not GET. This fixes inventory
           on hosts with more than 500 services.
    * FIX: make config options directly active after resetting them
           to their defaults (didn't work for start_url, etc.
    * FIX: Fixed editing of ListOf in valuespec editors (e.g. used in logwatch
    pattern editor)
    * FIX: Reimplemented correct behaviour of the logwatch pattern "ignore"
    state which is used to drop the matching log lines

    Multisite:
    * FIX: fixed filter of recent event views (4 hours didn't catch)
    * FIX: convert more buttons to new graphical style
    * FIX: Logwatch handles logs with only OK lines in it correctly in logfile list views
    * FIX: Fixed syntax error in "Single-Host Problems" view definition
    * New help button at top right of each page now toggles help texts
    * Snapin Custom Links allows to specify HTTP link target
    * Redesign of bar with Display/Filter/Commands/X/1,2,3,4,6,8/30,60,90/Edit

    Mobile GUI:
    * FIX: commands can be executed again
    * FIX: fixed styling of buttons

    Checks & Agents:
    * FIX: Logwatch: fixed missing linebreak during reclassifing lines of logfiles
    * FIX: Logwatch: Logwatch services in rules configured using WATO must be
      given as item, not as whole service name
    * New active check via WATO: check_ldap
    * printer_alerts: new configuration variable printer_alerts_text_map. Make
      'Energiesparen' on Brother printers an OK state.
    * services: This check can now be parameterized in a way that it warn if
      a certain service is running. WATO formalization is available.

    BI:
    * FIX: make rotating folding arrows black (white was not visible)
    * Display format 'boxes' now in all BI views available
    * Display format 'boxes' now persists folding state

1.2.0b3:
    Core:
    * FIX: fixed SNMP info declaration in checks: could be garbled
      up in rare cases
    * avoid duplicate parents definition, when using 'parents' and
      extra_host_conf["parents"] at the same time. The later one has
      precedence.

    Multisite:
    * Logwatch: Colorizing OK state blocks correctly
    * FIX: allow web plugins to be byte compiled (*.pyc). Those
      are preferred over *.py if existing
    * View Editor: Fixed jump to top of the page after moving painters during
      editing views
    * FIX: Fixed login redirection problem after relogging
    * Filter for times now accept ranges (from ... until)
    * New view setting for page header: repeat. This repeats the
      column headers every 20'th row.
    * FIX: Fixed problem with new eval/pickle
    * FIX: Fixed commands in host/service search views

    Checks & Agents:
    * FIX: Made logwatch parsing mechanism a little more robust
      (Had problems with emtpy sections from windows agent)
    * FIX: brocade_fcport: Configuration of portsates now possible  
    * if_lancom: special version for if64 for LANCOM devices (uses
      ifName instead of ifDescr)


    WATO:
    * Reimplemented folder listing in host/folders module
    * Redesigned the breadcrumb navigation
    * Global settings: make boolean switches directly togglable
    * New button "Recursive Inventory" on folder: Allows to do
      a recursive inventory over all hosts. Also allows to selectively
      retry only hosts that have failed in a previous inventory.
    * You can configure parents now (via a host attribute, no rules are
      neccessary).
    * You can now do an automated scan for parents and layer 3 (IP)
    * You can configure active checks (check_tcp, ...) via WATO now
    * FIX: fix page header after confirmation dialogs
    * FIX: Fixed umlaut problem in host aliases and ip addresses created by WATO
    * FIX: Fixed exception caused by validation problems during editing tags in WATO
    * FIX: create sample config only if both rules.mk and hosttags.mk are missing
    * FIX: do not loose host tags when both using WATO-configured and 
      manual ones (via multisite.mk)
    * Timeperiods: Make list of exceptions dynamic, not fixed to 10 entries
    * Timeperiods: Configure exclusion of other timeperiods
    * Configuration of notification_delay and notification_interval

1.2.0b2:
    Core:
    * FIX: Cluster host checks were UNKNOWN all the time
    * FIX: reset counter in case of (broken) future time
    * FIX: Automation try-inventory: Fixed problem on where checks which
      produce equal service descriptions could lead to invalid inventory
      results on cluster hosts.
    * FIX: do not create contacts if they won't be assigned to any host
      or service. Do *not* assign to dummy catch-all group "check_mk".

    WATO:
    * Added new permission "move hosts" to allow/deny moving of hosts in WATO
    * Also write out contact definitions for users without contactgroups to
      have the mail addresses and other notification options persisted
    * FIX: deletion of automation accounts now works
    * FIX: Disabling notifications for users does work now
    * New main overview for rule editor
    * New multisite.mk option wato_hide_varnames for hiding Check_MK 
      configuration variable names from the user
    * New module "Logwatch Pattern Analyzer" to verify logwatch rules
    * Added new variable logwatch_rules which can also be managed through the
      WATO ruleset editor (Host/Service Parameters > Parameters and rules for
      inventorized checks > Various applications > Logwatch Patterns)
    * Users & Contacts: Added new option wato_hidden_users which holds a list
      of userids to hide the listed users from the WATO user management GUI.
    * WATO API: Added new method rewrite_configuration to trigger a rewrite of
      all host related wato configuration files to distribute changed tags
    * Added new internal hook pre-activate-changes to execute custom
      code BEFORE Check_MK is called to restart Nagios
    * FIX: Only showing sudo hint message on sudo error message in automation
      command
    * FIX: Fixed js eror in IE7 on WATO host edit page
    * FIX: Using pickle instead of repr/eval when reading data structures from
      urls to prevent too big security issues
    * Rule editor: improve sorting of groups and rulesets
    * FIX: Escaping single quotes in strings when writing auth.php
    * FIX: Fix resorting of host tags (was bug in ListOf)

    Multisite
    * Added config option default_ts_format to configure default timestamp
      output format in multisite
    * Layout and design update
    * Quicksearch: display site name if more than one different site
      is present in the current search result list
    * FIX: Fixed encoding problem in "custom notification" message
    * New configuration parameter page_heading for the HTML page heads
      of the main frameset (%s will be replaced with OMD site name)
    * FIX: Fix problem where snapins where invisible
    * FIX: Fixed multisite timeout errors when nagios not running
    * Sidebar: some new layout improvements
    * Login page is not shown in framesets anymore (redirects framed page to
      full screen login page)
    * FIX: fix exception when disallowing changing display options
    * FIX: Automatically redirect from login page to target page when already
      logged in
    * FIX: Updating the dashboard header time when the dashlets refresh

    BI:
    * Added new painter "affected hosts (link to host page)" to show all
      host names with links to the "hosts" view
    * FIX: Fixed filtering of Single-Host Aggregations
    * New sorter for aggregation group
    * FIX: fix sorting of Single-Host Aggregations after group
    * Avoid duplicate rule incarnations when using FOREACH_*
    * BI Boxes: allow closing boxes (not yet persisted)
    * New filter for services (not) contained in any aggregate
    * Configure sorting for all BI views

    Checks & Agents:
    * FIX: snmp_uptime handles empty snmp information without exception
    * FIX: Oracle checks try to handle ORA-* errors reported by the agent
      All oracle checks will return UNKNOWN when finding an ORA-* message
    * FIX: filesystem levels set via WATO didn't work, but do now
    * FIX: Group filters can handle groups without aliases now
    * nfsmounts: Added nfs4 support thanks to Thorsten Hintemann
    * megaraid_pdisks megaraid_ldisks: Support for Windows.  Thanks to Josef Hack

1.2.0b1:
    Core, Setup, etc.:
    * new tool 'livedump' for dumping configuration and status
      information from one monitoring core and importing this
      into another.
    * Enable new check registration API (not yet used in checks)
    * FIX: fix handling of prefix-tag rules (+), needed for WATO
    * FIX: handle buggy SNMP devices with non-consecutive OIDS
      (such as BINTEC routers)
    * Check API allows a check to get node information
    * FIX: fix problem with check includes in subchecks
    * Option --checks now also applies to ad-hoc check (e.g.
      cmk --checks=mrpe,df -v somehost)
    * check_mk_templates.cfg: added s to notification options
      of host and service (= downtime alerts)

    WATO:
    * Hosttag-editor: allow reordering of tags
    * Create very basic sample configuration when using
      WATO the first time (three tag groups, two rules)
    * Much more checks are configurable via WATO now
    * Distributed WATO: Made all URL calls using curl now
    * FIX: fix bug in inventory in validate_datatype()
    * Better output in case of inventory error
    * FIX: fix bug in host_icon rule on non OMD
    * FIX: do not use isdisjoint() (was in rule editor on Lenny)
    * FIX: allow UTF-8 encoded permission translations
    * FIX: Fixed several problems in OMD apache shared mode
    * FIX: Do not use None$ as item when creating new rules
    * FIX: Do load *all* users from htpasswd, so passwords from
      users not created via WATO will not be lost.
    * FIX: honor site disabling in replication module
    * FIX: honor write permissions on folder in "bulk delete"
    * FIX: honor permissions for "bulk cleanup" and "bulk edit"
    * FIX: honor write permissions and source folder when moving hosts
    * FIX: honor permissions on hosts also on bulk inventory
    * Only create contacts in Nagios if they are member of at
      least one contact group.
    * It is now possible to configure auxiliary tags via WATO
      (formerly also called secondary tags)
    * FIX: Fixed wrong label "Main Overview" shown for moved WATO folders
      in foldertree snapin
    * FIX: Fixed localization of empty host tags
    * FIX: User alias and notification enabling was not saved

    Checks & Agents:
    * hpux_if: fix missing default parameter errors
    * hpux_if: make configurable via WATO
    * if.include: fix handling of NIC with index 0
    * hpux_lunstats: new check for disk IO on HP-UX
    * windows - mk_oracle tablespace: Added missing sid column
    * diskstat: make inventory mode configurable via WATO
    * added new checks for Fujitsu ETERNUS DX80 S2 
      (thanks to Philipp Höfflin)
    * New checks: lgp_info, lgp_pdu_info and lgp_pdu_aux to monitor Liebert
      MPH/MPX devices
    * Fix Perf-O-Meter of fileage
    * hpux_snmp_cs.cpu: new SNMP check for CPU utilization
      on HP-UX.
    * if/if64: inventory also picks up type 62 (fastEther). This
      is needed on Cisco WLC 21xx series (thanks to Ralf Ertzinger)
    * FIX: fix inventory of f5_bigip_temp
    * mk_oracle (lnx+win): Fixed TEMP tablespace size calculations
    * ps: output node process is running on (only for clusters)
    * FIX: Linux Agent: Fixed ipmi-sensors handling of Power_Unit data
    * hr_mem: handle rare case where more than one entry is present
      (this prevents an exception of pfSense)
    * statgrab_load: level is now checked against 15min average - 
      in order to be consistent with the Linux load check
    * dell_powerconnect_cpu: hopefully correctly handle incomplete
      output from agent now.
    * ntp: do not check 'when' anymore since it can produce false
      alarms.
    * postfix_mailq: handle output with 'Total requests:' in last line
    * FIX: check_mk-hp_blade_psu.php: allow more than 4 power supplies
    * FIX: smart plugin: handle cases with missing vendor (thanks
      to Stefan Kärst)
    * FIX: megaraid_bbu: fix problem with alternative agent output
      (thanks to Daniel Tuecks)
    * mk_oracle: fix quoting problem, replace sessions with version,
      use /bin/bash instead of /bin/sh

    Multisite:
    * Added several missing localization strings
    * IE: Fixed problem with clicking SELECT fields in the new wato foldertree snapin
    * Fixed problem when trying to visit dashboards from new wato foldertree snapin
    * Chrome: Fixed styling problem of foldertree snapin
    * Views: Only show the commands and row selection options for views where
      commands are possible
    * The login mask honors the default_language definition now
    * check_bi_local.py: works now with cookie based authentication
    * FIX: Fixed wrong redirection after login in some cases
    * FIX: Fixed missing stats grouping in alert statistics view
    * FIX: Fixed preview table styling in view editor
    * FIX: Multisite authed users without permission to multisite are
      automatically logged out after showing the error message
    * Retry livestatus connect until timeout is used up. This avoids
      error messages when the core is being restarted
    * Events view now shows icon and text for "flapping" events
    * Use buffer for HTML creation (this speeds up esp. HTTPS a lot)
    * FIX: Fixed state filter in log views

    Livestatus:
    * Add missing column check_freshness to services table

    BI:
    * New column (painter) for simplistic box display of tree.
      This is used in a view for a single hostgroup.

1.1.13i3:
    Core, Setup, etc.:
    * *_contactgroups lists: Single group rules are all appended. When a list
      is found as a value this first list is used exclusively. All other
      matching rules are ignored
    * cmk -d does now honor --cache and --no-tcp
    * cmk -O/-R now uses omd re{start,load} core if using OMD
    * FIX: setup.sh now setups up permissions for conf.d/wato
      correctly
    * cmk --localize update supports an optional ALIAS which is used as
      display string in the multisite GUI
    * FIX: Fixed encoding problems with umlauts in group aliases
    * FIX: honor extra_summary_host_conf (was ignored)
    * new config variable snmpv2c_hosts that allows to enable SNMP v2c
      but *not* bulkwalk (for some broken devices). bulkwalk_hosts still
      implies v2c.

    Checks & Agents:
    * Windows agent: output eventlog texts in UTF-8 encoding. This
      should fix problems with german umlauts in message texts.
    * Windows agent: Added installer for the windows agent (install_agent.exe)
    * Windows agent: Added dmi_sysinfo.bat plugin (Thanks to Arne-Nils Kromer for sharing)
    * Disabled obsolete checks fc_brocade_port and fc_brocade_port_detailed.
      Please use brocade_fcport instead.
    * aironet_errors, statgrab_disk, statgrab_net: Performance data has
      been converted from counters to rates. You might need to delete your
      existing RRDs of these checks. Sorry, but these have been that last
      checks still using counters...
    * ibm_imm_health: added last missing scan function
    * Filesystem checks: trend performance data is now normalized to MB/24h.
      If you have changed the trend range, then your historic values will
      be displayed in a wrong scale. On the other hand - from now on changes
      in the range-setting will not affect the graph anymore.
    * if/if64/lnx_if: pad port numbers with zeros in order to sort correctly.
      This can be turned off with if_inventory_pad_portnumbers = False.
    * Linux agent: wrap freeipmi with lock in order to avoid cache corruption
    * New check: megaraid_bbu - check existance & status of LSI MegaRaid BBU module
    * HP-UX Agent: fix mrpe (remove echo -e and test -e, thanks to Philipp Lemke)
    * FIX: ntp checks: output numeric data also if stratum too high
    * Linux agent: new check for dmraid-based "bios raid" (agent part as plugin)
    * FIX: if64 now uses ifHighSpeed instead of ifSpeed for determining the
      link speed (fixes speed of 10GBit/s and 20GBit/s ports, thanks Marco Poet)
    * cmctc.temp: serivce has been renamed from "CMC Temperature %s" to just
      "Temperature %s", in order to be consistent with the other checks.
    * mounts: exclude changes of the commit option (might change on laptops),
      make only switch to ro critical, other changes warning.
    * cisco_temp_sensor: new check for temperature sensors of Cisco NEXUS
      and other new Cisco devices
    * oracle_tablespace: Fixed tablespace size/free space calculations
    * FIX: if/if64: omit check result on counter wrap if bandwidth traffic levels
      are used.

    Multisite:
    * Improve transaction handling and reload detection: user can have 
      multiple action threads in parallel now
    * Sounds in views are now enabled per default. The new configuration
      variable enable_sounds can be set to False in multisite.mk in order
      to disable sounds.
    * Added filter for log state (UP,DOWN,OK,CRIT...) to all log views
    * New painter for normal and retry check interval (added to detail views)
    * Site filter shows "(local)" in case of non multi-site setup
    * Made "wato folder" columns sortable
    * Hiding site filter in multisite views in single site setups
    * Replaced "wato" sidebar snapin which mixed up WATO and status GUIs with
      the new "wato_foldertree" snapin which only links to the status views
      filtered by the WATO folder.
    * Added "Dashboard" section to views snapin which shows a list of all dashboards
    * FIX: Fixed auth problem when following logwatch icon links while using
      the form based auth
    * FIX: Fix problem with Umlaut in contact alias
    * FIX: Creating auth.php file on first login dialog based login to ensure
      it exists after login when it is first needed
    * Dashboard: link problem views to *unhandled* views (this was
      inconsistent)
    * Localization: Fixed detection of gettext template file when using the
      local/ hierarchy in OMD

    Mobile:
    * Improved sorting of views in main page 
    * Fix: Use all the availiable space in header
    * Fix: Navigation with Android Hardwarekeys now working
    * Fix: Links to pnp4nagios now work better
    * Fix: Host and Service Icons now finger friendly
    * Fix: Corrected some buildin views

    WATO:
    * Removed IP-Address attribute from folders
    * Supporting localized tag titles
    * Using Username as default value for full names when editing users
    * Snapshot/Factory Reset is possible even with a broken config
    * Added error messages to user edit dialog to prevent notification problems
      caused by incomplete configuration
    * Activate Changes: Wato can also reload instead of restarting nagios
    * Replication: Can now handle replication sites which use the form based auth
    * Replication: Added option to ignore problems with the ssl certificates
                   used in ssl secured replications
    * WATO now supports configuring Check_MK clusters
    * FIX: Fixed missing folders in "move to" dropdown fields
    * FIX: Fixed "move to target folders" after CSV import
    * FIX: Fixed problem with duplicate extra_buttons when using the i18n of multiisite
    * FIX: Fixed problem with duplicate permissions when using the i18n of multiisite
    * FIX: Writing single host_contactgroups rules for each selected
      contactgroup in host edit dialog
    * FIX: Fixed wrong folder contacgroup related permissions in auth.php api
    * FIX: Fixed not up-to-date role permission data in roles_saved hook
    * FIX: Fixed duplicate custom columns in WATO after switching languages

    BI:
    * improve doc/treasures/check_bi_local.py: local check that creates
      Nagios services out of BI aggregates

    Livestatus:
    * ColumnHeaders: on is now able to switch column header on even if Stats:
      headers are used. Artifical header names stats_1, stats_2, etc. are
      begin used. Important: Use "ColumnHeaders: on" after Columns: and 
      after Stats:.

1.1.13i2:
    Core, Setup, etc.:
    * cmk -I: accept host tags and cluster names

    Checks & Agents:
    * linux agent - ipmi: Creating directory of cache file if not exists
    * dell_powerconnect_cpu: renamed service from CPU to "CPU utilization", in
      order to be consistent with other checks
    
    Multisite:
    * Several cleanups to prevent css/js warning messages in e.g. Firefox
    * Made texts in selectable rows selectable again
    * Adding reschedule icon to all Check_MK based services. Clicks on these
      icons will simply trigger a reschedule of the Check_MK service
    * FIX: ship missing CSS files for mobile GUI
    * FIX: rename check_mk.js into checkmk.js in order to avoid browser
      caching problems during version update

    WATO:
    * Optimized wraps in host lists tag column
    * Bulk inventory: Remove leading pipe signs in progress bar on main
      folder inventory
    * NagVis auhtorization file generation is also executed on activate_changes
    * Implemented a new inclusion based API for using multisite permissions
      in other addons
    * Inventory of SNMP devices: force implicit full scan if no services
      are configured yet
    * FIX: Calling activate_changes hook also in distributed WATO setups
    * FIX: Fixed display bug in host tags drop down menu after POST of form
    * FIX: Fixed javascript errors when doing replication in distributed
      wato environments when not having the sidebar open
    * FIX: Fixed search form dependant attribute handling
    * FIX: Fixed search form styling issues
    * You can now move folders to other folders
    * FIX: Distributed WATO: Supressing site sync progress output written in
      the apache error log

1.1.13i1:
    Multisite:
    * New nifty sidebar snapin "Speed-O-Meter"
    * Implemented new cookie based login mechanism including a fancy login GUI
    * Implemented logout functionality for basic auth and the new cookie based auth
    * Implemented user profile management page for changing the user password and
      the default language (if available)
    * New filter for the (new) state in host/service alerts
    * New command for sending custom notifications
    * FIX: Fixed encoding problem when opening dashboard
    * New icon on a service whos host is in downtime
    * Only show most frequently used context buttons (configurable
      in multisite.mk via context_buttons_to_show)
    * Show icon if user has modified a view's filter settings
    * New config option debug_livestatus_queries, normal debug
      mode does not include this anymore
    * Icons with link to page URL at bottom of each page
    * Logwatch: Switched strings in logwatch to i18n strings
    * Logwatch: Fixed styling of context button when acknowleding log messages
    * Logwatch: Implemented overview page to show all problematic logfiles
    * Add Snapin page: show previews of all snapins
    * Add Snapin page: Trying to prevent dragging confusions by using other click event
    * New (hidden) button for reloading a snapin (left to the close button)
    * Automatically falling back to hardcoded default language if configured
    language is not available
    * Repair layout of Perf-O-Meter in single dataset layout
    * FIX: Fixed duplicate view plugin loading when using localized multisite
    * FIX: Host-/Servicegroup snapin: Showing group names when no alias is available
    * FIX: Removed double "/" from pnp graph image urls in views

    BI:
    * Host/Service elements are now iterable via FOREACH_HOST, e.g.
      (FOREACH_HOST, ['server'], ALL_HOSTS, "$HOST$", "Kernel" ),
    * FIX: Assuming host states is possible again (exception: list index "3")

    WATO:
    * Evolved to full featured monitoring configuration tool!
    * Major internal code cleanup
    * Hosts can now be created directly in folders. The concept of host lists
      has been dropped (see migration notes!)
    * Configuration of global configuration variables of Check_MK via WATO
    * Configuration of main.mk rules
    * Configuration of Nagios objects and attributes
    * Configuration of users and roles
    * Configuration of host tags
    * Distributed WATO: replication of the configuration to slaves and peers
    * Added missing API function update_host_attributes() to change the
      attributes of a host
    * Added API function num_hosts_in_folder() to count the number of hosts
      below the given folder
    * Added option to download "latest" snapshot
    * extra_buttons can now register a function to gather the URL to link to
    * Implemented NagVis Authorisation management using WATO users/permissions

    Livestatus:
    * Experimental feature: livecheck -> super fast active check execution
      by making use of external helper processes. Set livecheck=PATH_TO_bin/livecheck
      in nagios.cfg where you load Livestatus. Optional set num_livecheck_helpers=NUM
      to set number of processes. Nagios will not fork() anymore for check exection.
    * New columns num_hosts and num_services in status table
    * New aggregation functions suminv and avginv (see Documentation)

    Core, Setup, etc.:
    * New configuration variable static_checks[] (used by WATO)
    * New configuration variable checkgroup_parameters (mainly for WATO)
    * check_submission defaults now to "file" (was "pipe")
    * Added pre-configured notification via cmk --notify
    * Drop RRA-configuration files for PNP4Nagios completely
    * New configuration variable ping_levels for configuring parameters
      for the host checks.
    * cmk --notify: new macros $MONITORING_HOST$, $OMD_ROOT$ and $OMD_SITE$
    * make ping_levels also apply to PING services for ping-only hosts
      (thanks to Bernhard Schmidt)

    Checks & Agents:
    * if/if64: new ruleset if_disable_if64_hosts, that force if on
      hosts the seem to support if64
    * Windows agent: new config variable "sections" in [global], that
      allows to configure which sections are being output.
    * Windows agent: in [logwatch] you can now configure which logfiles
      to process and which levels of messages to send.
    * Windows agent: new config variable "host" in all sections that
      restricts the folling entries to certain hosts.
    * Windows agent: finally implemented <<<mrpe>>. See check_mk.ini
      for examples.
    * Windows agent: do not execute *.txt and *.dir in <<<plugins>>> and
      <<<local>>>
    * Windows agent: make extensions to execute configurable (see
      example check_mk.ini)
    * Windows agent: agent now reuses TCP port even when taskkill'ed, so
      a system reboot is (hopefully) not neccessary anymore
    * Windows agent: section <<<df>>> now also outputs junctions (windows
      mount points). No external plugin is needed.
    * Windows agent: new section <<<fileinfo>>> for monitoring file sizes
      (and later possible ages)
    * logwatch: allow to classify messages based on their count (see
      man page of logwatch for details)
    * fileinfo: new check for monitoring age and size of files
    * heartbeat_crm: apply patches from Václav Ovsík, so that the check
      should work on Debian now.
    * ad_replication: added warninglevel 
    * fsc_*: added missing scan functions
    * printer_alerts: added further state codes (thanks to Matthew Stew)
    * Solaris agent: changed shell to /usr/bin/bash (fixes problems with LC_ALL=C)

1.1.12p7:
    Multisite:
    * FIX: detail view of host was missing column headers
    * FIX: fix problem on IE with background color 'white'
    * FIX: fix hitting enter in host search form on IE
    * FIX: fix problem in ipmi_sensors perfometer

    Checks & Agents:
    * FIX: fixed man pages of h3c_lanswitch_sensors and statgrab_cpu
    * FIX: netapp_volumes: added raid4 as allowed state (thanks to Michaël Coquard)

    Livestatus
    * FIX: fix type column in 'GET columns' for dict-type columns (bug found
      by Gerhard Lausser)

1.1.12p6:
    Checks & Agents:
    * FIX: lnx_if: remove debug output (left over from 1.1.12p5)
    
1.1.12p5:
    Multisite:
    * FIX: fix hitting enter in Quicksearch on IE 8
    * FIX: event/log views: reverse sorting, so that newest entries
      are shown first
    * FIX: fix dashboard dashlet background on IE
    * FIX: fix row highlight in status GUI on IE 7/8
    * FIX: fix row highlight after status page reload
    * FIX: single dataset layout honors column header settings
    * FIX: quote '#' in PNP links (when # is contained in services)
    * FIX: quote '#' in PNP image links also
    * FIX: add notifications to host/service event view

    Checks & Agents:
    * FIX: lnx_if: assume interfaces as up if ethtool is missing or
      not working but interface has been used since last reboot. This
      fixes the problem where interface are not found by inventory.
    * FIX: snmp_uptime: handels alternative timeformat
    * FIX: netapp_*: scan functions now detect IBM versions of firmware
    * FIX: bluecoat_diskcpu: repair scan function
    * FIX: mem.vmalloc: fix default levels (32 and 64 was swapped)
    * FIX: smart: make levels work (thanks to Bernhard Schmidt)
    * FIX: PNP template if if/if64: reset LC_ALL, avoids syntax error
    * FIX: dell_powerconnect_cpu: handle sporadic incomplete output
      from SNMP agent

1.1.12p4:
    Multisite:
    * FIX: sidebar snapin Hostgroups and Servicegroups sometimes
           failed with non-existing "available_views".
    * FIX: Fix host related WATO context button links to point to the hosts site
    * FIX: Fixed view editor redirection to new view after changing the view_name
    * FIX: Made icon painter usable when displaying hostgroup rows
    * Logwatch: Switched strings in logwatch to i18n strings
    * Logwatch: Fixed styling of context button when acknowleding log messages
    * Logwatch: Implemented overview page to show all problematic logfiles

    WATO:
    * FIX: add missing icon_csv.png
    * FIX: WATO did not write values of custom macros to extra_host_conf definitions

1.1.12p3:
    Core, Setup, etc.:
    * FIX: really suppress precompiling on PING-only hosts now

1.1.12p2:
    Core, Setup, etc.:
    * FIX: fix handling of empty suboids
    * FIX: do not create precomiled checks for host without Check_MK services

    Checks & Agents:
    * FIX: mem.win: Default levels now works, check not always OK
    * FIX: blade_health: fix OID specification
    * FIX: blade_bays: fix naming of item and man page

    Multisite:
    * FIX: Fixed styling of view header in older IE browsers
    * FIX: Do not show WATO button in views if WATO is disabled
    * FIX: Remove WATO Folder filter if WATO is disabled 
    * FIX: Snapin 'Performance': fix text align for numbers
    * FIX: Disallow setting downtimes that end in the past
    * FIX: Fix links to downtime services in dashboard
    * FIX: Fix popup help of reschedule icon

1.1.12p1:
    Core, Setup, etc.:
    * FIX: fix aggregate_check_mk (Summary host agent status)

    Checks & Agents:
    * FIX: mk_oracle now also detects XE databases
    * FIX: printer_alerts: handle 0-entries of Brother printers
    * FIX: printer_supply: fix Perf-O-Meter if no max known
    * FIX: Added id parameter to render_statistics() method to allow more than
      one pie dashlet for host/service stats
    * FIX: drbd: fixed inventory functions
    * FIX: printer_supply: handle output of Brother printers
    * FIX: ps.perf PNP template: show memory usage per process and not
      summed up. This is needed in situations where one process forks itself
      in irregular intervals and rates but you are interested just in the
      memory usage of the main process.

    Multisite:
    * FIX: finally fixed long-wanted "NagStaMon create hundreds
      of Apache processes" problem!
    * FIX: query crashed when sorting after a join columns without
      an explicit title.
    * FIX: filter for WATO file/folder was not always working.
    * Added filter for hard services states to search and service
      problems view
    * FIX: dashboard problem views now ignore notification period,
      just as tactical overview and normal problem views do
    * FIX: Loading dashboard plugins in dashboard module
 

1.1.12:
    Checks & Agents:
    * dell_powerconnect_*: final fixed, added PNP-templates
    * ps.perf: better error handling in PNP template

    Multisite:
    * Dashboard: fix font size of service statistics table
    * Dashboard: insert links to views into statistics
    * Dashboard: add links to PNP when using PNP graphs
    
1.1.12b2:
    Core, Setup, etc.:
    * FIX: fix crash with umlauts in host aliases
    * FIX: remove duplicate alias from Nagios config

    Checks & Agents:
    * services: better handling of invalid patterns
    * FIX: multipath: fix for another UUID format
    * AIX agent: fix implementation of thread count
    * blade_bays: detect more than 16 bays
    * statgrab_*: added missing inventory functions
    * FIX: fix smart.temp WARN/CRIT levels were off by one degree

    Multisite:
    * Remove Check_MK logo from default dashboard
    * Let dashboard use 10 more pixels right and bottom
    * FIX: do not show WATO icon if no WATO permission
    * Sidebar sitestatus: Sorting sites by sitealias
    * FIX: removed redundant calls of view_linktitle()

    WATO:
    * FIX: fix update of file/folder title after title property change

    Livestatus:
    * FIX: fix crash on imcomplete log lines (i.e. as
      as result of a full disk)
    * FIX: Livestatus-API: fix COMMAND via persistent connections
	

1.1.12b1:
    Core, Setup, etc.:
    * FIX: fix cmk -D on cluster hosts
    * Made profile output file configurable (Variable: g_profile_path)

    Checks & Agents:
    * FIX: j4p_performance: fix inventory functions 
    * FIX: mk_oracle: fix race condition in cache file handling (agent data
      was missing sections in certain situations)
    * mrpe: make check cluster-aware and work as clustered_service
    * cups_queues: Run agent part only on directly on CUPS servers,
      not on clients
    * FIX: mbg_lantime_state: Fixed output UOM to really be miliseconds
    * FIX: ntp: Handling large times in "poll" column correctly
    * New check dmi_sysinfo to gather basic hardware information
    * New check bintec_info to gather the software version and serial number
    of bintec routers

    Multisite:
    * FIX: fix rescheduling of host check
    * FIX: fix exception when using status_host while local site is offline
    * FIX: Fixed not updating pnp graphs on dashboard in some browsers (like chrome)
    * FIX: fix URL-too-long in permissions page
    * FIX: fix permission computation
    * FIX: fixed sorting of service perfdata columns
    * FIX: fixed sorting of multiple joined columns in some cases
    * FIX: fixed some localisation strings
    * Cleanup permissions page optically, add comments for views and snapins
    * Added some missing i18n strings in general HTML functions
    * Added display_option "w" to disable limit messages and livestatus errors in views
    * Service Perfdata Sorters are sorting correctly now
    * Added "Administration" snapin to default sidebar
    * Tactical Overview: make link clickable even if count is zero
    * Minor cleanup in default dashboard
    * Dashboard: new dashlet attribute title_url lets you make a title into a link
    * Dashboard: make numbers match "Tactical Overview" snapin

    Livestatus:
    * Write messages after initialization into an own livestatus.log

    WATO:
    * FIX: "bulk move to" at the top of wato hostlists works again
    * FIX: IE<9: Fixed problem with checkbox events when editing a host
    * FIX: "move to" dropdown in IE9 works again

1.1.11i4:
    Core, Setup, etc.:
    * FIX: use hostgroups instead of host_groups in Nagios configuration.
      This fixes a problem with Shinken
    * --scan-parents: detected parent hosts are now tagged with 'ping', so
      that no agent will be contacted on those hosts

    Checks & Agents:
    * Added 4 new checks dell_powerconnect_* by Chris Bowlby
    * ipmi_sensors: correctly handle further positive status texts
      (thanks to Sebastian Talmon)
    * FIX: nfsmounts handles zero-sized volumes correctly
    * AIX agent now outputs the user and performance data in <<<ps>>>

    Multisite:
    * FIX: WATO filtered status GUIs did not update the title after changing
      the title of the file/folder in WATO
    * FIX: Removed new python syntax which is incompatible with old python versions
    * FIX: Made bulk inventory work in IE
    * FIX: Fixed js errors in IE when having not enough space on dashboard 
    * FIX: fix error when using non-Ascii characters in view title
    * FIX: fix error on comment page caused by missing sorter
    * FIX: endless javascript when fetching pnp graphs on host/service detail pages
    * FIX: Not showing the action form in "try" mode of the view editor
    * FIX: Preventing up-then-over effect while loading the dashboard in firefox
    * Added missing i18n strings in command form and list of views
    * Views are not reloaded completely anymore. The data tables are reloaded
      on their own.
    * Open tabs in views do not prevent reloading the displayed data anymore
    * Added display_option "L" to enable/disable column title sortings
    * Sorting by joined columns is now possible
    * Added missing sorters for "service nth service perfdata" painters
    * Implemented row selection in views to select only a subset of shown data
      for actions
    * Sort titles in views can be enabled by clicking on the whole cells now
    * Submitting the view editor via ENTER key saves the view now instead of try mode
    * Host comments have red backgrounded rows when host is down
    * Implemented hook api to draw custom link buttons in views

    WATO:
    * Changed row selection in WATO to new row selection mechanism
    * Bulk action buttons are shown at the top of hostlists too when the lists
      have more than 10 list items
    * New function for backup and restore of the configuration

    Livestatus:
    * FIX: fix compile error in TableLog.cc by including stddef.h
    * FIX: tables comments and downtimes now honor AuthUser
    * Table log honors AuthUser for entries that belong to hosts
      (not for external commands, though. Sorry...)
    * FIX: fix Stats: sum/min/max/avg for columns of type time

1.1.11i3:
    Core, Setup, etc.:
    * FIX: allow host names to have spaces
    * --snmpwalk: fix missing space in case of HEX strings
    * cmk --restore: be aware of counters and cache being symbolic links
    * do_rrd_update: direct RRD updates have completely been removed.
      Please use rrdcached in case of performance problems.
    * install_nagios.sh has finally been removed (was not maintained anyway).
      Please use OMD instead.
    * Inventory functions now only take the single argument 'info'. The old
      style FUNC(checkname, info) is still supported but deprecated.
    * Show datasource program on cmk -D
    * Remove .f12 compile helper files from agents directory
    * Output missing sections in case of "WARNING - Only __ output of __..."
    * Remove obsolete code of snmp_info_single
    * Remove 'Agent version (unknown)' for SNMP-only hosts
    * Options --version, --help, --man, --list-checks and --packager now
      work even with errors in the configuration files
    * Minor layout fix in check man-pages

    Checks & Agents:
    * FIX: hr_mem: take into account cache and buffers
    * FIX: printer_pages: workaround for trailing-zero bug in HP Jetdirect
    * mk_logwatch: allow to set limits in processing time and number of
      new log messages per log file
    * Windows Agent: Now supports direct execution of powershell scripts
    * local: PNP template now supports multiple performance values
    * lnx_if: make lnx_if the default interface check for Linux
    * printer_supply: support non-Ascii characters in items like
      "Resttonerbehälter". You need to define snmp_character_encodings in main.mk
    * mem.win: new dedicated memory check for Windows (see Migration notes)
    * hr_mem: added Perf-O-Meter
    * Renamed all temperature checks to "Temperature %s". Please
      read the migration notes!
    * df and friends: enabled trend performance data per default. Please
      carefully read the migration notes!
    * diskstat: make summary mode the default behavious (one check per host)

    MK Livestatus:
    * WaitObject: allow to separate host name and service with a semicolon.
      That makes host names containing spaces possible.
    * Better error messages in case of unimplemented operators

    Multisite:
    * FIX: reschedule now works for host names containing spaces
    * FIX: correctly sort log views in case of multi site setups
    * FIX: avoid seven broken images in case of missing PNP graphs
    * FIX: Fixed javascript errors when opening dashboard in IE below 9
    * FIX: Views: Handling deprecated value "perpage" for option
      column_headers correctly
    * FIX: Fixed javascript error when saving edited views without sidebar
    * FIX: Showing up PNP hover menus above perfometers
    * Host/Service Icon column is now modularized and can be extended using
      the multisite_icons list.
    * New sorters for time and line number of logfile entries
    * Bookmarks snapin: save relative URLs whenever possible
    * Man-Pages of Check_MK checks shown in Multisite honor OMD's local hierarchy
    * nicer output of substates, translate (!) and (!!) into HTML code
    * new command for clearing modified attributes (red cross, green checkmark)
    * Perf-O-Meters: strip away arguments from check_command (e.g.
      "check-foo!17!31" -> "check-foo").
    * Added several missing i18n strings in view editor
    * Views can now be sorted by the users by clicking on the table headers.
      The user sort options are not persisted.
    * Perf-O-Meters are now aware if there really is a PNP graph

    WATO:
    * Show error message in case of empty inventory due to agent error
    * Commited audit log entries are now pages based on days
    * Added download link to download the WATO audit log in CSV format

1.1.11i2:
    Core, Setup, etc.:
    * FIX: sort output of cmk --list-hosts alphabetically
    * FIX: automatically remove leading and trailing space from service names
      (this fixes a problem with printer_pages and an empty item)
    * Great speed up of cmk -N/-C/-U/-R, especially when number of hosts is
      large.
    * new main.mk option delay_precompile: if True, check_mk will skip Python 
      precompilation during cmk -C or cmk -R, but will do this the first 
      time the host is checked.  This speeds up restarts. Default is False.
      Nagios user needs write access in precompiled directory!
    * new config variable agent_ports, allowing to specify the agent's
      TCP port (default is 6556) on a per-host basis.
    * new config variable snmp_ports, allowing to specify the UDP port
      to used with SNMP, on a per-host basis.
    * new config variable dyndns_hosts. Hosts listed in this configuration
      list (compatible to bulkwalk_hosts) use their hostname as IP address.
    
    Checks & Agents:
    * FIX: AIX agent: output name of template in case of MRPE
    * FIX: cisco_temp: skip non-present sensors at inventory
    * FIX: apc_symmetra: fix remaining runtime calculation (by factor 100)
    * FIX: Added PNP-template for winperf_phydisk
    * FIX: if64: fix UNKNOWN in case of non-unique ifAlias
    * FIX: lnx_if/if/if64: ignore percentual traffic levels on NICs without
           speed information.
    * FIX: cisco_temp_perf: add critical level to performance data
    * FIX: windows agent: hopefully fix case with quotes in directory name
    * FIX: printer_supply: fixed logic of Perf-O-Meter (mixed up crit with ok)
    * FIX: Solaris agent: reset localization to C, fixes problems with statgrab
    * FIX: blade_*: fix SNMP scan function for newer firmwares (thanks to Carlos Peón)
    * snmp_uptime, snmp_info: added scan functions. These checks will now
      always be added. Please use ingored_checktypes to disable, if non needed.
    * brocade_port: check for Brocade FC ports has been rewritten with
      lots of new features.
    * AIX agent now simulates <<<netctr>>> output (by Jörg Linge)
    * mbg_lantime_state: Handling refclock offsets correctly now; Changed
      default thresholds to 5/10 refclock offset
    * brocade_port: parameter for phystate, opstate and admstate can now
      also be lists of allowed states.
    * lnx_if: treat interfaces without information from ethtool as
      softwareLoopback interface. The will not be found by inventory now.
    * vbox_guest: new check for checking guest additions of Linux virtual box hosts
    * if/if64: Fixed bug in operstate detection when using old tuple based params
    * if/if64: Fixed bug in operstate detection when using tuple of valid operstates
    * mk_oracle: Added caching of results to prevent problems with long
    running SQL queries. Cache is controlled by CACHE_MAXAGE var which is preset to
    120 seconds 
    * mk_oracle: EXCLUDE_<sid>=ALL or EXCLUDE_<sid>=oracle_sessions can be
    used to exclude specific checks now
    * mk_oracle: Added optional configuration file to configure the new options
    * j4p_performance agent plugin: Supports basic/digest auth now
    * New checks j4p_performance.threads and j4p_performance.uptime which
      track the number of threads and the uptime of a JMX process
    * j4p_performance can fetch app and servlet specific status data. Fetching
      the running state, number of sessions and number of requests now. Can be
      extended via agent configuration (j4p.cfg).
    * Added some preflight checks to --scan-parents code
    * New checks netapp_cluster, netapp_vfiler for checking NetAPP filer 
      running as cluster or running vfilers.
    * megaraid_pdisks: Better handling of MegaCli output (Thanks to Bastian Kuhn)
    * Windows: agent now also sends start type (auto/demand/disabled/boot/system)
    * Windows: inventory_services now allowes regexes, depends and state/start type
      and also allows host tags.

    Multisite:
    * FIX: make non-Ascii characters in services names work again
    * FIX: Avoid exceptions in sidebar on Nagios restart
    * FIX: printer_supply perfometer: Using white font for black toners
    * FIX: ipmi: Skipping items with invalid data (0.000 val, "unspecified" unit) in summary mode
    * FIX: ipmi: Improved output formating in summary mode
    * FIX: BI - fixed wrong variable in running_on aggregation function
    * FIX: "view_name" variable missing error message when opening view.py
      while using the "BI Aggregation Groups" and "Hosts" snapins in sidebar
    * FIX: Fixed styling of form input elements in IE + styling improvements
    * FIX: Fixed initial folding state on page loading on pages with multiple foldings opened
    * Introduced basic infrastructure for multilanguage support in Multisite
    * Make 'Views' snapin foldable
    * Replace old main view by dashboard
    * Sidebar: Snapins can register for a triggered reload after a nagios
      restart has been detected. Check interval is 30 seconds for now.
    * Quicksearch snapin: Reloads host lists after a detected nagios restart.
    * New config directory multisite.d/ - similar to conf.d/
    * great speed up of HTML rendering
    * support for Python profiling (set profile = True in multisite.mk, profile
      will be in var/check_mk/web)
    * WATO: Added new hook "active-changes" which calls the registered hosts
      with a dict of "dirty" hosts
    * Added column painter for host contacts
    * Added column painters for contact groups, added those to detail views
    * Added filters for host and service contact groups
    * Detail views of host/service now show contacts
    * Fix playing of sounds: All problem views now have play_sounds activated,
      all other deactivated.
    * Rescheduling of Check_MK: introduce a short sleep of 0.7 sec. This increases
      the chance of the passive services being updated before the repaint.
    * Added missing i18n strings in filter section of view editor
    * Added filter and painter for the contact_name in log table
    * Added several views to display the notification logs of Nagios

    WATO:
    * Configration files can now be administered via the WEB UI
      (config_files in multisite.mk is obsolete)
    * Snapin is tree-based and foldable
    * Bulk operation on host lists (inventory, tags changed, etc)
    * Easy search operation in host lists
    * Dialog for global host search
    * Services dialog now tries to use cached data. On SNMP hosts
      no scan will be done until new button "Full Scan" is pressed.

    BI:
    * FIX: Fixed displaying of host states (after i18n introduction)h
    * FiX: Fixed filter for aggregation group
    * FIX: Fixed assumption button for services with non-Ascii-characters

    MK Livestatus:
    * FIX: fix compile problem on Debian unstable (Thanks to Sven Velt)
    * Column aggregation (Stats) now also works for perf_data
    * New configuration variable data_encoding and full UTF-8 support.
    * New column contact_groups in table hosts and services (thanks to
      Matthew Kent)
    * New headers Negate:, StatsNegate: and WaitConditionNegate:

1.1.11i1:
    Core, Setup, etc.:
    * FIX: Avoid duplicate SNMP scan of checktypes containing a period
    * FIX: honor ignored_checktypes also on SNMP scan
    * FIX: cmk -II also refreshes cluster checks, if all nodes are specified
    * FIX: avoid floating points with 'e' in performance data
    * FIX: cmk -D: drop obsolete (and always empty) Notification:
    * FIX: better handling of broken checks returning empty services
    * FIX: fix computation of weight when averaging
    * FIX: fix detection of missing OIDs (led to empty lines) 
    * SNMP scan functions can now call oid(".1.3.6.1.4.1.9.9.13.1.3.1.3.*")
      That will return the *first* OID beginning with .1.3.6.1.4.1.9.9.13.1.3.1.3
    * New config option: Set check_submission = "file" in order to write
      check result files instead of using Nagios command pipe (safes
      CPU ressources)
    * Agent simulation mode (for internal use and check development)
    * Call snmpgetnext with the option -Cf (fixes some client errors)
    * Call snmp(bulk)walk always with the option -Cc (fixes problems in some
      cases where OIDs are missing)
    * Allow merging of dictionary based check parameters
    * --debug now implies -v
    * new option --profile: creates execution profile of check_mk itself
    * sped up use of stored snmp walks
    * find configuration file in subdirectories of conf.d also
    * check_mk_templates.cfg: make check-mk-ping take arguments

    Multisite:
    * FIX: Display limit-exceeded message also in multi site setups
    * FIX: Tactical Overview: fix unhandled host problems view
    * FIX: customlinks snapin: Suppressing exception when no links configured
    * FIX: webservice: suppress livestatus errors in multi-site setups
    * FIX: install missing example icons in web/htdocs/images/icons
    * FIX: Nagios-Snapin: avoid duplicate slash in URL
    * FIX: custom_style_sheet now also honored by sidebar
    * FIX: ignore case when sorting groups in ...groups snapin
    * FIX: Fixed handling of embedded graphs to support the changes made to
    * FIX: avoid duplicate import of plugins in OMD local installation
    the PNP webservice
    * FIX: Added host_is_active and host_flapping columns for NagStaMon views
    * Added snmp_uptime, uptime and printer_supply perfometers
    * Allow for displaying service data in host tables
    * View editor foldable states are now permament per user
    * New config variable filter_columns (default is 2)

    BI:
    * Added new component BI to Multisite.

    WATO:
    * FIX: fix crash when saving services after migration from old version
    * Allow moving hosts from one to another config file

    Checks & Agents:
    * FIX: hr_mem: ignore devices that report zero memory
    * FIX: cisco_power: fix syntax error in man page (broke also Multisite)
    * FIX: local: fixed search for custom templates PNP template
    * FIX: if/if64: always generate unique items (in case ifAlias is used)
    * FIX: ipmi: fix ugly ouput in case of warning and error
    * FIX: vms_df: fix, was completely broken due to conversion to df.include
    * FIX: blade_bays: add missing SNMP OIDs (check was always UNKNOWN)
    * FIX: df: fix layout problems in PNP template
    * FIX: df: fix trend computation (thanks to Sebastian Talmon)
    * FIX: df: fix status in case of critical trend and warning used
    * FIX: df: fix display of trend warn/crit in PNP-graph
    * FIX: cmctc: fix inventory in case of incomplete entries
    * FIX: cmctc: add scan function
    * FIX: ucd_cpu_load and ucd_cpu_util: make scan function find Rittal
    * FIX: ucd_cpu_util: fix check in case of missing hi, si and st
    * FIX: mk_logwatch: improve implementation in order to save RAM
    * FIX: mk_oracle: Updated tablespace query to use 'used blocks' instead of 'user blocks'
    * FIX: mk_oracle: Fixed computation for TEMP table spaces
    * FIX: bluecoat_sensors: Using scale parameter provided by the host for reported values
    * FIX: fjdarye60_devencs, fjdarye60_disks.summary: added snmp scan functions
    * FIX: decru_*: added snmp scan functions
    * FIX: heartbeat_rscstatus handles empty agent output correctly
    * FIX: hp_procurve_cpu: fix synatx error in man page
    * FIX: hp_procurve_memory: fix syntax error in man page
    * FIX: fc_brocade_port_detailed: fix PNP template in MULTIPLE mode
    * FIX: ad_replication.bat only generates output on domain controllers now.
           This is useful to prevent checks on non DC hosts (Thanks to Alex Greenwood)
    * FIX: cisco_temp_perf: handle sensors without names correctly
    * printer_supply: Changed order of tests. When a printer reports -3 this
      is used before the check if maxlevel is -2.
    * printer_supply: Skipping inventory of supplies which have current value
    and maxlevel both set to -2.
    * cisco_locif: The check has been removed. Please switch to if/if64
      has not the index 1
    * cisco_temp/cisco_temp_perf: scan function handles sensors not beginning
      with index 1
    * df: split PNP graphs for growth/trend into two graphs
    * omd_status: new check for checking status of OMD sites
    * printer_alerts: Added new check for monitoring alert states reported by
      printers using the PRINTER-MIB
    * diskstat: rewritten check: now show different devices, r+w in one check
    * canon_pages: Added new check for monitoring processed pages on canon
    printer/multi-function devices
    * strem1_sensors: added check to monitor sensors attached to Sensatorinc EM1 devices
    * windows_update: Added check to monitor windows update states on windows
      clients. The check monitors the number of pending updates and checks if
      a reboot is needed after updates have been installed.
    * lnx_if: new check for Linux NICs compatible with if/if64 replacing 
      netif.* and netctr.
    * if/if64: also output performance data if operstate not as expected
    * if/if64: scan function now also detects devices where the first port
    * if/if64: also show perf-o-meter if speed is unknown
    * f5_bigip_pool: status of F5 BIP/ip load balancing pools
    * f5_bigip_vserver: status of F5 BIP/ip virtual servers
    * ipmi: new configuration variable ipmi_ignored_sensors (see man page)
    * hp_procurve_cpu: rename services description to CPU utilization
    * ipmi: Linux agent now (asynchronously) caches output of ipmitool for 20 minutes
    * windows: agent has new output format for performance counters
    * winperf_process.util: new version of winperf.cpuusage supporting new agent
    * winperf_system.diskio: new version of winperf.diskstat supporting new agent
    * winperf_msx_queues: new check for MS Exchange message queues
    * winperf_phydisk: new check compatible with Linux diskstat (Disk IO per device!)
    * smart.temp/smart.stats: added new check for monitoring health of HDDs
      using S.M.A.R.T
    * mcdata_fcport: new check for ports of MCData FC Switches
    * hp_procurve_cpu: add PNP template
    * hp_procurve_cpu: rename load to utilization, rename service to CPU utilizition
    * df,df_netapp,df_netapp32,hr_fs,vms_df: convert to mergeable dictionaries
    * mbg_lantime_state,mbg_lantime_refclock: added new checks to monitor 
      Meinberg LANTIME GPS clocks

    Livestatus:
    * Updated Perl API to version 0.74 (thanks to Sven Nierlein)

1.1.10:
    Core, Setup, etc.:
    * --flush now also deletes all autochecks 
    
    Checks & Agents:
    * FIX: hr_cpu: fix inventory on 1-CPU systems (thanks to Ulrich Kiermayr)


1.1.10b2:
    Core, Setup, etc.:
    * FIX: setup.sh on OMD: fix paths for cache and counters
    * FIX: check_mk -D did bail out if host had no ip address
    * cleanup: all OIDs in checks now begin with ".1.3.6", not "1.3.6"

    WATO:
    * FIX: Fixed bug that lost autochecks when using WATO and cmk -II together

    Checks & Agents:
    * Added check man pages for systemtime, multipath, snmp_info, sylo,
      ad_replication, fsc_fans, fsc_temp, fsc_subsystems
    * Added SNMP uptime check which behaves identical to the agent uptime check


1.1.10b1:
    Core, Setup, etc.:
    * FIX: do not assume 127.0.0.1 as IP address for usewalk_hosts if
      they are not SNMP hosts.
    * FIX: precompile: make sure check includes are added before actual
      checks
    * FIX: setup.sh: do not prepend current directory to url_prefix
    * FIX: output agent version also for mixed (tcp|snmp) hosts
    * RPM: use BuildArch: noarch in spec file rather than as a command
      line option (thanks to Ulrich Kiermayr)
    * setup.sh: Allow to install Check_MK into existing OMD site (>= 0.46).
      This is still experimental!

    Checks & Agents:
    * FIX: Windows agent: fix output of event ID of log messages
    * FIX: if/if64: output speed correctly (1.50MB/s instead of 1MB/s)
    * FIX: drbd now handles output of older version without an ep field
    * FIX: repaired df_netapp32
    * FIX: Added SNMP scan function of df_netapp and df_netapp32
    * FIX: repaired apc_symmetra (was broken due to new option -Ot 
      for SNMP)
    * FIX: df, hr_fs and other filesystem checks: fix bug if using
      magic number. levels_low is now honored.
    * FIX: scan function avoids hr_cpu and ucd_cpu_utilization
      at the same time
    * FIX: HP-UX agent: fixed output of df for long mount points
      (thanks to Claas Rockmann-Buchterkirche)
    * FIX: df_netapp/32: fixed output of used percentage (was always
      0% due to integer division)
    * FIX: fixed manual of df (magic_norm -> magic_normsize)
    * FIX: removed filesystem_trend_perfdata. It didn't work. Use
      now df-parameter "trend_perfdata" (see new man page of df)
    * FIX: cisco_temp_perf: fix return state in case of WARNING (was 0 = OK)
    * FIX: repair PNP template for df when using trends
    * FIX: cisco_qos: fix WATO exception (was due to print command in check)
    * FIX: check_mk check: fixed template for execution time
    * FIX: blade_health, fc_brocade_port_detailed removed debug outputs
    * FIX: netapp_volumes: The check handled 64-bit aggregates correctly
    * FIX: netapp_volumes: Fixed snmp scan function
    * FIX: blade_*: Fixed snmp scan function
    * FIX: nfsmount: fix exception in check in case of 'hanging'
    * systemtime: new simple check for time synchronization on Windows
      (needs agent update)
    * Added Perf-O-Meter for non-df filesystem checks (e.g. netapp)
    * hp_proliant_*: improve scan function (now just looks for "proliant")

    Multisite:
    * FIX: fix json/python Webservice

1.1.9i9:
    Core, Setup, etc.:
    * FIX: check_mk_templates.cfg: add missing check_period for hosts
      (needed for Shinken)
    * FIX: read *.include files before checks. Fixes df_netapp not finding
      its check function
    * FIX: inventory checks on SNMP+TCP hosts ignored new TCP checks
    * local.mk: This file is read after final.mk and *not* backup up
      or restored
    * read all files in conf.d/*.mk in alphabetical order now.
    * use snmp commands always with -Ot: output time stamps as UNIX epoch
      (thanks to Ulrich Kiermayr)

    Checks & Agents:
    * ucd_cpu_load: new check for CPU load via UCD SNMP agent
    * ucd_cpu_util: new check for CPU utilization via UCD SNMP agent
    * steelhead_status: new check for overall health of Riverbed Steelhead appliance
    * steelhead_connections: new check for Riverbed Steelhead connections
    * df, df_netapp, df_netapp32, hr_fs, vms_df: all filesystem checks now support
      trends. Please look at check manpage of df for details.
    * FIX: heartbeat_nodes: Fixed error handling when node is active but at least one link is dead
    * 3ware_units: Handling INITIALIZING state as warning now
    * FIX: 3ware_units: Better handling of outputs from different tw_cli versions now
    * FIX: local: PNP template for local now looks in all template directories for
      specific templates (thanks to Patrick Schaaf)

    Multisite:
    * FIX: fix "too many values to unpack" when editing views in single layout
      mode (such as host or service detail)
    * FIX: fix PNP icon in cases where host and service icons are displayed in 
      same view (found by Wolfgang Barth)
    * FIX: Fixed view column editor forgetting pending changes to other form
           fields
    * FIX: Customlinks snapin persists folding states again
    * FIX: PNP timerange painter option field takes selected value as default now
    * FIX: Fixed perfometer styling in single dataset layouts
    * FIX: Tooltips work in group headers now
    * FIX: Catching exceptions caused by unset bandwidth in interface perfometer

    WATO:
    * FIX: fix problem with vanishing services on Windows. Affected were services
      containing colons (such as fs_C:/).

    Livestatus:
    * FIX: fix most compiler warnings (thanks to patch by Sami Kerola)
    * FIX: fix memory leak. The leak caused increasing check latency in some
      situations
    
1.1.9i8:
    Multisite:
    * New "web service" for retrieving data from views as JSON or 
      Python objects. This allows to connect with NagStaMon 
      (requires patch in NagStaMon). Simply add &output_format=json
      or &output_format=python to your view URL.
    * Added two builtin views for NagStaMon.
    * Acknowledgement of problem now has checkboxes for sticky,
      send notification and persisten comment
    * Downtimes: allow to specify fixed/flexible downtime
    * new display_options d/D for switching on/off the tab "Display"
    * Improved builtin views for downtimes
    * Bugfix: Servicegroups can be searched with the quicksearch snapin using
      the 'sg:' prefix again

    WATO:
    * Fixed problem appearing at restart on older Python version (RH)

1.1.9i7:
    Core, Setup, etc.:
    * Fix crash on Python 2.4 (e.g. RedHat) with fake_file
    * Fixed clustering of SNMP hosts
    * Fix status output of Check_MK check in mixed cluster setups

    Checks & Agents:
    * PNP templates for if/if64: fix bugs: outgoing packets had been
      same as incoming, errors and discards were swapped (thanks to 
      Paul Freeman)
    * Linux Agent: Added suport for vdx and xvdx volumes (KVM+Virtio, XEN+xvda)

    Multisite:
    * Fix encoding problem when host/service groups contain non-ascii
      characters.

    WATO:
    * Fix too-long-URL problem in cases of many services on one host


1.1.9i6:
    INCOMPATIBLE CHANGES:
    * Removed out-dated checks blade_misc, ironport_misc and snia_sml. Replaced
      with dummy checks begin always UNKNOWN.

    Core, Setup, etc.:
    * cmk -D: show ip address of host 
    * Fix SNMP inventory find snmp misc checks inspite of negative scan function
    * Fix output of MB and GB values (fraction part was zero)

    Checks & Agents:
    * megaraid_ldisks: remove debug output
    * fc_brocade_port: hide on SNMP scan, prefer fc_brocade_port_detailed
    * fc_brocade_port_detailed: improve scan function, find more devices
    * New agent for HP-UX
    * hpux_cpu: new check for monitoring CPU load average on HP-UX
    * hpux_if: New check for monitoring NICs on HP-UX (compatible to if/if64)
    * hpux_multipath: New check for monitoring Multipathing on HP-UX
    * hpux_lvm: New check for monitoring LVM mirror state on HP-UX
    * hpux_serviceguard: new check for monitoring HP-UX Serviceguard
    * drbd: Fixed var typo which prevented inventory of drbd general check
      (Thanks to Andreas Behler)
    * mk_oracle: new agent plugin for monitoring ORACLE (currently only
      on Linux and HP-UX, but easily portable to other Unices)
    * oracle_sessions: new check for monitoring the current number of active
      database sessions.
    * oracle_logswitches: new check for monitoring the number of logswitches
      of an ORACLE instances in the last 60 minutes.
    * oracle_tablespaces: new check for monitoring size, state and autoextension
      of ORACLE tablespaces.
    * h3c_lanswitch_cpu: new check for monitoring CPU usage of H3C/HP/3COM switches
    * h3c_lanswitch_sensors: new check for monitoring hardware sensors of H3C/HP/3COM switches
    * superstack3_sensors: new check for monitoring hardware sensors of 3COM Superstack 3 switches

    Multisite:
    * Fixed aligns/widths of snapin contents and several small styling issues
    * Fixed links and border-styling of host matrix snapin
    * Removed jQuery hover menu and replaced it with own code

1.1.9i5:
    Multisite:
    * custom notes: new macros $URL_PREFIX$ and $SITE$, making 
      multi site setups easier
    * new intelligent logwatch icon, using url_prefix in multi site
      setups


1.1.9i4:
    Core, Setup, etc.:
    * added missing 'register 0' to host template
    * setup: fix creation of symlink cmk if already existing

    Multisite:
    * New reschedule icon now also works for non-local sites.
    * painter options are now persisted on a per-user-base
    * new optional column for displaying host and service comments
      (not used in shipped views but available in view editor)

    Livestatus:
    * Check for buffer overflows (replace strcat with strncat, etc.)
    * Reduce number of log messages (reclassify to debug)

    Checks & Agents:
    * apc_symmetra: handle empty SNMP variables and treat as 0.


1.1.9i3:
    INCOMPATIBLE CHANGES:
    * You need a current version of Livestatus for Multisite to work!
    * Multisite: removed (undocumented) view parameters show_buttons and show_controls.
      Please use display_options instead.
    * Finally removed deprecated filesystem_levels. Please use check_parameters instead.
    * Livestatus: The StatsGroupBy: header is still working but now deprecated.
      Please simply use Columns: instead. If your query contains at least one Stats:-
      header than Columns: has the meaning of the old StatsGroupBy: header

    Core, Setup, etc.:
    * Create alias 'cmk' for check_mk in bin/ (easier typing)
    * Create alias 'mkp' for check_mk -P in bin/ (easier typing) 

    Multisite:
    * Each column can now have a tooltip showing another painter (e.g.
      show the IP address of a host when hovering over its name)
    * Finally show host/services icons from the nagios value "icon_image".
      Put your icon files in /usr/share/check_mk/web/htdocs/images/icons.
      OMD users put the icons into ~/local/share/check_mk/web/htdocs/images/icons.
    * New automatic PNP-link icons: These icons automatically appear, if
      the new livestatus is configured correctly (see below). 
    * new view property "hidebutton": allow to hide context button to a view.
    * Defaults views 'Services: OK', 'Services: WARN, etc. do now not create
      context buttons (cleans up button bar).
    * new HTML parameter display_options, which allows to switch off several
      parts of the output (e.g. the HTML header, external links, etc).
    * View hoststatus: show PNP graph of host (usually ping stats)
    * new tab "Display": here the user can choose time stamp
      display format and PNP graph ranges
    * new column "host_tags", showing the Check_MK host tags of a host
    * new datasource "alert_stats" for computing alert statistics
    * new view "Alert Statistics" showing alert statistics for all hosts
      and services
    * Sidebar: Fixed snapin movement to the bottom of the snapin list in Opera
    * Sidebar: Fixed scroll position saving in Opera
    * Fixed reloading button animation in Chrome/IE (Changed request to async mode)
    * Sidebar: Removed scrollbars of in older IE versions and IE8 with compat mode
    * Sidebar: Fixed scrolling problem in IE8 with compat mode (or maybe older IE versions)
      which broke the snapin titles and also the tactical overview table
    * Sidebar: Fixed bulletlist positioning
    * Sidebar: The sidebar quicksearch snapin is case insensitive again
    * Fixed header displaying on views when the edit button is not shown to the user
    * View pages are not refreshed when at least one form (Filter, Commands,
      Display Options) is open
    * Catching javascript errors when pages from other domain are opened in content frame
    * Columns in view editor can now be added/removed/moved easily

    Checks & Agents:
    * Fixed problem with OnlyFrom: in Linux agent (df didn't work properly)
    * cups_queues: fixed plugin error due to invalid import of datetime,
      converted other checks from 'from datetime import...' to 'import datetime'.
    * printer_supply: handle the case where the current value is missing
    * megaraid_ldisks: Fixed item detection to be compatible with different versions of megaraid
    * Linux Agent: Added new 3ware agent code to support multiple controllers
      (Re-inventory of 3ware checks needed due to changed check item names)

    Livestatus:
    * new column pnpgraph_present in table host and service. In order for this
      column to work you need to specify the base directory of the PNP graphs
      with the module option pnp_path=, e.g. pnp_path=/omd/sites/wato/var/pnp4nagios/perfdata
    * Allow more than one column for StatsGroupBy:
    * Do not use function is_contact_member_of_contactgroup anymore (get compatible
      with Nagios CVS)
    * Livestatus: log timeperiod transitions (active <-> inactive) into Nagios
      log file. This will enable us to create availability reports more simple
      in future.

    Multisite:
    * allow include('somefile.mk') in multisite.mk: Include other files.
      Paths not beginning with '/' are interpreted relative to the directory
      of multisite.mk

    Livestatus:
    * new columns services_with_info: similar to services_with_state but with
      the plugin output appended as additional tuple element. This tuple may
      grow in future so do not depend on its length!

1.1.9i2:
    Checks & Agents:
    * ibm_imm_health: fix inventory function
    * if/if64: fix average line in PNP-template, fix display of speed for 20MBit
      lines (e.g. Frame Relay)

    Multisite:
    * WATO: Fixed omd mode/site detection and help for /etc/sudoers
    * WATO: Use and show common log for pending changes 
    * Sidebar Quicksearch: Now really disabling browser built-in completion
      dropdown selections
    
1.1.9i1:
    INCOMPATIBLE CHANGES:
    * TCP / SNMP: hosts using TCP and SNMP now must use the tags 'tcp'
      and 'snmp'. Hosts with the tag 'ping' will not inventorize any
      service. New configuration variable tcp_hosts.
    * Inventory: The call syntax for inventory has been simplified. Just
      call check_mk -I HOSTNAME now. Omit the "tcp" or "snmp". If you
      want to do inventory just for certain check types, type "check_mk --checks=snmp_info,if -I hostnames..."
      instead
    * perfdata_format now defaults to "pnp". Previous default was "standard".
      You might have to change that in main.mk if you are not using PNP (only
      relevant for MRPE checks)
    * inventory_check_severity defaults to 1 now (WARNING)
    * aggregation_output_format now defaults to "multiline"
    * Removed non_bulkwalk_hosts. You can use bulkwalk_hosts with NEGATE
      instead (see docu)
    * snmp_communites is now initialized with [], not with {}. It cannot
      be a dict any longer.
    * bulkwalk_hosts is now initizlized with []. You can do += here just
      as with all other rule variables.
    * Configuration check (-X) is now always done. It is now impossible to
      call any Check_MK action with an invalid configuration. This saves
      you against mistyped variables.
    * Check kernel: converted performance data from counters to rates. This
      fixes RRD problems (spikes) on reboots and also allows better access 
      to the peformance data for the Perf-O-Meters.  Also changed service 
      descriptions. You need to reinventurize the kernel checks. Your old
      RRDs will not be deleted, new ones will be created.
    * Multisite: parameters nagios_url, nagios_cgi_url and pnp_url are now
      obsolete. Instead the new parameter url_prefix is used (which must
      end with a /).

    Core, Setup, etc.:
    * Improve error handling: if hosts are monitored with SNMP *and* TCP,
      then after an error with one of those two agents checks from the
      other haven't been executed. This is fixed now. Inventory check
      is still not complete in that error condition.
    * Packages (MKP): Allow to create and install packages within OMD!
      Files are installed below ~/local/share/check_mk. No root permissions
      are neccessary
    * Inventory: Better error handling on invalid inventory result of checks
    * setup.sh: fix problem with missing package_info (only appears if setup
      is called from another directory)
    * ALL_SERVICES: Instead of [ "" ] you can now write ALL_SERVICES
    * debug_log: also output Check_MK version, check item and check parameters
    * Make sure, host has no duplicate service - this is possible e.g. by
      monitoring via agent and snmp in parallel. duplicate services will
      make Nagios reject the configuration.
    * --snmpwalk: do not translate anymore, use numbers. All checks work
      with numbers now anyway.
    * check_mk -I snmp will now try all checktypes not having an snmp scan
      function. That way all possible checks should be inventorized.
    * new variable ignored_checks: Similar to ignored_checktypes, but allows
      per-host configuration
    * allow check implementations to use common include files. See if/if64
      for an example
    * Better handling for removed checks: Removed exceptions in check_mk calls
      when some configured checks have been removed/renamed

    Checks & Agents:
    * Renamed check functions of imm_health check from test_imm to imm_health
      to have valid function and check names. Please remove remove from
      inventory and re-inventory those checks.
    * fc_brocade_port_detailed: allow to specify port state combinations not 
      to be critical
    * megaraid_pdisks: Using the real enclosure number as check item now
    * if/if64: allow to configure averaging of traffic over time (e.g. 15 min) 
      and apply traffic levels and averaged values. Also allow to specify relative
      traffic levels. Allow new parameter configuration via dictionary. Also
      allow to monitor unused ports and/or to ignore link status.
    * if/if64: Added expected interface speed to warning output
    * if/if64: Allow to ignore speed setting (set target speed to None)
    * wut_webtherm: handle more variants of WuT Webtherms (thanks to Lefty)
    * cisco_fan: Does not inventorize 'notPresent' sensors anymore. Improved output
    * cisco_power: Not using power source as threshold anymore. Improved output
    * cisco_fan: Does not inventorize 'notPresent' sensors anymore. Improved output
    * cisco_power: Not using power source as threshold anymore. Improved output
    * cisco_power: Excluding 'notPresent' devices from inventory now
    * cisco_temp_perf: Do not crash if device does not send current temperature
    * tcp_conn_stats: new check for monitoring number of current TCP connections
    * blade_*: Added snmp scan functions for better automatic inventory
    * blade_bays: Also inventorizes standby blades and has a little more
                  verbose output.
    * blade_blowers: Can handle responses without rpm values now. Improved output
    * blade_health: More detailed output on problems
    * blade_blades: Added new check for checking the health-, present- and
                    power-state of IBM Bladecenter blades
    * win_dhcp_pools: Several cleanups in check
    * Windows agent: allow restriction to ip addresses with only_hosts (like xinetd)
    * heartbeat_rscstatus: Catching empty output from agent correctly
    * tcp_conn_stats: Fixed inventory function when no conn stats can be inventoried
    * heartbeat_nodes: fix Linux agent for hostname with upper case letters (thanks to
            Thorsten Robers)
    * heartbeat_rscstatus: Catching empty output from agent correctly
    * heartbeat_rscstatus: Allowing a list as expected state to expect multiple OK states
    * win_dhcp_pools agent plugin: Filtering additional error message on
      systems without dhcp server
    * j4p_performance: Added experimental agent plugin fetching data via 
      jmx4perl agent (does not need jmx4perl on Nagios)
    * j4p_performance.mem: added new experimental check for memory usage via JMX.
    * if/if64: added Perf-O-Meter for Multisite
    * sylo: fix performance data: on first execution (counter wrap) the check did
      output only one value instead of three. That lead to an invalid RRD.
    * Cleaned up several checks to meet the variable naming conventions
    * drbd: Handling unconfigured drbd devices correctly. These devices are
      ignored during nventory
    * printer_supply: In case of OKI c5900 devices the name of the supply units ins not
      unique. The color of the supply unit is reported in a dedicated OID and added to the
      check item name to have a unique name now.
    * printer_supply: Added simple pnp template to have better graph formating for the check results
    * check_mk.only_from: new check for monitoring the IP address access restriction of the
      agent. The current Linux and Windows agents provide this information.
    * snmp_info check: Recoded not to use snmp_info_single anymore
    * Linux Agent: Fixed <<<cpu>>> output on SPARC machines with openSUSE
    * df_netapp/df_netapp32: Made check inventory resistant against empty size values
    * df_netapp32: Added better detection for possible 32bit counter wrap
    * fc_brocade_port_detailed: Made check handle phystate "noSystemControlAccessToSlot" (10)
      The check also handles unknown states better now
    * printer_supply: Added new parameter "printer_supply_some_remaining_status" to
      configure the reported state on small remaining capacity.
    * Windows agent: .vbs scripts in agents plugins/ directory are executed
      automatically with "cscript.exe /Nologo" to prevent wrong file handlers
    * aironet_clients: Only counting clients which don't have empty values for strength
    * statgrab_disk: Fixed byte calculation in plugin output
    * statgrab_disk: Added inventory function
    * 3ware_disks: Ignoring devices in state NOT-PRESENT during inventory

    Multisite:
    * The custom open/close states of custom links are now stored for each
      user
    * Setting doctype in sidebar frame now
    * Fixed invalid sidebar css height/width definition
    * Fixed repositioning the sidebar scroll state after refreshing the page
    * Fixed mousewheel scrolling in opera/chrome
    * Fixed resize bug on refresh in chrome
    * New view for all services of a site
    * Sidebar snapin site_status: make link target configurable
    * Multisite view "Recently changed services": sort newest first
    * Added options show_header and show_controls to remove the page headers
      from views
    * Cool: new button for an immediate reschedule of a host or service
      check: the view is redisplayed exactly at the point of time when
      Nagios has finished the check. This makes use of MK Livestatus'
      unique waiting feature.

   Livestatus:
    * Added no_more_notifications and check_flapping_recovery_notification
      fields to host table and no_more_notifications field to service table.
      Thanks to Matthew Kent

1.1.8:
    Core, Setup, etc.:
    * setup.sh: turn off Python debugging
    * Cleaned up documentation directory
    * cluster host: use real IP address for host check if cluster has
      one (e.g. service IP address)

    Checks & Agents:
    * Added missing PNP template for check_mk-hr_cpu
    * hr_fs: inventory now ignores filesystem with size 0,
      check does not longer crash on filesystems with size 0
    * logwatch: Fixed typo in 'too many unacknowledged logs' error message
    * ps: fix bug: inventory with fixed user name now correctly puts
      that user name into the resulting check - not None.
    * ps: inventory with GRAB_USER: service description may contain
      %u. That will be replaced with the user name and thus makes the
      service description unique.
    * win_dhcp_pools: better handle invalid agent output
    * hp_proliant_psu: Fixed multiple PSU detection on one system (Thanks to Andreas Döhler)
    * megaraid_pdisks: Fixed coding error
    * cisco_fan: fixed check bug in case of critical state
    * nfsmounts: fix output (free and used was swapped), make output identical to df

    Livestatus:
    * Prohibit { and } in regular expressions. This avoids a segmentation
      fault caused by regcomp in glibc for certain (very unusual) regular
      expressions.
    * Table status: new columns external_command_buffer_slots,
      external_command_buffer_usage and external_command_buffer_max
      (this was implemented according to an idea and special request of
       Heinz Fiebig. Please sue him if this breaks anything for you. I was
       against it, but he thinks that it is absolutely neccessary to have
       this in version 1.1.8...)
    * Table status: new columns external_commands and external_commands_rate
      (also due to Mr. Fiebig - he would have quit our workshop otherwise...)
    * Table downtimes/comments: new column is_service

    Multisite:
    * Snapin Performance: show external command per second and usage and
      size of external command buffer
    * Downtimes view: Group by hosts and services - just like comments
    * Fix links for items containing + (e.g. service descriptionen including
      spaces)
    * Allow non-ASCII character in downtimes and comments
    * Added nagvis_base_url to multisite.mk example configuration
    * Filter for host/service groups: use name instead of alias if 
      user has no permissions for groups

1.1.8b3:
    Core, Setup, etc.:
    * Added some Livestatus LQL examples to documentation
    * Removed cleanup_autochecks.py. Please use check_mk -u now.
    * RRA configuration for PNP: install in separate directory and do not
      use per default, since they use an undocumented feature of PNP.

    Checks & Agents:
    * postfix_mailq: Changed limit last 6 lines which includes all needed
		information
    * hp_proliant_temp/hp_proliant_fans: Fixed wrong variable name
    * hp_procurve_mem: Fixed wrong mem usage calculation
    * ad_replication: Works no with domain controller hostnames like DC02,DC02
    * aironet_client: fix crash on empty variable from SNMP output
    * 3ware_disks, 3ware_units: hopefully repaired those checks
    * added rudimentary agent for HP-UX (found in docs/)

    Multisite:
    * added Perf-O-Meter to "Problems of Host" view
    * added Perf-O-Meter to "All Services" view
    * fix bug with cleaning up persistent connections
    * Multisite now only fetches the available PNP Graphs of hosts/services
    * Quicksearch: limit number of items in dropdown to 80
      (configurable via quicksearch_dropdown_limit)
    * Views of hosts: make counts of OK/WARN/CRIT klickable, new views
      for services of host in a certain state
    * Multisite: sort context buttons in views alphabetically
    * Sidebar drag scrolling: Trying to compensate lost mouse events when
	leaving the sidebar frame while dragging

    Livestatus:
    * check for event_broker_options on start
    * Fix memory leakage caused by Filter: headers using regular expressions
    * Fix two memory leaks in logfile parser

1.1.8b2:
    Core, Setup, etc.:
    * Inventory: skip SNMP-only hosts on non-SNMP checktypes (avoids timeouts)
    * Improve error output for invalid checks
    
    Checks & Agents:
    * fix bug: run local and plugins also when spaces are in path name
      (such as C:\Program Files\Check_MK\plugins
    * mem.vmalloc: Do not create a check for 64 bit architectures, where
      vmalloc is always plenty
    * postfix_mailq: limit output to 1000 lines
    * multipath: handle output of SLES 11 SP1 better
    * if/if64: output operstatus in check output
    * if/if64: inventory now detects type 117 (gigabitEthernet) for 3COM
    * sylo: better handling of counter wraps.

    Multisite:
    * cleanup implementation of how user settings are written to disk
    * fix broken links in 'Edit view -> Try out' situation
    * new macros $HOSTNAME_LOWER$, $HOSTNAME_UPPER$ and $HOSTNAME_TITLE$ for
      custom notes

1.1.8b1:
    Core, Setup, etc.:
    * SNMPv3: allow privProtocol and privPassword to be specified (thanks
      to Josef Hack)
    * install_nagios.sh: fix problem with broken filenames produced by wget
    * install_nagios.sh: updated software to newest versions
    * install_nagios.sh: fix Apache configuration problem
    * install_nagios.sh: fix configuration vor PNP4Nagios 0.6.6
    * config generation: fix host check of cluster hosts
    * config generation: add missing contact groups for summary hosts
    * RPM package of agent: do not overwrite xinetd.d/check_mk, but install
      new version with .rpmnew, if admin has changed his one
    * legacy_checks: fix missing perfdata, template references where in wrong
      direction (thanks Daniel Nauck for his precise investigation)

    Checks & Agents:
    * New check imm_health by Michael Nieporte
    * rsa_health: fix bug: detection of WARNING state didn't work (was UNKNOWN
            instead)
    * check_mk_agent.solaris: statgrab now excludes filesystems. This avoids hanging
      in case of an NFS problem. Thanks to Divan Santana.
    * multipath: Handle new output of multipath -l (found on SLES11 SP1)
    * ntp: fix typo in variable ntp_inventory_mode (fixes inventory problem)
    * if64: improve output formatting of link speed
    * cisco_power: inventory function now ignores non-redundant power supplies
    * zpool_status: new check from Darin Perusich for Solaris zpools

    Multisite:
    * fix several UTF-8 problems: allow non-ascii characters in host names
      (must be UTF 8 encoded!)
    * improve compatibility with Python 2.3
    * Allow loading custom style sheet overriding Check_MK styles by setting
      custom_style_sheet in multisite.mk
    * Host icons show link to detail host, on summary hosts.
    * Fix sidebar problem: Master Control did not display data correctly
    * status_host: honor states even if sites hosting status hosts is disabled
      (so dead-detection works even if local site is disabled)
    * new config variable start_url: set url for welcome page
    * Snapin Quicksearch: if no host is matching, automatically search for
      services
    * Remove links to legacy Nagios GUI (can be added by user if needed)
    * Sidebar Quicksearch: fix several annoyances
    * Views with services of one host: add title with host name and status

    Livestatus:
    * fix memory leak: lost ~4K on memory on each StatsAnd: or StatsOr:
      header (found by Sven Nierlein)
    * fix invalid json output for empty responses (found by Sven Nierlein)
    * fix Stats: avg ___ for 0 matching elements. Output was '-nan' and is
      now '0.0'
    * fix output of floating point numbers: always use exponent and make
      sure a decimal point is contained (this makes JSON/Python detect
      the correct type)

1.1.7i5:
    Core, Setup, etc.:
    * SNMP: do not load any MIB files (speeds up snmpwalk a lot!)
    * legacy_checks: new config variable allowing creating classical
      non-Check_MK checks while using host tags and config options
    * check_mk_objects.cfg: beautify output, use tabs instead of spaces
    * check_mk -II: delete only specified checktypes, allow to reinventorize
      all hosts
    * New option -O, --reload: Does the same as -R, but reloads Nagios
      instead of restarting it.
    * SNMP: Fixed string detection in --snmpwalk calls
    * SNMP: --snmpwalk does walk the enterprises tree correctly now
    * SNMP: Fixed missing OID detection in SNMP check processing. There was a problem
      when the first column had OID gaps in the middle. This affected e.g. the cisco_locif check.
    * install_nagios.sh: correctly detect Ubuntu 10.04.1
    * Config output: make order of service deterministic
    * fix problem with missing default hostgroup

    Multisite:
    * Sidebar: Improved the quicksearch snapin. It can search for services, 
      servicegroups and hostgroups now. Simply add a prefix "s:", "sg:" or "hg:"
      to search for other objects than hosts.
    * View editor: fix bug which made it impossible to add more than 10 columns
    * Service details: for Check_MK checks show description from check manual in
      service details
    * Notes: new column 'Custom notes' which allows customizable notes
      on a per host / per service base (see online docu for details)
    * Configuration: new variable show_livestatus_errors which can be set
      to False in order to hide error about unreachable sites
    * hiding views: new configuration variables hidden_views and visible_views
    * View "Service problems": hide problems of down or unreachable hosts. This
      makes the view consistant with "Tactical Overview"

    Checks & Agents:
    * Two new checks: akcp_sensor_humidity and akcp_sensor_temp (Thanks to Michael Nieporte)
    * PNP-template for kernel: show average of displayed range
    * ntp and ntp.time: Inventory now per default just creates checks for ntp.time (summary check).
      This is controlled by the new variable ntp_inventory_mode (see check manuals).
    * 3ware: Three new checks by Radoslav Bak: 3ware_disks, 3ware_units, 3ware_info
    * nvidia: agent now only queries GPUCoreTemp and GPUErrors. This avoids
      a vmalloc leakage of 32kB per call (bug in NVIDIA driver)
    * Make all SNMP based checks independent of standard MIB files
    * ad_replication: Fixed syntax errors and unhandled date output when
      not replicated yet
    * ifoperstatus: Allowing multiple target states as a list now
    * cisco_qos: Added new check to monitor traffic in QoS classes on Cisco routers
    * cisco_power: Added scan function
    * if64/if/cisco_qos: Traffic is displayed in variable byte scales B/s,KB/s,MB/s,GB/s
      depending on traffic amount.
    * if64: really using ifDescr with option if_inventory_uses_description = True
    * if64: Added option if_inventory_uses_alias to using ifAlias for the item names
    * if64/if: Fixed bug displaying the out traffic (Perfdata was ok)
    * if64/if: Added WARN/CRIT thresholds for the bandwidth usage to be given as rates
    * if64/if: Improved PNP-Templates
    * if64/if: The ifoperstatus check in if64/if can now check for multiple target states
    * if64/if: Removing all null bytes during hex string parsing (These signs Confuse nagios pipe)
    * Fixed hr_mem and hr_fs checks to work with new SNMP format
    * ups_*: Inventory works now on Riello UPS systems
    * ups_power: Working arround wrong implemented RFC in some Riello UPS systems (Fixing negative power
      consumption values)
    * FreeBSD Agent: Added sections: df mount mem netctr ipmitool (Thanks to Florian Heigl)
    * AIX: exclude NFS and CIFS from df (thanks to Jörg Linge)
    * cisco_locif: Using the interface index as item when no interface name or description are set

    Livestatus:
    * table columns: fix type of num_service_* etc.: was list, is now int (thanks to Gerhard Laußer)
    * table hosts: repair semantics of hard_state (thanks to Michael Kraus). Transition was one
      cycle to late in certain situations.

1.1.7i4:
    Core, Setup, etc.:
    * Fixed automatic creation of host contactgroups
    * templates: make PNP links work without rewrite

    Multisite:
    * Make page handler modular: this allows for custom pages embedded into
      the Multisite frame work and thus using Multisite for other tasks as
      well.
    * status_host: new state "waiting", if status host is still pending
    * make PNP links work without rewrite
    * Fix visibility problem: in multisite setups all users could see
      all objects.

1.1.7i3:
    Core, Setup, etc.:
    * Fix extra_nagios_conf: did not work in 1.1.7i2
    * Service Check_MK now displays overall processing time including
      agent communication and adds this as performance data
    * Fix bug: define_contactgroups was always assumed True. That led to duplicate
      definitions in case of manual definitions in Nagios 

    Checks & Agents:
    * New Check: hp_proliant_da_phydrv for monitoring the state of physical disks
      in HP Proliant Servers
    * New Check: hp_proliant_mem for monitoring the state of memory modules in
      HP Proliant Servers
    * New Check: hp_proliant_psu for monitoring the state of power supplies in
      HP Proliant Servers
    * PNP-templates: fix several templates not working with MULTIPLE rrds
    * new check mem.vmalloc for monitoring vmalloc address space in Linux kernel.
    * Linux agent: add timeout of 2 secs to ntpq 
    * wmic_process: make check OK if no matching process is found

    Livestatus:
    * Remove obsolete parameter 'accept_timeout'
    * Allow disabling idle_timeout and query_timeout by setting them to 0.

    Multisite:
    * logwatch page: wrap long log lines

1.1.7i2:
    Incompatible Changes:
    * Remove config option define_timeperiods and option --timeperiods.
      Check_MK does not longer define timeperiod definitions. Please
      define them manually in Nagios.
    * host_notification_period has been removed. Use host_extra_conf["notification_period"]
      instead. Same holds for service_notification_periods, summary_host_notification_periods
      and summary_service_notification_periods.
    * Removed modes -H and -S for creating config data. This now does
      the new option -N. Please set generate_hostconf = False if you
      want only services to be defined.

    Core, Setup, etc.:
    * New config option usewalk_hosts, triggers --usewalk during
      normal checking for selected hosts.
    * new option --scan-parents for automatically finding and 
      configuring parent hosts (see online docu for details)
    * inventory check: put detailed list of unchecked items into long
      plugin output (to be seen in status details)
    * New configuration variable check_parameters, that allows to
      override default parameters set by inventory, without defining 
      manual checks!

    Checks & Agents:
    * drbd: changed check parameters (please re-inventorize!)
    * New check ad_replication: Checks active directory replications
      of domain controllers by using repadm
    * New check postifx_mailq: Checks mailqueue lengths of postifx mailserves
    * New check hp_procurve_cpu: Checks the CPU load on HP Procurve switches
    * New check hp_procurve_mem: Checks the memory usage on HP Procurve switches
    * New check hp_procurve_sensors: Checks the health of PSUs, FANs and
      Temperature on HP Procurve switches
    * New check heartbeat_crm: Monitors the general state of heartbeat clusters
      using the CRM
    * New check heartbeat_crm_resources: Monitors the state of resources and nodes
      in heartbeat clusters using the CRM
    * *nix agents: output AgentOS: in header
    * New agent for FreeBSD: It is based on the linux agent. Most of the sections
      could not be ported easily so the FreeBSD agent provides information for less
      checks than the linux agent.
    * heartbeat_crm and heartbeat_crm.resources: Change handling of check parameters.
      Please reinvenurize and read the updated man page of those checks
    * New check hp_proliant_cpu: Check the physical state of CPUs in HP Proliant servers
    * New check hp_proliant_temp: Check the temperature sensors of HP Proliant servers
    * New check hp_proliant_fans: Check the FAN sensors of HP Proliant servers

    Multisite:
    * fix chown problem (when nagios user own files to be written
      by the web server)
    * Sidebar: Fixed snapin movement problem using older firefox
      than 3.5.
    * Sidebar: Fixed IE8 and Chrome snapin movement problems
    * Sidebar: Fixed IE problem where sidebar is too small
    * Multisite: improve performance in multi site environments by sending
      queries to sites in parallel
    * Multisite: improve performance in high latency situations by
      allowing persistent Livestatus connections (set "persist" : True 
      in sites, use current Livestatus version)

    Livestatus:
    * Fix problems with in_*_period. Introduce global
      timeperiod cache. This also improves performance
    * Table timeperiods: new column 'in' which is 0/1 if/not the
      timeperiod is currently active
    * New module option idle_timeout. It sets the time in ms
      Livestatus waits for the next query. Default is 300000 ms (5 min).
    * New module option query_timeout. It limits the time between
      two lines of a query (in ms). Default is 10000 ms (10 sec).

1.1.7i1: Core, Setup, etc.:
    * New option -u for reordering autochecks in per-host-files
      (please refer to updated documentation about inventory for
       details)
    * Fix exception if check_mk is called without arguments. Show
      usage in that case.
    * install_nagios.sh: Updated to NagVis 1.5 and fixed download URL
    * New options --snmpwalk and --usewalk help implemeting checks
      for SNMP hardware which is not present
    * SNMP: Automatically detect missing entries. That fixes if64
      on some CISCO switches.
    * SNMP: Fix hex string detection (hopefully)
    * Do chown only if running as root (avoid error messages)
    * SNMP: SNMPv3 support: use 4-tuple of security level, auth protocol,
      security name and password instead of a string in snmp_communities
      for V3 hosts.
    * SNMP: Fixed hexstring detection on empty strings
    * New option -II: Is like -I, but removes all previous autochecks
      from inventorized hosts
    * install_nagios.sh: Fix detection of PNP4Nagios URL and URL of
      NagVis
    * Packager: make sanity check prohibiting creating of package files
      in Check MK's directories
    * install_nagios.sh: Support Ubuntu 10.04 (Thanks to Ben)
      
    Checks & Agents:
    * New check ntp.time: Similar to 'ntp' but only honors the system peer
      (that NTP peer where ntpq -p prints a *).
    * wmic_process: new check for ressource consumption of windows processes
    * Windows agent supports now plugins/ and local/ checks
    * [FIX] ps.perf now correctly detects extended performance data output
      even if number of matching processes is 0
    * renamed check cisco_3640_temp to cisco_temp, renamed cisco_temp
      to cisco_temp_perf, fixed snmp detection of those checks
    * New check hr_cpu - checking the CPU utilization via SNMP
    * New check hr_fs - checking filesystem usage via SNMP
    * New check hr_mem - checking memory usage via SNMP
    * ps: inventory now can configured on a per host / tag base
    * Linux: new check nvidia.temp for monitoring temperature of NVIDIA graphics card
    * Linux: avoid free-ipmi hanging forever on hardware that does not support IPMI
    * SNMP: Instead of an artificial index column, which some checks use, now
      the last component of the OID is used as index. That means that inventory
      will find new services and old services will become UNKNOWN. Please remove
      the outdated checks.
    * if: handle exception on missing OIDs
    * New checks hp_blade* - Checking health of HP BladeSystem Enclosures via SNMP
    * New check drbd - Checking health of drbd nodes
    * New SNMP based checks for printers (page counter, supply), contributed
      by Peter Lauk (many thanks!)
    * New check cups_queues: Checking the state of cups printer queues
    * New check heartbeat_nodes: Checking the node state and state of the links
      of heartbeat nodes
    * New check heartbeat_rscstatus: Checks the local resource status of
      a heartbeat node
    * New check win_dhcp_pools: Checks the usage of Windows DHCP Server lease pools
    * New check netapp_volumes: Checks on/offline-condition and states of netapp volumes 

    Multisite:
    * New view showing all PNP graphs of services with the same description
    * Two new filters for host: notifications_enabled and acknowledged
    * Files created by the webserver (*.mk) are now created with the group
      configured as common group of Nagios and webserver. Group gets write
      permissions on files and directories.
    * New context view: all services of a host group
    * Fix problems with Umlauts (non-Ascii-characters) in performance data
    * New context view: all services of a host group
    * Sidebar snapins can now fetch URLs for the snapin content instead of
      building the snapin contents on their own.
    * Added new nagvis_maps snapin which displays all NagVis maps available
      to the user. Works with NagVis 1.5 and newer.

1.1.6:
    Core, Setup, etc.:
    * Service aggregation: new config option aggregation_output_format.
      Settings this to "multiline" will produce Nagios multiline output
      with one line for each individual check.

    Multisite:
    * New painter for long service plugin output (Currently not used
      by any builtin view)

    Checks & Agents:
    * Linux agent: remove broken check for /dev/ipmi0

1.1.6rc3:
    Core, Setup, etc.:
    * New option --donate for donating live host data to the community.
      Please refer to the online documentation for details.
    * Tactical Overview: Fixed refresh timeout typo
      (Was 16 mins instead of 10 secs)

    Livestatus:
    * Assume strings are UTF-8 encoded in Nagios. Convert from latin-1 only
      on invalid UTF-8 sequences (thanks to Alexander Yegorov)

    Multisite:
    * Correctly display non-ascii characters (fixes exception with 'ascii codec')
      (Please also update Livestatus to 1.1.6rc3)

1.1.6rc2:
    Multisite:
    * Fix bug in Master control: other sites vanished after klicking buttons.
      This was due to connection error detection in livestatus.py (Bug found
      by Benjamin Odenthal)
    * Add theme and baseurl to links to PNP (using features of new PNP4Nagios
      0.6.4)

    Core, Setup, etc.:
    * snmp: hopefully fix HEX/string detection now

    Checks & Agents:
    * md: fix inventory bug on resync=PENDING (Thanks to Darin Perusich)

1.1.6rc1:
    Multisite:
    * Repair Perf-O-Meters on webkit based browsers (e.g. Chrome, Safari)
    * Repair layout on IE7/IE8. Even on IE6 something is working (definitely
      not transparent PNGs though). Thanks to Lars.
    * Display host state correct if host is pending (painter "host with state")
    * Logfile: new filter for plugin output
    * Improve dialog flow when cloning views (button [EDIT] in views snapin)
    * Quicksearch: do not open search list if text did not change (e.g. Shift up),
      close at click into field or snapin.

    Core, Setup, etc.:
    * Included three patched from Jeff Dairiki dealing with compile flags
      and .gitignore removed from tarballs
    * Fix problem with clustered_services_of[]: services of one cluster
      appeared also on others
    * Packager: handle broken files in package dir
    * snmp handling: better error handling in cases where multiple tables
      are merged (e.g. fc_brocade_port_detailed)
    * snmp: new handling of unprintable strings: hex dumps are converted
      into binary strings now. That way all strings can be displayed and
      no information is lost - nevertheless.
      
    Checks & Agents:
    * Solaris agent: fixed rare df problems on Solaris 10, fix problem with test -f
      (thanks to Ulf Hoffmann)
    * Converted all PNP templates to format of 0.6.X. Dropped compatibility
      with 0.4.X.
    * Do not use ipmi-sensors if /dev/ipmi0 is missing. ipmi-sensors tries
      to fiddle around with /dev/mem in that case and miserably fails
      in some cases (infinite loop)
    * fjdary60_run: use new binary encoding of hex strings
    * if64: better error handling for cases where clients do not send all information
    * apc_symmetra: handle status 'smart boost' as OK, not CRITICAL

    Livestatus:
    * Delay starting of threads (and handling of socket) until Nagios has
      started its event loop. This prevents showing services as PENDING 
      a short time during program start.

1.1.6b3:
    Multisite:
    * Quicksearch: hide complete host list if field is emptied via Backspace or Del.
      Also allow handle case where substring match is unique.

1.1.6b2:
    Core, Setup, etc.:
    * Packager: fix unpackaged files (sounds, etc)

    Multisite:
    * Complete new design (by Tobias Roeckl, Kopf & Herz)
    * New filters for last service check and last service state change
    * New views "Recently changed services" and "Unchecked services"
    * New page for adding sidebar snapins
    * Drag & Drop for sidebar snapins (thanks to Lars)
    * Grab & Move for sidebar scrolling (thanks to Lars)
    * Filter out summary hosts in most views.
    * Set browser refresh to 30 secs for most views
    * View host status: added a lot of missing information
    * View service status: also added information here
    * Make sure, enough columns can be selected in view editor
    * Allow user to change num columns and refresh directly in view
    * Get back to where you came after editing views
    * New sidebar snapin "Host Matrix"
    * New feature "status_host" for remote sites: Determine connection
      state to remote side by considering a certain host state. This
      avoids livestatus time outs to dead sites.
    * Sidebar snapin site status: fix reload problem
    * New Perf-O-Meters displaying service performance data
    * New snapin "Custom Links" where you easily configure your own
      links via multisite.mk (see example in new default config file)
    * Fixed problem when using only one site and that is not local

    Livestatus:
    * new statistics columns: log_messages and log_messages_rate
    * make statistics average algorithm more sluggish

1.1.5i3:
     Core, Setup, etc.:
     * New Check_MK packager (check_mk -P)

1.1.5i2:
     Core, Setup, etc.:
     * install_nagios.sh: add missing package php5-iconv for SLES11

     Checks & Agents:
     * if64: new SNMP check for network interfaces. Like if, but uses 64 bit
       counters of modern switches. You might need to configure bulkwalk_hosts.
     * Linux agent: option -d enabled debug output
     * Linux agent: fix ipmi-sensors cache corruption detection
     * New check for temperature on Cisco devices (cisco_3640_temp)
     * recompiled waitmax with dietlibc (fixed incompatibility issues
       on older systems)

     Multisite:
     * Filters for groups are negateable.

1.1.5i1:
     Checks & Agents:
     * uptime: new check for system uptime (Linux)
     * if: new SNMP check for network interfaces with very detailed traffic,
       packet and error statistics - PNP graphs included

     Multisite:
     * direct integration of PNP graphs into Multisite views
     * Host state filter: renamed HTML variables (collision with service state). You
       might need to update custom views using a filter on host states.
     * Tactical overview: exclude services of down hosts from problems, also exclude
       summary hosts
     * View host problems/service problems: exclude summary hosts, exclude services
       of down hosts
     * Simplified implementation of sidebar: sidebar is not any longer embeddeable.
     * Sidebar search: Added host site to be able to see the context links on
       the result page
     * Sidebar search: Hitting enter now closes the hint dropdown in all cases

1.1.5i0:
      Core, Setup, etc.:
      * Ship check-specific rra.cfg's for PNP4Nagios (save much IO and disk space)
      * Allow sections in agent output to apear multiple times
      * cleanup_autochecks.py: new option -f for directly activating new config
      * setup.sh: better detection for PNP4Nagios 0.6
      * snmpwalk: use option -Oa, inhibit strings to be output as hex if an umlaut
        is contained.

      Checks & Agents:
      * local: allow more than once performance value, separated by pipe (|)
      * ps.perf: also send memory and CPU usage (currently on Linux and Solaris)
      * Linux: new check for filesystems mount options
      * Linux: new very detailed check for NTP synchronization
      * ifoperstatus: inventory honors device type, per default only Ethernet ports
        will be monitored now
      * kernel: now inventory is supported and finds pgmajfault, processes (per/s)
        and context switches
      * ipmi_sensors: Suppress performance data for fans (save much IO/space)
      * dual_lan_check: fix problem which using MRPE
      * apc_symmetra: PNP template now uses MIN for capacity (instead of AVERAGE)
      * fc_brocade_port_detailed: PNP template now uses MAX instead of AVERAGE
      * kernel: fix text in PNP template
      * ipmi_sensors: fix timeout in agent (lead to missing items)
      * multipath: allow alias as item instead of uuid
      * caching agent: use /var/cache/check_mk as cache directory (instead of /etc/check_mk)
      * ifoperstatus: is now independent of MIB

      Multisite:
      * New column host painter with link to old Nagios services
      * Multisite: new configuration parameter default_user_role
      
      Livestatus:
      * Add missing LDFLAGS for compiling (useful for -g)

1.1.4:
      Summary:
      * A plentitude of problem fixes (including MRPE exit code bug)
      * Many improvements in new Multisite GUI
      * Stability and performance improvements in Livestatus

      Core, Setup, etc.:
      * Check_MK is looking for main.mk not longer in the current and home
        directory
      * install_nagios.sh: fix link to Check_MK in sidebar
      * install_nagios.sh: switch PNP to version 0.6.3
      * install_nagios.sh: better Apache-Config for Multisite setup
      * do not search main.mk in ~ and . anymore (brought only trouble) 
      * clusters: new variable 'clustered_services_of', allowing for overlapping
         clusters (as proposed by Jörg Linge)
      * install_nagios.sh: install snmp package (needed for snmp based checks)
      * Fix ower/group of tarballs: set them to root/root
      * Remove dependency from debian agent package    
      * Fixed problem with inventory when using clustered_services
      * tcp_connect_timeout: Applies now only for connect(), not for
        time of data transmission once a connection is established
      * setup.sh now also works for Icinga
      * New config parameter debug_log: set this to a filename in main.mk and you
        will get a debug log in case if 'invalid output from plugin...'
      * ping-only-hosts: When ping only hosts are summarized, remove Check_MK and
        add single PING to summary host.
      * Service aggregation: fix state relationship: CRIT now worse than UNKNOWN 
      * Make extra_service_conf work also for autogenerated PING on ping-only-hosts
        (groups, contactgroups still missing)

      Checks & Agents:
      * mrpe in Linux agent: Fix bug introduced in 1.1.3: Exit status of plugins was
        not honored anymore (due to newline handling)
      * mrpe: allow for sending check_command to PNP4Nagios (see MRPE docu)
      * Logwatch GUI: fix problem on Python 2.4 (thanks to Lars)
      * multipath: Check is now less restrictive when parsing header lines with
        the following format: "<alias> (<id>)"
      * fsc_ipmi_mem_status: New check for monitoring memory status (e.g. ECC)
         on FSC TX-120 (and maybe other) systems.
      * ipmi_sensors in Linux agent: Fixed compatibility problem with new ipmi
        output. Using "--legacy-output" parameter with newer freeipmi versions now.
      * mrpe: fix output in Solaris agent (did never work)
      * IBM blade center: new checks for chassis blowers, mediatray and overall health
      * New caching agent (wrapper) for linux, supporting efficient fully redundant
        monitoring (please read notes in agents/check_mk_caching_agent)
      * Added new smbios_sel check for monitoring the System Event Log of SMBIOS.
      * fjdarye60_rluns: added missing case for OK state
      * Linux agent: The xinetd does not log each request anymore. Only
        failures are logged by xinetd now. This can be changed in the xinetd
	configuration files.
      * Check df: handle mountpoints containing spaces correctly 
        (need new inventorization if you have mountpoints with spaces)
      * Check md on Linux: handle spare disks correctly
      * Check md on Linux: fix case where (auto-read-only) separated by space
      * Check md on Linux: exclude RAID 0 devices from inventory (were reported as critical)
      * Check ipmi: new config variable ipmi_ignore_nr
      * Linux agent: df now also excludes NFSv4
      * Wrote man-page for ipmi check
      * Check mrpe: correctly display multiline output in Nagios GUI
      * New check rsa_health for monitoring IBM Remote Supervisor Adapter (RSA)
      * snmp scan: suppress error messages of snmpget
      * New check: cpsecure_sessions for number of sessions on Content Security Gateway
      * Logwatch GUI: move acknowledge button to top, use Multisite layout,
         fix several layout problem, remove list of hosts
      * Check logwatch: limit maximum size of stored log messages (configurable
        be logwatch_max_filesize)
      * AIX agent: fix output of MRPE (state and description was swapped)
      * Linux agent: fixed computation of number of processors on S390
      * check netctr: add missing perfdata (was only sent on OK case)
      * Check sylo: New check for monitoring the sylo state
      
      Livestatus:
      * Table hosts: New column 'services' listing all services of that host
      * Column servicegroups:members: 'AuthUser' is now honored
      * New columns: hosts:services_with_state and servicegroups:members_with_state
      * New column: hostgroup:members_with_state
      * Columns hostgroup:members and hostgroup:members_with_state honor AuthUser
      * New rudimentary API for C++
      * Updates API for Python
      * Make stack size of threads configurable
      * Set stack size of threads per default o 64 KB instead of 8 MB
      * New header Localtime: for compensating time offsets of remote sites
      * New performance counter for fork rate
      * New columns for hosts: last_time_{up,down,unreachable}
      * New columns for services: last_time_{ok,warning,critical,unknown}
      * Columns with counts honor now AuthUser
      * New columns for hosts/services: modified_attributes{,_list}
      * new columns comments_with_info and downtimes_with_info
      * Table log: switch output to reverse chronological order!
      * Fix segfault on filter on comments:host_services
      * Fix missing -lsocket on Solaris
      * Add missing SUN_LEN (fixed compile problem on Solaris)
      * Separators: remote sanitiy check allowing separators to be equal
      * New output format "python": declares strings as UTF-8 correctly
      * Fix segault if module loaded without arguments

      Multisite:
      * Improved many builtin views
      * new builtin views for host- and service groups
      * Number of columns now configurable for each layout (1..50)
      * New layout "tiled"
      * New painters for lists of hosts and services in one column
      * Automatically compensate timezone offsets of remote sites
      * New datasources for downtimes and comments
      * New experimental datasource for log
      * Introduce limitation, this safes you from too large output
      * reimplement host- and service icons more intelligent
      * Output error messages from dead site in Multisite mode
      * Increase wait time for master control buttons from 4s to 10s
      * Views get (per-view) configurable browser automatic reload interval
      * Playing of alarm sounds (configurable per view)
      * Sidebar: fix bookmark deletion problem in bookmark snapin
      * Fixed problem with sticky debug
      * Improve pending services view
      * New column with icon with link to Nagios GUI
      * New icon showing items out of their notification period.
      * Multisite: fix bug in removing all downtimes
      * View "Hostgroups": fix color and table heading
      * New sidebar snapin "Problem hosts"
      * Tactical overview: honor downtimes
      * Removed filter 'limit'. Not longer needed and made problems
        with new auto-limitation.
      * Display umlauts from Nagios comments correctly (assuming Latin-1),
         inhibit entering of umlauts in new comments (fixes exception)
      * Switched sidebar from synchronous to asynchronous requests
      * Reduced complete reloads of the sidebar caused by user actions
      * Fix reload problem in frameset: Browser reload now only reloads
        content frames, not frameset.


1.1.3:

      Core, Setup, etc.:
      * Makefile: make sure all files are world readable
      * Clusters: make real host checks for clusters (using check_icmp with multiple IP addresses)
      * check_mk_templates: remove action_url from cluster and summary hosts (they have no performance data)
      * check_mk_template.cfg: fix typo in notes_url
      * Negation in binary conf lists via NEGATE (clustered_services, ingored_services,
	bulkwalk_hosts, etc).
      * Better handling of wrapping performance counters
      * datasource_programs: allow <HOST> (formerly only <IP>)
      * new config variable: extra_nagios_conf: string simply added to Nagios
        object configuration (for example for define command, etc.)
      * New option --flush: delete runtime data of some or all hosts
      * Abort installation if livestatus does not compile.
      * PNP4Nagios Templates: Fixed bug in template file detection for local checks
      * nagios_install.sh: Added support for Ubuntu 9.10
      * SNMP: handle multiline output of snmpwalk (e.g. Hexdumps)
      * SNMP: handle ugly error output of snmpwalk
      * SNMP: allow snmp_info to fetch multiple tables
      * check_mk -D: sort hostlist before output
      * check_mk -D: fix output: don't show aggregated services for non-aggregated hosts
      * check_mk_templates.cfg: fix syntax error, set notification_options to n

      Checks & Agents:
      * logwatch: fix authorization problem on web pages when acknowledging
      * multipath: Added unhandled multipath output format (UUID with 49 signs)
      * check_mk-df.php: Fix locale setting (error of locale DE on PNP 0.6.2)
      * Make check_mk_agent.linux executable
      * MRPE: Fix problems with quotes in commands
      * multipath: Fixed bug in output parser
      * cpu: fixed bug: apply level on 15min, not on 1min avg
      * New check fc_brocade_port_detailed
      * netctrl: improved handling of wrapped counters
      * winperf: Better handling of wrapping counters
      * aironet_client: New check for number of clients and signal
        quality of CISCO Aironet access points
      * aironet_errors: New check for monitoring CRC errors on
        CISCO Aironet access points
      * logwatch: When Agent does not send a log anymore and no local logwatch
                  file present the state will be UNKNOWN now (Was OK before).
      * fjdarye60_sum: New check for summary status of Fidary-E60 devices
      * fjdarye60_disks: New check for status of physical disks
      * fjdarye60_devencs: New check for status of device enclosures
      * fjdarye60_cadaps: New check for status of channel adapters
      * fjdarye60_cmods: New check for status of channel modules
      * fjdarye60_cmods_flash: New check for status of channel modules flash
      * fjdarye60_cmods_mem: New check for status of channel modules memory
      * fjdarye60_conencs: New check for status of controller enclosures
      * fjdarye60_expanders: New check for status of expanders
      * fjdarye60_inletthmls: New check for status of inlet thermal sensors
      * fjdarye60_thmls: New check for status of thermal sensors
      * fjdarye60_psus: New check for status of PSUs
      * fjdarye60_syscaps: New check for status of System Capacitor Units
      * fjdarye60_rluns: New check for RLUNs
      * lparstat_aix: New check by Joerg Linge
      * mrpe: Handles multiline output correctly (only works on Linux,
	      Agents for AIX, Solaris still need fix).
      * df: limit warning and critical levels to 50/60% when using a magic number
      * fc_brocade_port_detailed: allow setting levels on in/out traffic, detect
         baudrate of inter switch links (ISL). Display warn/crit/baudrate in
	 PNP-template

      MK Livestatus:
      * fix operators !~ and !~~, they didn't work (ever)
      * New headers for waiting (please refer to online documentation)
      * Abort on errors even if header is not fixed16
      * Changed response codes to better match HTTP
      * json output: handle tab and other control characters correctly
      * Fix columns host:worst_service_state and host:worst_service_hard_state
      * New tables servicesbygroup, servicesbyhostgroup and hostsbygroup
      * Allow to select columns with table prefix, e.g. host_name instead of name
        in table hosts. This does not affect the columns headers output by
	ColumnHeaders, though.
      * Fix invalid json output of group list column in tables hosts and services
      * Fix minor compile problem.
      * Fix hangup on AuthUser: at certain columns
      * Fix some compile problems on Solaris

      Multisite:
      * Replaced Multiadmin with Multisite.


1.1.2:
      Summary:
      * Lots of new checks
      * MK Livestatus gives transparent access to log files (nagios.log, archive/*.log)
      * Many bug fixes

      MK Livestatus:
      * Added new table "log", which gives you transparent access to the Nagios log files!
      * Added some new columns about Nagios status data to stable 'status'
      * Added new table "comments"
      * Added logic for count of pending service and hosts
      * Added several new columns in table 'status' 
      * Added new columns flap_detection and obsess_over_services in table services
      * Fixed bug for double columns: filter truncated double to int
      * Added new column status:program_version, showing the Nagios version
      * Added new column num_services_pending in table hosts
      * Fixed several compile problems on AIX
      * Fixed bug: queries could be garbled after interrupted connection
      * Fixed segfault on downtimes:contacts
      * New feature: sum, min, max, avg and std of columns in new syntax of Stats:

      Checks & Agents:
      * Check ps: this check now supports inventory in a very flexible way. This simplifies monitoring a great number of slightly different processes such as with ORACLE or SAP.
      * Check 'md': Consider status active(auto-read-only) as OK
      * Linux Agent: fix bug in vmware_state
      * New Checks for APC Symmetra USV
      * Linux Agent: made <<<meminfo>>> work on RedHat 3.
      * New check ps.perf: Does the same as ps, but without inventory, but with performance data
      * Check kernel: fixed missing performance data
      * Check kernel: make CPU utilization work on Linux 2.4
      * Solaris agent: don't use egrep, removed some bashisms, output filesystem type zfs or ufs
      * Linux agent: fixed problem with nfsmount on SuSE 9.3/10.0
      * Check 'ps': fix incompability with old agent if process is in brackets
      * Linux agent: 'ps' now no longer supresses kernel processes
      * Linux agent: make CPU count work correctly on PPC-Linux
      * Five new checks for monitoring DECRU SANs
      * Some new PNP templates for existing checks that still used the default templates
      * AIX Agent: fix filesystem output
      * Check logwatch: Fix problem occuring at empty log lines
      * New script install_nagios.sh that does the same as install_nagios_on_lenny.sh, but also works on RedHat/CentOS 5.3.
      * New check using the output of ipmi-sensors from freeipmi (Linux)
      * New check for LSI MegaRAID disks and arrays using MegaCli (based on the driver megaraid_sas) (Linux)
      * Added section <<<cpu>>> to AIX and Solaris agents
      * New Check for W&T web thermograph (webthermometer)
      * New Check for output power of APC Symmetra USP
      * New Check for temperature sensors of APC Symmetra WEB/SNMP Management Card.
      * apc_symmetra: add remaining runtime to output
      * New check for UPS'es using the generic UPS-MIB (such as GE SitePro USP)
      * Fix bug in PNP-template for Linux NICs (bytes and megabytes had been mixed up).
      * Windows agent: fix bug in output of performance counters (where sometimes with , instead of .)
      * Windows agent: outputs version if called with 'version'
      
      Core, Setup, etc.:
      * New SNMP scan feature: -I snmp scans all SNMP checks (currently only very few checks support this, though)
      * make non-bulkwalk a default. Please edit bulkwalk_hosts or non_bulkwalk_hosts to change that
      * Improve setup autodetection on RedHat/CentOS.  Also fix problem with Apache config for Mutliadmin: On RedHat Check_MK's Apache conf file must be loaded after mod_python and was thus renamed to zzz_check_mk.conf.
      * Fix problem in Agent-RPM: mark xinetd-configfile with %config -> avoid data loss on update
      * Support PNP4Nagios 0.6.2
      * New setup script "install_nagios.sh" for installing Nagios and everything else on SLES11
      * New option define_contactgroups: will automatically create contactgroup definitions for Nagios

1.1.0:
      * Fixed problems in Windows agent (could lead
        to crash of agent in case of unusal Eventlog
	messages)
      * Fixed problem sind 1.0.39: recompile waitmax for
        32 Bit (also running on 64)
      * Fixed bug in cluster checks: No cache files
        had been used. This can lead to missing logfile
	messages.
      * Check kernel: allow to set levels (e.g. on 
	pgmajfaults)
      * Check ps now allows to check for processes owned
        by a specific user (need update of Linux agent)
      * New configuration option aggregate_check_mk: If
        set to True, the summary hosts will show the
	status auf check_mk (default: False)
      * Check winperf.cpuusage now supports levels
        for warning and critical. Default levels are
	at 101 / 101
      * New check df_netapp32 which must be used
        for Netapps that do not support 64 bit 
	counters. Does the same as df_netapp
      * Symlink PNP templates: df_netapp32 and
        df_netapp use same template as df
      * Fix bug: ifoperstatus does not produce performance
        data but said so.
      * Fix bug in Multiadmin: Sorting according to
        service states did not work
      * Fix two bugs in df_netapp: use 64 bit counters
        (32 counter wrap at 2TB filesystems) and exclude
       	snapshot filesystems with size 0 from inventory.
      * Rudimentary support for monitoring ESX: monitor
        virtual filesystems with 'vdf' (using normal df
	check of check_mk) and monitor state of machines 
	with vcbVmName -s any (new check vmware_state).
      * Fixed bug in MRPE: check failed on empty performance
        data (e.g. from check_snmp: there is emptyness
        after the pipe symbol sometimes)
      * MK Livestatus is now multithreaded an can
        handle up to 10 parallel connections (might
        be configurable in a future version).
      * mk_logwatch -d now processes the complete logfile
        if logwatch.state is missing or not including the
	file (this is easier for testing)
      * Added missing float columns to Livestatus.
      * Livestatus: new header StatsGroupBy:
      * First version with "Check_MK Livestatus Module"!
        setup.sh will compile, install and activate
	Livestatus per default now. If you do not want
	this, please disable it by entering <tt>no</tt>,
	when asked by setup.
      * New Option --paths shows all installation, config
        and data paths of Check_mk and Nagios
      * New configuration variable define_hostgroups and
        define service_groups allow you to automatically
        create host- and service groups - even with aliases.
      * Multiadmin has new filter for 'active checks enabled'.
      * Multiadmin filter for check_command is now a drop down list.
      * Dummy commands output error message when passive services
        are actively checked (by accident)
      * New configuration option service_descriptions allows to
        define customized service descriptions for each check type
      * New configuration options extra_host_conf, extra_summary_host_conf
        and extra_service_conf allow to define arbitrary Nagios options
	in host and service defitions (notes, icon_image, custom variables,
        etc)
      * Fix bug: honor only_hosts also at option -C


1.0.39:
      * New configuration variable only_hosts allows
	you to limit check_mk to a subset of your
	hosts (for testing)
      * New configuration parameter mem_extended_perfdata
	sends more performance data on Linux (see 
	check manual for details)
      * many improvements of Multiadmin web pages: optionally 
	filter out services which are (not) currently in downtime
	(host or service itself), optionally (not) filter out summary
	hosts, show host status (down hosts), new action
	for removing all scheduled downtimes of a service.
	Search results will be refreshed every 90 seconds.
	Choose between two different sorting orders.
	Multadmin now also supports user authentication
      * New configuration option define_timeperiods, which
	allows to create Nagios timeperiod definitions.
	This also enables the Multiadmin tools to filter
	out services which are currently not in their
	notification interval.
      * NIC check for Linux (netctr.combined) now supports
	checking of error rates
      * fc_brocade_port: New possibility of monitoring
	CRC errors and C3 discards
      * Fixed bug: snmp_info_single was missing
        in precompiled host checks
	
1.0.38:
      * New: check_mk's multiadmin tool (Python based
	web page). It allows mass administration of
	services (enable/disable checks/notifications, 
	acknowledgements, downtimes). It does not need
	Nagios service- or host groups but works with
	a freeform search.
      * Remove duplicate <?php from the four new 
	PNP templates of 1.0.37.
      * Linux Agent: Kill hanging NFS with signal 9
	(signal 15 does not always help)
      * Some improvements in autodetection. Also make
	debug mode: ./autodetect.py: This helps to
	find problems in autodetection.
      * New configuration variables generate_hostconf and
	generate_dummy_commands, which allows to suppress
	generation of host definitions for Nagios, or 
	dummy commands, resp.
      * Now also SNMP based checks use cache files.
      * New major options --backup and --restore for
	intelligent backup and restore of configuration
	and runtime data
      * New variable simulation_mode allows you to dry
	run your Nagios with data from another installation.
      * Fixed inventory of Linux cpu.loads and cpu.threads
      * Fixed several examples in checks manpages
      * Fixed problems in install_nagios_on_lenny.sh
      * ./setup.sh now understands option --yes: This
        will not output anything except error messages
	and assumes 'yes' to all questions
      * Fix missing 'default.php' in templates for
	local
	
1.0.37:
      * IMPORTANT: Semantics of check "cpu.loads" has changed.
	Levels are now regarded as *per CPU*. That means, that
	if your warning level is at 4.0 on a 2 CPU machine, then 
	a level of 8.0 is applied.
      * On check_mk -v now also ouputs version of check_mk
      * logfile_patterns can now contain host specific entries.
	Please refer to updated online documentation for details.
      * Handling wrapping of performance counters. 32 and 64 bit
	counters should be autodetected and handled correctly.
	Counters wrapping over twice within one check cycle
	cannot be handled, though.
      * Fixed bug in diskstat: Throughput was computed twice
	too high, since /proc/diskstats counts in sectors (512 Bytes)
	not in KB
      * The new configuration variables bulkwalk_hosts and
	non_bulkwalk_hosts, that allow 	to specify, which hosts 
	support snmpbulkwalk (which is
	faster than snmpwalk) and which not. In previos versions,
	always bulk walk was used, but some devices do not support
	that.
      * New configuration variable non_aggregated_hosts allows
	to exclude hosts generally from service aggregation.
      * New SNMP based check for Rittal CMC TC 
	(ComputerMultiControl-TopConcept) Temperature sensors 
      * Fixed several problems in autodetection of setup
      * Fixed inventory check: exit code was always 0
	for newer Python versions.
      * Fixed optical problem in check manual pages with
	newer version of less.
      * New template check_mk-local.php that tries to
	find and include service name specific templates.
	If none is found, default.php will be used.
      * New PNP templates check_mk-kernel.php for major page
	faults, context switches and process creation
      * New PNP template for cpu.threads (Number of threads)
      * Check nfsmounts now detects stale NFS handles and
	triggers a warning state in that case

1.0.36:
      * New feature of Linux/UNIX Agent: "MRPE" allows
	you to call Nagios plugins by the agent. Please
	refer to online documentation for details.
      * Fix bug in logwatch.php: Logfiles names containing spaces
	now work.
      * Setup.sh now automatically creates cfg_dir if
	none found in nagios.cfg (which is the case for the
	default configuration of a self compiled Nagios)
      * Fix computation of CPU usage for VMS.
      * snmp_hosts now allows config-list syntax. If you do
	not define snmp_hosts at all, all hosts with tag
	'snmp' are considered to be SNMP hosts. That is 
	the new preferred way to do it. Please refer
	to the new online documentation.
      * snmp_communities now also allows config-list syntax
	and is compatible to datasource_programs. This allows
	to define different SNMP communities by making use
	of host tags.
      * Check ifoperstatus: Monitoring of unused ports is
	now controlled via ifoperstatus_monitor_unused.
      * Fix problem in Windows-Agent with cluster filesystems:
	temporarily non-present cluster-filesystems are ignored by
	the agent now.
      * Linux agent now supports /dev/cciss/d0d0... in section
	<<<diskstat>>>
      * host configuration for Nagios creates now a variable
	'name host_$HOSTNAME' for each host. This allows
	you to add custom Nagios settings to specific hosts
	in a quite general way.
      * hosts' parents can now be specified with the
	variable 'parents'. Please look at online documentation
	for details.
      * Summary hosts now automatically get their real host as a
	parent. This also holds for summary cluster hosts.
      * New option -X, --config-check that checks your configuration
	for invalid variables. You still can use your own temporary
	variables if you prefix them with an underscore.
	IMPORTANT: Please check your configuration files with
	this option. The check may become an implicit standard in
	future versions.
      * Fixed problem with inventory check on older Python 
	versions.
      * Updated install_nagios_on_lenny.sh to Nagios version
	3.2.0 and fixed several bugs.

1.0.35:
      * New option -R/--restart that does -S, -H and -C and
	also restarts Nagios, but before that does a Nagios
	config check. If that fails, everything is rolled
	back and Nagios keeps running with the old configuration.
      * PNP template for PING which combines RTA and LOSS into
	one graph.
      * Host check interval set to 1 in default templates.
      * New check for hanging NFS mounts (currently only
	on Linux)
      * Changed check_mk_templates.cfg for PING-only hosts:
	No performance data is processed for the PING-Check
	since the PING data is already processed via the
	host check (avoid duplicate RRDs)
      * Fix broken notes_url for logwatch: Value from setup.sh
	was ignored and always default value taken.
      * Renamed config variable mknagios_port to agent_port
	(please updated main.mk if you use that variable)
      * Renamed config variable mknagios_min_version to
	agent_min_version (update main.mk if used)
      * Renamed config variable mknagios_autochecksdir to 
	autochecksdir (update main.mk if used)
      * configuration directory for Linux/UNIX agents is
	now configurable (default is /etc/check_mk)
      * Add missing configuration variable to precompiled
	checks (fix problem when using clusters)
      * Improved multipath-check: Inventory now determines
	current number of paths. And check output is more
	verbose.
      * Mark config files as config files in RPM. RPM used
	to overwrite main.mk on update!
	
1.0.34:
      * Ship agents for AIX and SunOS/Solaris (beta versions).
      * setup script now autodetects paths and settings of your
	running Nagios
      * Debian package of check_mk itself is now natively build
	with paths matching the prepackaged Nagios on Debian 5.0
      * checks/df: Fix output of check: percentage shown in output
	did include reserved space for root where check logic did
	not. Also fix logic: account reserved space as used - not
	as avail.
      * checks/df: Exclude filesystems with size 0 from inventory.
      * Fix bug with host tags in clusters -> precompile did not
	work.
      * New feature "Inventory Check": Check for new services. Setting
	inventory_check_interval=120 in main.mk will check for new services
	every 2 hours on each host. Refer to online documentation
	for more details.
      * Fixed bug: When agent sends invalid information or check
	has bug, check_mk now handles this gracefully
      * Fixed bug in checks/diskstat and in Linux agent. Also
	IDE disks are found. The inventory does now work correctly
	if now disks are found.
      * Determine common group of Apache and Nagios at setup.
	Auto set new variable www_group which replaces logwatch_groupid.
	Fix bug: logwatch directories are now created with correct
	ownership when check_mk is called manually as root.
      * Default templates: notifications options for hosts and
	services now include also recovery, flapping and warning
	events.
      * Windows agent: changed computation of RAM and SWAP usage
	(now we assume that "totalPageFile" includes RAM *and*
	SWAP).
      * Fix problem with Nagios configuration files: remove
	characters Nagios considers as illegal from service
	descriptions.
      * Processing of performance data (check_icmp) for host
        checks and PING-only-services now set to 1 in default
	templates check_mk_templates.cfg.
      * New SNMP checks for querying FSC ServerView Agent: fsc_fans,
	fsc_temp and fsc_subsystems. Successfully tested with agents
	running	on Windows and Linux.
      * RPM packaged agent tested to be working on VMWare ESX 4.0 
	(simply install RPM package with rpm -i ... and open port 
	in firewall with "esxcfg-firewall -o 6556,tcp,in,check_mk")
      * Improve handling of cache files: inventory now uses cache
	files only if they are current and if the hosts are not
	explicitely specified.
	
1.0.33:
      * Made check_mk run on Python 2.3.4 (as used in CentOS 4.7
	und RedHat 4.7). 
      * New option -M that prints out manual pages of checks.
	Only a few check types are documented yet, but more will
	be following.
      * Package the empty directory /usr/lib/check_mk_agent/plugins
	and ../local into the RPM and DEB package of the agent
      * New feature: service_dependencies. check_mk lets you comfortably
	create Nagios servicedependency definitions for you and also
	supports them by executing the checks in an optimal order.
      * logwatch.php: New button for hiding the context messages.
	This is a global setting for all logfiles and its state is
	stored in a cookie.
	
1.0.32:
      * IMPORTANT: Configuration variable datasource_programs is now
        analogous to that of host_groups. That means: the order of
        program and hostlist must be swapped!
      * New option --fake-dns, useful for tests with non-existing
	hosts.
      * Massive speed improvement for -S, -H and -C
      * Fixed bug in inventory of clusters: Clustered services where
	silently dropped (since introduction of host tags). Fixed now.
      * Fixed minor bug in inventory: Suppress DNS lookup when using
	--no-tcp
      * Fixed bug in cluster handling: Missing function strip_tags()
	in check_mk_base.py was eliminated.
      * Changed semantics of host_groups, summary_host_groups,
	host_contactgroups, and summary_host_groups for clusters. 
	Now the cluster names will be relevant, not
	the names of the nodes. This allows the cluster hosts to
	have different host/contactgroups than the nodes. And it is more
	consistent with other parts of the configuration.
      * Fixed bug: datasource_programs on cluster nodes did not work
	when precompiling

1.0.31:
      * New option -D, --dump that dumps all configuration information
	about one, several or all hosts
	New config variables 'ignored_checktypes' and 'ignored_services',
        which allow to include certain checktypes in general or
        some services from some hosts from inventory
      * Config variable 'clustered_services' now has the same semantics
	as ignored_checktypes and allows to make it host dependent.
      * Allow magic tags PHYSICAL_HOSTS, CLUSTER_HOSTS and ALL_HOSTS at
	all places, where lists of hosts are expected (except checks).
	This fixes various problems that arise when using all_hosts at
	those places:
	  * all_hosts might by changed by another file in conf.d
	  * all_hosts does not contain the cluster hosts
      * Config file 'final.mk' is read after all other config files -
	if it exists. You can put debug code there that prints the
	contents of your variables.
      * Use colored output only, if stdout is a tty. If you have
	problems with colors, then you can pipe the output
	through cat or less
      * Fixed bug with host tags: didn't strip off tags when
	processing configuration lists (occurs when using
	custom host lists)
      * mk_logwatch is now aware of inodes of logfiles. This
	is important for fast rotating files: If the inode
	of a logfile changes between two checks mk_logwatch
	assumes that the complete content is new, even if
	the new file is longer than the old one.
      * check_mk makes sure that you do not have duplicate
	hosts in all_hosts or clusters.

1.0.30:
      * Windows agent now automatically monitors all existing
	event logs, not only "System" and "Application".

1.0.29:
      * Improved default Nagios configuration file:
	added some missing templates, enter correct URLs
	asked at setup time.
      * IMPORANT: If you do not use the new default 
	Nagios configuration file you need to rename
	the template for aggregated services (summary
	services) to check_mk_summarizes (old name
	was 'check_mk_passive-summary'). Aggregated
	services are *always* passive and do *never*
	have performance data.
      * Hopefully fixed CPU usage output on multi-CPU
	machines
      * Fixed Problem in Windows Agent: Eventlog monitoring
	does now also work, if first record has not number 1
	(relevant for larger/older eventlogs)
      * Fixed bug in administration.html: Filename for Nagios
	must be named check_mk.cfg and *not* main.mk. Nagios
	does not read files without the suffix .cfg. 
      * magic factor for df, that allows to automatgically 
        adapt levels for very big or very small filesystems.
      * new concept of host tags simplyfies configuration.
      * IMPORTANT: at all places in the configuration where
	lists of hosts are used those are not any longer
	interpreted as regular expressions. Hostnames
	must match exactly. Therefore the list [ "" ] does
	not any longer represent the list of all hosts.
	It is a bug now. Please write all_hosts instead
	of [ "" ]. The semantics for service expressions
	has not changed.
      * Fixed problem with logwatch.php: Begin with
	<?php, not with <?. This makes some older webservers
	happy.
      * Fixed problem in check ipmi: Handle corrupt output
	from agent
      * Cleaned up code, improved inline documentation
      * Fixed problem with vms_df: default_filesystem_levels,
	filesystem_levels and df magic number now are used
	for df, vms_df and df_netapp together. Works now also
	when precompiled.
	
1.0.28:
      * IMPORTANT: the config file has been renamed from
	check_mk.cfg to main.mk. This has been suggested
	by several of my customers in order to avoid 
	confusion with Nagios configuration files. In addition,
	all check_mk's configuration file have to end in
	'.mk'. This also holds for the autochecks. The 
	setup.sh script will automatically rename all relevant
	files. Users of RPM or DEB installations have to remove
	the files themselves - sorry.
      * Windows agent supports eventlogs. Current all Warning
        and Error messages from 'System' and 'Application' are
        being sent to check_mk. Events can be filtered on the
	Nagios host.
      * Fixed bug: direct RRD update didn't work. Should now.
      * Fixed permission problems when run as root.
      * Agent is expected to send its version in <<<check_mk>>>
	now (not any longer in <<<mknagios>>>
      * Fixed bug in Windows agent. Performance counters now output
	correct values
      * Change checks/winperf: Changed 'ops/sec' into MB/s.
	That measures read and write disk throughput
	(now warn/crit levels possible yet)
      * new SNMP check 'ifoperstatus' for checking link
        of network interfaces via SNMP standard MIB
      * translated setup script into english
      * fixed bug with missing directories in setup script
      * made setup script's output nicer, show version information
      * NEW: mk_logwatch - a new plugin for the linux/UNIX agent
	for watching logfiles
      * Better error handling with Nagios pipe
      * Better handling of global error: make check_mk return
	CRIT, when no data can retrieved at all.
      * Added missing template 'check_mk_pingonly' in sample
	Nagios config file (is needed for hosts without checks)
	
1.0.27:
      * Ship source code of windows agent
      * fix several typos
      * fix bug: option --list-hosts did not work
      * fix bug: precompile "-C" did not work because
	of missing extension .py
      * new option -U,--update: It combines -S, -H and
	-U and writes the Nagios configuration into a
	file (not to stdout).
      * ship templates for PNP4Nagios matching most check_mk-checks.
	Standard installation path is /usr/share/check_mk/pnp-templates
	
1.0.26:
      -	Changed License to GNU GPL Version 2
      * modules check_mk_admin and check_mk_base are both shipped
	uncompiled.
      * source code of windows agent togehter with Makefile shipped
	with normal distribution
      * checks/md now handles rare case where output of /proc/mdstat
	shows three lines per array

1.0.25:
      * setup skript remembers paths

1.0.24:
      * fixed bug with precompile: Version of Agent was always 0

1.0.23:
      * fixed bug: check_config_variables was missing in precompiled
	files
      * new logwatch agent in Python plus new logwatch-check that
	handles both the output from the old and the new agent

1.0.22:
      * Default timeout for TCP transfer increased from 3.0 to 60.0
      * Windows agent supports '<<<mem>>>' that is compatible with Linux
      * Windows agents performance counters output fixed
      * Windows agent can now be cross-compiled with mingw on Linux
      * New checktype winperf.cpuusage that retrieves the percentage
	of CPU usage from windows (still has to be tested on Multi-CPU
	machine)
      * Fixed bug: logwatch_dir and logwatch_groupid got lost when
	precompiling. 
      * arithmetic for CPU usage on VMS multi-CPU machines changed

1.0.21:
      * fixed bug in checks/df: filesystem levels did not work
	with precompiled checks

1.0.20:
      * new administration guide in doc/
      * fixed bug: option -v now works independent of order
      * fixed bug: in statgrab_net: variable was missing (affected -C)
      * fixed bug: added missing variables, imported re (affected -C)
      * check ipmi: new option ipmi_summarize: create only one check for all sensors
      * new pnp-template for ipmi summarized ambient temperature
 
1.0.19:
      * Monitoring of Windows Services
      * Fixed bug with check-specific default parameters
      * Monitoring of VMS (agent not included yet)
      * Retrieving of data via an external programm (e.g. SSH/RSH)
      * setup.sh does not overwrite check_mk.cfg but installs
	the new default file as check_mk.cfg-1.0.19
      * Put hosts into default hostgroup if none is configured<|MERGE_RESOLUTION|>--- conflicted
+++ resolved
@@ -1,8 +1,4 @@
 1.2.3i7:
-<<<<<<< HEAD
-    Multisite:
-    * 0043 FIX : LDAP: Improved error reporting during synchronisation...
-=======
     Checks & Agents:
     * 0060 : cisco_fantray: new check for monitoring fan trays of Cisco Nexus switches...
     * 0061 : cisco_cpu: check now recognizes new object cpmCPUTotal5minRev...
@@ -10,7 +6,7 @@
     Multisite:
     * 0001 : New filters for selecting several host/service-groups at once...
     * 0050 : New concept of favorite hosts and services plus matching filters and views...
->>>>>>> f664eb39
+    * 0043 FIX : LDAP: Improved error reporting during synchronisation...
 
 
 1.2.3i6:
