<<<<<<< HEAD
1.1.13i1:
    WATO:
    * Major internal code cleanup
    * Hosts can now be created directly in folders. The concept of host lists
      has been dropped (see migration notes!)
    * Configuration of global configuration variables of Check_MK via WATO
    * Added missing API function update_host_attributes() to change the
      attributes of a host
    * Added API function num_hosts_in_folder() to count the number of hosts
      below the given folder

    Multisite:
    * FIX: Fixed encoding problem when opening dashboard


=======
1.1.12:
    Checks & Agents:
    * dell_powerconnect_*: final fixed, added PNP-templates

    Multisite:
    * Dashboard: fix font size of service statistics table
    * Dashboard: insert links to views into statistics
    
>>>>>>> b5b01569
1.1.12b2:
    Core, Setup, etc.:
    * FIX: fix crash with umlauts in host aliases
    * FIX: remove duplicate alias from Nagios config

    Checks & Agents:
    * services: better handling of invalid patterns
    * FIX: multipath: fix for another UUID format
    * AIX agent: fix implementation of thread count
    * blade_bays: detect more than 16 bays
    * statgrab_*: added missing inventory functions
    * FIX: fix smart.temp WARN/CRIT levels were off by one degree

    Multisite:
    * Remove Check_MK logo from default dashboard
    * Let dashboard use 10 more pixels right and bottom
    * FIX: do not show WATO icon if no WATO permission
    * Sidebar sitestatus: Sorting sites by sitealias
    * FIX: removed redundant calls of view_linktitle()

    WATO:
    * FIX: fix update of file/folder title after title property change

    Livestatus:
    * FIX: fix crash on imcomplete log lines (i.e. as
      as result of a full disk)
    * FIX: Livestatus-API: fix COMMAND via persistent connections
	

1.1.12b1:
    Core, Setup, etc.:
    * FIX: fix cmk -D on cluster hosts
    * Made profile output file configurable (Variable: g_profile_path)

    Checks & Agents:
    * FIX: j4p_performance: fix inventory functions 
    * FIX: mk_oracle: fix race condition in cache file handling (agent data
      was missing sections in certain situations)
    * mrpe: make check cluster-aware and work as clustered_service
    * cups_queues: Run agent part only on directly on CUPS servers,
      not on clients
    * FIX: mbg_lantime_state: Fixed output UOM to really be miliseconds
    * FIX: ntp: Handling large times in "poll" column correctly
    * New check dmi_sysinfo to gather basic hardware information
    * New check bintec_info to gather the software version and serial number
    of bintec routers

    Multisite:
    * FIX: fix rescheduling of host check
    * FIX: fix exception when using status_host while local site is offline
    * FIX: Fixed not updating pnp graphs on dashboard in some browsers (like chrome)
    * FIX: fix URL-too-long in permissions page
    * FIX: fix permission computation
    * FIX: fixed sorting of service perfdata columns
    * FIX: fixed sorting of multiple joined columns in some cases
    * FIX: fixed some localisation strings
    * Cleanup permissions page optically, add comments for views and snapins
    * Added some missing i18n strings in general HTML functions
    * Added display_option "w" to disable limit messages and livestatus errors in views
    * Service Perfdata Sorters are sorting correctly now
    * Added "Administration" snapin to default sidebar
    * Tactical Overview: make link clickable even if count is zero
    * Minor cleanup in default dashboard
    * Dashboard: new dashlet attribute title_url lets you make a title into a link
    * Dashboard: make numbers match "Tactical Overview" snapin

    Livestatus:
    * Write messages after initialization into an own livestatus.log

    WATO:
    * FIX: "bulk move to" at the top of wato hostlists works again
    * FIX: IE<9: Fixed problem with checkbox events when editing a host
    * FIX: "move to" dropdown in IE9 works again

1.1.11i4:
    Core, Setup, etc.:
    * FIX: use hostgroups instead of host_groups in Nagios configuration.
      This fixes a problem with Shinken
    * --scan-parents: detected parent hosts are now tagged with 'ping', so
      that no agent will be contacted on those hosts

    Checks & Agents:
    * Added 4 new checks dell_powerconnect_* by Chris Bowlby
    * ipmi_sensors: correctly handle further positive status texts
      (thanks to Sebastian Talmon)
    * FIX: nfsmounts handles zero-sized volumes correctly
    * AIX agent now outputs the user and performance data in <<<ps>>>

    Multisite:
    * FIX: WATO filtered status GUIs did not update the title after changing
      the title of the file/folder in WATO
    * FIX: Removed new python syntax which is incompatible with old python versions
    * FIX: Made bulk inventory work in IE
    * FIX: Fixed js errors in IE when having not enough space on dashboard 
    * FIX: fix error when using non-Ascii characters in view title
    * FIX: fix error on comment page caused by missing sorter
    * FIX: endless javascript when fetching pnp graphs on host/service detail pages
    * FIX: Not showing the action form in "try" mode of the view editor
    * FIX: Preventing up-then-over effect while loading the dashboard in firefox
    * Added missing i18n strings in command form and list of views
    * Views are not reloaded completely anymore. The data tables are reloaded
      on their own.
    * Open tabs in views do not prevent reloading the displayed data anymore
    * Added display_option "L" to enable/disable column title sortings
    * Sorting by joined columns is now possible
    * Added missing sorters for "service nth service perfdata" painters
    * Implemented row selection in views to select only a subset of shown data
      for actions
    * Sort titles in views can be enabled by clicking on the whole cells now
    * Submitting the view editor via ENTER key saves the view now instead of try mode
    * Host comments have red backgrounded rows when host is down
    * Implemented hook api to draw custom link buttons in views

    WATO:
    * Changed row selection in WATO to new row selection mechanism
    * Bulk action buttons are shown at the top of hostlists too when the lists
      have more than 10 list items
    * New function for backup and restore of the configuration

    Livestatus:
    * FIX: fix compile error in TableLog.cc by including stddef.h
    * FIX: tables comments and downtimes now honor AuthUser
    * Table log honors AuthUser for entries that belong to hosts
      (not for external commands, though. Sorry...)
    * FIX: fix Stats: sum/min/max/avg for columns of type time

1.1.11i3:
    Core, Setup, etc.:
    * FIX: allow host names to have spaces
    * --snmpwalk: fix missing space in case of HEX strings
    * cmk --restore: be aware of counters and cache being symbolic links
    * do_rrd_update: direct RRD updates have completely been removed.
      Please use rrdcached in case of performance problems.
    * install_nagios.sh has finally been removed (was not maintained anyway).
      Please use OMD instead.
    * Inventory functions now only take the single argument 'info'. The old
      style FUNC(checkname, info) is still supported but deprecated.
    * Show datasource program on cmk -D
    * Remove .f12 compile helper files from agents directory
    * Output missing sections in case of "WARNING - Only __ output of __..."
    * Remove obsolete code of snmp_info_single
    * Remove 'Agent version (unknown)' for SNMP-only hosts
    * Options --version, --help, --man, --list-checks and --packager now
      work even with errors in the configuration files
    * Minor layout fix in check man-pages

    Checks & Agents:
    * FIX: hr_mem: take into account cache and buffers
    * FIX: printer_pages: workaround for trailing-zero bug in HP Jetdirect
    * mk_logwatch: allow to set limits in processing time and number of
      new log messages per log file
    * Windows Agent: Now supports direct execution of powershell scripts
    * local: PNP template now supports multiple performance values
    * lnx_if: make lnx_if the default interface check for Linux
    * printer_supply: support non-Ascii characters in items like
      "Resttonerbehälter". You need to define snmp_character_encodings in main.mk
    * mem.win: new dedicated memory check for Windows (see Migration notes)
    * hr_mem: added Perf-O-Meter
    * Renamed all temperature checks to "Temperature %s". Please
      read the migration notes!
    * df and friends: enabled trend performance data per default. Please
      carefully read the migration notes!
    * diskstat: make summary mode the default behavious (one check per host)

    MK Livestatus:
    * WaitObject: allow to separate host name and service with a semicolon.
      That makes host names containing spaces possible.
    * Better error messages in case of unimplemented operators

    Multisite:
    * FIX: reschedule now works for host names containing spaces
    * FIX: correctly sort log views in case of multi site setups
    * FIX: avoid seven broken images in case of missing PNP graphs
    * FIX: Fixed javascript errors when opening dashboard in IE below 9
    * FIX: Views: Handling deprecated value "perpage" for option
      column_headers correctly
    * FIX: Fixed javascript error when saving edited views without sidebar
    * FIX: Showing up PNP hover menus above perfometers
    * Host/Service Icon column is now modularized and can be extended using
      the multisite_icons list.
    * New sorters for time and line number of logfile entries
    * Bookmarks snapin: save relative URLs whenever possible
    * Man-Pages of Check_MK checks shown in Multisite honor OMD's local hierarchy
    * nicer output of substates, translate (!) and (!!) into HTML code
    * new command for clearing modified attributes (red cross, green checkmark)
    * Perf-O-Meters: strip away arguments from check_command (e.g.
      "check-foo!17!31" -> "check-foo").
    * Added several missing i18n strings in view editor
    * Views can now be sorted by the users by clicking on the table headers.
      The user sort options are not persisted.
    * Perf-O-Meters are now aware if there really is a PNP graph

    WATO:
    * Show error message in case of empty inventory due to agent error
    * Commited audit log entries are now pages based on days
    * Added download link to download the WATO audit log in CSV format

1.1.11i2:
    Core, Setup, etc.:
    * FIX: sort output of cmk --list-hosts alphabetically
    * FIX: automatically remove leading and trailing space from service names
      (this fixes a problem with printer_pages and an empty item)
    * Great speed up of cmk -N/-C/-U/-R, especially when number of hosts is
      large.
    * new main.mk option delay_precompile: if True, check_mk will skip Python 
      precompilation during cmk -C or cmk -R, but will do this the first 
      time the host is checked.  This speeds up restarts. Default is False.
      Nagios user needs write access in precompiled directory!
    * new config variable agent_ports, allowing to specify the agent's
      TCP port (default is 6556) on a per-host basis.
    * new config variable snmp_ports, allowing to specify the UDP port
      to used with SNMP, on a per-host basis.
    * new config variable dyndns_hosts. Hosts listed in this configuration
      list (compatible to bulkwalk_hosts) use their hostname as IP address.
    
    Checks & Agents:
    * FIX: AIX agent: output name of template in case of MRPE
    * FIX: cisco_temp: skip non-present sensors at inventory
    * FIX: apc_symmetra: fix remaining runtime calculation (by factor 100)
    * FIX: Added PNP-template for winperf_phydisk
    * FIX: if64: fix UNKNOWN in case of non-unique ifAlias
    * FIX: lnx_if/if/if64: ignore percentual traffic levels on NICs without
           speed information.
    * FIX: cisco_temp_perf: add critical level to performance data
    * FIX: windows agent: hopefully fix case with quotes in directory name
    * FIX: printer_supply: fixed logic of Perf-O-Meter (mixed up crit with ok)
    * FIX: Solaris agent: reset localization to C, fixes problems with statgrab
    * FIX: blade_*: fix SNMP scan function for newer firmwares (thanks to Carlos Peón)
    * snmp_uptime, snmp_info: added scan functions. These checks will now
      always be added. Please use ingored_checktypes to disable, if non needed.
    * brocade_port: check for Brocade FC ports has been rewritten with
      lots of new features.
    * AIX agent now simulates <<<netctr>>> output (by Jörg Linge)
    * mbg_lantime_state: Handling refclock offsets correctly now; Changed
      default thresholds to 5/10 refclock offset
    * brocade_port: parameter for phystate, opstate and admstate can now
      also be lists of allowed states.
    * lnx_if: treat interfaces without information from ethtool as
      softwareLoopback interface. The will not be found by inventory now.
    * vbox_guest: new check for checking guest additions of Linux virtual box hosts
    * if/if64: Fixed bug in operstate detection when using old tuple based params
    * if/if64: Fixed bug in operstate detection when using tuple of valid operstates
    * mk_oracle: Added caching of results to prevent problems with long
    running SQL queries. Cache is controlled by CACHE_MAXAGE var which is preset to
    120 seconds 
    * mk_oracle: EXCLUDE_<sid>=ALL or EXCLUDE_<sid>=oracle_sessions can be
    used to exclude specific checks now
    * mk_oracle: Added optional configuration file to configure the new options
    * j4p_performance agent plugin: Supports basic/digest auth now
    * New checks j4p_performance.threads and j4p_performance.uptime which
      track the number of threads and the uptime of a JMX process
    * j4p_performance can fetch app and servlet specific status data. Fetching
      the running state, number of sessions and number of requests now. Can be
      extended via agent configuration (j4p.cfg).
    * Added some preflight checks to --scan-parents code
    * New checks netapp_cluster, netapp_vfiler for checking NetAPP filer 
      running as cluster or running vfilers.
    * megaraid_pdisks: Better handling of MegaCli output (Thanks to Bastian Kuhn)
    * Windows: agent now also sends start type (auto/demand/disabled/boot/system)
    * Windows: inventory_services now allowes regexes, depends and state/start type
      and also allows host tags.

    Multisite:
    * FIX: make non-Ascii characters in services names work again
    * FIX: Avoid exceptions in sidebar on Nagios restart
    * FIX: printer_supply perfometer: Using white font for black toners
    * FIX: ipmi: Skipping items with invalid data (0.000 val, "unspecified" unit) in summary mode
    * FIX: ipmi: Improved output formating in summary mode
    * FIX: BI - fixed wrong variable in running_on aggregation function
    * FIX: "view_name" variable missing error message when opening view.py
      while using the "BI Aggregation Groups" and "Hosts" snapins in sidebar
    * FIX: Fixed styling of form input elements in IE + styling improvements
    * FIX: Fixed initial folding state on page loading on pages with multiple foldings opened
    * Introduced basic infrastructure for multilanguage support in Multisite
    * Make 'Views' snapin foldable
    * Replace old main view by dashboard
    * Sidebar: Snapins can register for a triggered reload after a nagios
      restart has been detected. Check interval is 30 seconds for now.
    * Quicksearch snapin: Reloads host lists after a detected nagios restart.
    * New config directory multisite.d/ - similar to conf.d/
    * great speed up of HTML rendering
    * support for Python profiling (set profile = True in multisite.mk, profile
      will be in var/check_mk/web)
    * WATO: Added new hook "active-changes" which calls the registered hosts
      with a dict of "dirty" hosts
    * Added column painter for host contacts
    * Added column painters for contact groups, added those to detail views
    * Added filters for host and service contact groups
    * Detail views of host/service now show contacts
    * Fix playing of sounds: All problem views now have play_sounds activated,
      all other deactivated.
    * Rescheduling of Check_MK: introduce a short sleep of 0.7 sec. This increases
      the chance of the passive services being updated before the repaint.
    * Added missing i18n strings in filter section of view editor
    * Added filter and painter for the contact_name in log table
    * Added several views to display the notification logs of Nagios

    WATO:
    * Configration files can now be administered via the WEB UI
      (config_files in multisite.mk is obsolete)
    * Snapin is tree-based and foldable
    * Bulk operation on host lists (inventory, tags changed, etc)
    * Easy search operation in host lists
    * Dialog for global host search
    * Services dialog now tries to use cached data. On SNMP hosts
      no scan will be done until new button "Full Scan" is pressed.

    BI:
    * FIX: Fixed displaying of host states (after i18n introduction)h
    * FiX: Fixed filter for aggregation group
    * FIX: Fixed assumption button for services with non-Ascii-characters

    MK Livestatus:
    * FIX: fix compile problem on Debian unstable (Thanks to Sven Velt)
    * Column aggregation (Stats) now also works for perf_data
    * New configuration variable data_encoding and full UTF-8 support.
    * New column contact_groups in table hosts and services (thanks to
      Matthew Kent)
    * New headers Negate:, StatsNegate: and WaitConditionNegate:

1.1.11i1:
    Core, Setup, etc.:
    * FIX: Avoid duplicate SNMP scan of checktypes containing a period
    * FIX: honor ignored_checktypes also on SNMP scan
    * FIX: cmk -II also refreshes cluster checks, if all nodes are specified
    * FIX: avoid floating points with 'e' in performance data
    * FIX: cmk -D: drop obsolete (and always empty) Notification:
    * FIX: better handling of broken checks returning empty services
    * FIX: fix computation of weight when averaging
    * FIX: fix detection of missing OIDs (led to empty lines) 
    * SNMP scan functions can now call oid(".1.3.6.1.4.1.9.9.13.1.3.1.3.*")
      That will return the *first* OID beginning with .1.3.6.1.4.1.9.9.13.1.3.1.3
    * New config option: Set check_submission = "file" in order to write
      check result files instead of using Nagios command pipe (safes
      CPU ressources)
    * Agent simulation mode (for internal use and check development)
    * Call snmpgetnext with the option -Cf (fixes some client errors)
    * Call snmp(bulk)walk always with the option -Cc (fixes problems in some
      cases where OIDs are missing)
    * Allow merging of dictionary based check parameters
    * --debug now implies -v
    * new option --debug: creates execution profile of check_mk itself
    * sped up use of stored snmp walks
    * find configuration file in subdirectories of conf.d also
    * check_mk_templates.cfg: make check-mk-ping take arguments

    Multisite:
    * FIX: Display limit-exceeded message also in multi site setups
    * FIX: Tactical Overview: fix unhandled host problems view
    * FIX: customlinks snapin: Suppressing exception when no links configured
    * FIX: webservice: suppress livestatus errors in multi-site setups
    * FIX: install missing example icons in web/htdocs/images/icons
    * FIX: Nagios-Snapin: avoid duplicate slash in URL
    * FIX: custom_style_sheet now also honored by sidebar
    * FIX: ignore case when sorting groups in ...groups snapin
    * FIX: Fixed handling of embedded graphs to support the changes made to
    * FIX: avoid duplicate import of plugins in OMD local installation
    the PNP webservice
    * FIX: Added host_is_active and host_flapping columns for NagStaMon views
    * Added snmp_uptime, uptime and printer_supply perfometers
    * Allow for displaying service data in host tables
    * View editor foldable states are now permament per user
    * New config variable filter_columns (default is 2)

    BI:
    * Added new component BI to Multisite.

    WATO:
    * FIX: fix crash when saving services after migration from old version
    * Allow moving hosts from one to another config file

    Checks & Agents:
    * FIX: hr_mem: ignore devices that report zero memory
    * FIX: cisco_power: fix syntax error in man page (broke also Multisite)
    * FIX: local: fixed search for custom templates PNP template
    * FIX: if/if64: always generate unique items (in case ifAlias is used)
    * FIX: ipmi: fix ugly ouput in case of warning and error
    * FIX: vms_df: fix, was completely broken due to conversion to df.include
    * FIX: blade_bays: add missing SNMP OIDs (check was always UNKNOWN)
    * FIX: df: fix layout problems in PNP template
    * FIX: df: fix trend computation (thanks to Sebastian Talmon)
    * FIX: df: fix status in case of critical trend and warning used
    * FIX: df: fix display of trend warn/crit in PNP-graph
    * FIX: cmctc: fix inventory in case of incomplete entries
    * FIX: cmctc: add scan function
    * FIX: ucd_cpu_load and ucd_cpu_util: make scan function find Rittal
    * FIX: ucd_cpu_util: fix check in case of missing hi, si and st
    * FIX: mk_logwatch: improve implementation in order to save RAM
    * FIX: mk_oracle: Updated tablespace query to use 'used blocks' instead of 'user blocks'
    * FIX: mk_oracle: Fixed computation for TEMP table spaces
    * FIX: bluecoat_sensors: Using scale parameter provided by the host for reported values
    * FIX: fjdarye60_devencs, fjdarye60_disks.summary: added snmp scan functions
    * FIX: decru_*: added snmp scan functions
    * FIX: heartbeat_rscstatus handles empty agent output correctly
    * FIX: hp_procurve_cpu: fix synatx error in man page
    * FIX: hp_procurve_memory: fix syntax error in man page
    * FIX: fc_brocade_port_detailed: fix PNP template in MULTIPLE mode
    * FIX: ad_replication.bat only generates output on domain controllers now.
           This is useful to prevent checks on non DC hosts (Thanks to Alex Greenwood)
    * FIX: cisco_temp_perf: handle sensors without names correctly
    * printer_supply: Changed order of tests. When a printer reports -3 this
      is used before the check if maxlevel is -2.
    * printer_supply: Skipping inventory of supplies which have current value
    and maxlevel both set to -2.
    * cisco_locif: The check has been removed. Please switch to if/if64
      has not the index 1
    * cisco_temp/cisco_temp_perf: scan function handles sensors not beginning
      with index 1
    * df: split PNP graphs for growth/trend into two graphs
    * omd_status: new check for checking status of OMD sites
    * printer_alerts: Added new check for monitoring alert states reported by
      printers using the PRINTER-MIB
    * diskstat: rewritten check: now show different devices, r+w in one check
    * canon_pages: Added new check for monitoring processed pages on canon
    printer/multi-function devices
    * strem1_sensors: added check to monitor sensors attached to Sensatorinc EM1 devices
    * windows_update: Added check to monitor windows update states on windows
      clients. The check monitors the number of pending updates and checks if
      a reboot is needed after updates have been installed.
    * lnx_if: new check for Linux NICs compatible with if/if64 replacing 
      netif.* and netctr.
    * if/if64: also output performance data if operstate not as expected
    * if/if64: scan function now also detects devices where the first port
    * if/if64: also show perf-o-meter if speed is unknown
    * f5_bigip_pool: status of F5 BIP/ip load balancing pools
    * f5_bigip_vserver: status of F5 BIP/ip virtual servers
    * ipmi: new configuration variable ipmi_ignored_sensors (see man page)
    * hp_procurve_cpu: rename services description to CPU utilization
    * ipmi: Linux agent now (asynchronously) caches output of ipmitool for 20 minutes
    * windows: agent has new output format for performance counters
    * winperf_process.util: new version of winperf.cpuusage supporting new agent
    * winperf_system.diskio: new version of winperf.diskstat supporting new agent
    * winperf_msx_queues: new check for MS Exchange message queues
    * winperf_phydisk: new check compatible with Linux diskstat (Disk IO per device!)
    * smart.temp/smart.stats: added new check for monitoring health of HDDs
      using S.M.A.R.T
    * mcdata_fcport: new check for ports of MCData FC Switches
    * hp_procurve_cpu: add PNP template
    * hp_procurve_cpu: rename load to utilization, rename service to CPU utilizition
    * df,df_netapp,df_netapp32,hr_fs,vms_df: convert to mergeable dictionaries
    * mbg_lantime_state,mbg_lantime_refclock: added new checks to monitor 
      Meinberg LANTIME GPS clocks

    Livestatus:
    * Updated Perl API to version 0.74 (thanks to Sven Nierlein)

1.1.10:
    Core, Setup, etc.:
    * --flush now also deletes all autochecks 
    
    Checks & Agents:
    * FIX: hr_cpu: fix inventory on 1-CPU systems (thanks to Ulrich Kiermayr)


1.1.10b2:
    Core, Setup, etc.:
    * FIX: setup.sh on OMD: fix paths for cache and counters
    * FIX: check_mk -D did bail out if host had no ip address
    * cleanup: all OIDs in checks now begin with ".1.3.6", not "1.3.6"

    WATO:
    * FIX: Fixed bug that lost autochecks when using WATO and cmk -II together

    Checks & Agents:
    * Added check man pages for systemtime, multipath, snmp_info, sylo,
      ad_replication, fsc_fans, fsc_temp, fsc_subsystems
    * Added SNMP uptime check which behaves identical to the agent uptime check


1.1.10b1:
    Core, Setup, etc.:
    * FIX: do not assume 127.0.0.1 as IP address for usewalk_hosts if
      they are not SNMP hosts.
    * FIX: precompile: make sure check includes are added before actual
      checks
    * FIX: setup.sh: do not prepend current directory to url_prefix
    * FIX: output agent version also for mixed (tcp|snmp) hosts
    * RPM: use BuildArch: noarch in spec file rather than as a command
      line option (thanks to Ulrich Kiermayr)
    * setup.sh: Allow to install Check_MK into existing OMD site (>= 0.46).
      This is still experimental!

    Checks & Agents:
    * FIX: Windows agent: fix output of event ID of log messages
    * FIX: if/if64: output speed correctly (1.50MB/s instead of 1MB/s)
    * FIX: drbd now handles output of older version without an ep field
    * FIX: repaired df_netapp32
    * FIX: Added SNMP scan function of df_netapp and df_netapp32
    * FIX: repaired apc_symmetra (was broken due to new option -Ot 
      for SNMP)
    * FIX: df, hr_fs and other filesystem checks: fix bug if using
      magic number. levels_low is now honored.
    * FIX: scan function avoids hr_cpu and ucd_cpu_utilization
      at the same time
    * FIX: HP-UX agent: fixed output of df for long mount points
      (thanks to Claas Rockmann-Buchterkirche)
    * FIX: df_netapp/32: fixed output of used percentage (was always
      0% due to integer division)
    * FIX: fixed manual of df (magic_norm -> magic_normsize)
    * FIX: removed filesystem_trend_perfdata. It didn't work. Use
      now df-parameter "trend_perfdata" (see new man page of df)
    * FIX: cisco_temp_perf: fix return state in case of WARNING (was 0 = OK)
    * FIX: repair PNP template for df when using trends
    * FIX: cisco_qos: fix WATO exception (was due to print command in check)
    * FIX: check_mk check: fixed template for execution time
    * FIX: blade_health, fc_brocade_port_detailed removed debug outputs
    * FIX: netapp_volumes: The check handled 64-bit aggregates correctly
    * FIX: netapp_volumes: Fixed snmp scan function
    * FIX: blade_*: Fixed snmp scan function
    * FIX: nfsmount: fix exception in check in case of 'hanging'
    * systemtime: new simple check for time synchronization on Windows
      (needs agent update)
    * Added Perf-O-Meter for non-df filesystem checks (e.g. netapp)
    * hp_proliant_*: improve scan function (now just looks for "proliant")

    Multisite:
    * FIX: fix json/python Webservice

1.1.9i9:
    Core, Setup, etc.:
    * FIX: check_mk_templates.cfg: add missing check_period for hosts
      (needed for Shinken)
    * FIX: read *.include files before checks. Fixes df_netapp not finding
      its check function
    * FIX: inventory checks on SNMP+TCP hosts ignored new TCP checks
    * local.mk: This file is read after final.mk and *not* backup up
      or restored
    * read all files in conf.d/*.mk in alphabetical order now.
    * use snmp commands always with -Ot: output time stamps as UNIX epoch
      (thanks to Ulrich Kiermayr)

    Checks & Agents:
    * ucd_cpu_load: new check for CPU load via UCD SNMP agent
    * ucd_cpu_util: new check for CPU utilization via UCD SNMP agent
    * steelhead_status: new check for overall health of Riverbed Steelhead appliance
    * steelhead_connections: new check for Riverbed Steelhead connections
    * df, df_netapp, df_netapp32, hr_fs, vms_df: all filesystem checks now support
      trends. Please look at check manpage of df for details.
    * FIX: heartbeat_nodes: Fixed error handling when node is active but at least one link is dead
    * 3ware_units: Handling INITIALIZING state as warning now
    * FIX: 3ware_units: Better handling of outputs from different tw_cli versions now
    * FIX: local: PNP template for local now looks in all template directories for
      specific templates (thanks to Patrick Schaaf)

    Multisite:
    * FIX: fix "too many values to unpack" when editing views in single layout
      mode (such as host or service detail)
    * FIX: fix PNP icon in cases where host and service icons are displayed in 
      same view (found by Wolfgang Barth)
    * FIX: Fixed view column editor forgetting pending changes to other form
           fields
    * FIX: Customlinks snapin persists folding states again
    * FIX: PNP timerange painter option field takes selected value as default now
    * FIX: Fixed perfometer styling in single dataset layouts
    * FIX: Tooltips work in group headers now
    * FIX: Catching exceptions caused by unset bandwidth in interface perfometer

    WATO:
    * FIX: fix problem with vanishing services on Windows. Affected were services
      containing colons (such as fs_C:/).

    Livestatus:
    * FIX: fix most compiler warnings (thanks to patch by Sami Kerola)
    * FIX: fix memory leak. The leak caused increasing check latency in some
      situations
    
1.1.9i8:
    Multisite:
    * New "web service" for retrieving data from views as JSON or 
      Python objects. This allows to connect with NagStaMon 
      (requires patch in NagStaMon). Simply add &output_format=json
      or &output_format=python to your view URL.
    * Added two builtin views for NagStaMon.
    * Acknowledgement of problem now has checkboxes for sticky,
      send notification and persisten comment
    * Downtimes: allow to specify fixed/flexible downtime
    * new display_options d/D for switching on/off the tab "Display"
    * Improved builtin views for downtimes
    * Bugfix: Servicegroups can be searched with the quicksearch snapin using
      the 'sg:' prefix again

    WATO:
    * Fixed problem appearing at restart on older Python version (RH)

1.1.9i7:
    Core, Setup, etc.:
    * Fix crash on Python 2.4 (e.g. RedHat) with fake_file
    * Fixed clustering of SNMP hosts
    * Fix status output of Check_MK check in mixed cluster setups

    Checks & Agents:
    * PNP templates for if/if64: fix bugs: outgoing packets had been
      same as incoming, errors and discards were swapped (thanks to 
      Paul Freeman)
    * Linux Agent: Added suport for vdx and xvdx volumes (KVM+Virtio, XEN+xvda)

    Multisite:
    * Fix encoding problem when host/service groups contain non-ascii
      characters.

    WATO:
    * Fix too-long-URL problem in cases of many services on one host


1.1.9i6:
    INCOMPATIBLE CHANGES:
    * Removed out-dated checks blade_misc, ironport_misc and snia_sml. Replaced
      with dummy checks begin always UNKNOWN.

    Core, Setup, etc.:
    * cmk -D: show ip address of host 
    * Fix SNMP inventory find snmp misc checks inspite of negative scan function
    * Fix output of MB and GB values (fraction part was zero)

    Checks & Agents:
    * megaraid_ldisks: remove debug output
    * fc_brocade_port: hide on SNMP scan, prefer fc_brocade_port_detailed
    * fc_brocade_port_detailed: improve scan function, find more devices
    * New agent for HP-UX
    * hpux_cpu: new check for monitoring CPU load average on HP-UX
    * hpux_if: New check for monitoring NICs on HP-UX (compatible to if/if64)
    * hpux_multipath: New check for monitoring Multipathing on HP-UX
    * hpux_lvm: New check for monitoring LVM mirror state on HP-UX
    * hpux_serviceguard: new check for monitoring HP-UX Serviceguard
    * drbd: Fixed var typo which prevented inventory of drbd general check
      (Thanks to Andreas Behler)
    * mk_oracle: new agent plugin for monitoring ORACLE (currently only
      on Linux and HP-UX, but easily portable to other Unices)
    * oracle_sessions: new check for monitoring the current number of active
      database sessions.
    * oracle_logswitches: new check for monitoring the number of logswitches
      of an ORACLE instances in the last 60 minutes.
    * oracle_tablespaces: new check for monitoring size, state and autoextension
      of ORACLE tablespaces.
    * h3c_lanswitch_cpu: new check for monitoring CPU usage of H3C/HP/3COM switches
    * h3c_lanswitch_sensors: new check for monitoring hardware sensors of H3C/HP/3COM switches
    * superstack3_sensors: new check for monitoring hardware sensors of 3COM Superstack 3 switches

    Multisite:
    * Fixed aligns/widths of snapin contents and several small styling issues
    * Fixed links and border-styling of host matrix snapin
    * Removed jQuery hover menu and replaced it with own code

1.1.9i5:
    Multisite:
    * custom notes: new macros $URL_PREFIX$ and $SITE$, making 
      multi site setups easier
    * new intelligent logwatch icon, using url_prefix in multi site
      setups


1.1.9i4:
    Core, Setup, etc.:
    * added missing 'register 0' to host template
    * setup: fix creation of symlink cmk if already existing

    Multisite:
    * New reschedule icon now also works for non-local sites.
    * painter options are now persisted on a per-user-base
    * new optional column for displaying host and service comments
      (not used in shipped views but available in view editor)

    Livestatus:
    * Check for buffer overflows (replace strcat with strncat, etc.)
    * Reduce number of log messages (reclassify to debug)

    Checks & Agents:
    * apc_symmetra: handle empty SNMP variables and treat as 0.


1.1.9i3:
    INCOMPATIBLE CHANGES:
    * You need a current version of Livestatus for Multisite to work!
    * Multisite: removed (undocumented) view parameters show_buttons and show_controls.
      Please use display_options instead.
    * Finally removed deprecated filesystem_levels. Please use check_parameters instead.
    * Livestatus: The StatsGroupBy: header is still working but now deprecated.
      Please simply use Columns: instead. If your query contains at least one Stats:-
      header than Columns: has the meaning of the old StatsGroupBy: header

    Core, Setup, etc.:
    * Create alias 'cmk' for check_mk in bin/ (easier typing)
    * Create alias 'mkp' for check_mk -P in bin/ (easier typing) 

    Multisite:
    * Each column can now have a tooltip showing another painter (e.g.
      show the IP address of a host when hovering over its name)
    * Finally show host/services icons from the nagios value "icon_image".
      Put your icon files in /usr/share/check_mk/web/htdocs/images/icons.
      OMD users put the icons into ~/local/share/check_mk/web/htdocs/images/icons.
    * New automatic PNP-link icons: These icons automatically appear, if
      the new livestatus is configured correctly (see below). 
    * new view property "hidebutton": allow to hide context button to a view.
    * Defaults views 'Services: OK', 'Services: WARN, etc. do now not create
      context buttons (cleans up button bar).
    * new HTML parameter display_options, which allows to switch off several
      parts of the output (e.g. the HTML header, external links, etc).
    * View hoststatus: show PNP graph of host (usually ping stats)
    * new tab "Display": here the user can choose time stamp
      display format and PNP graph ranges
    * new column "host_tags", showing the Check_MK host tags of a host
    * new datasource "alert_stats" for computing alert statistics
    * new view "Alert Statistics" showing alert statistics for all hosts
      and services
    * Sidebar: Fixed snapin movement to the bottom of the snapin list in Opera
    * Sidebar: Fixed scroll position saving in Opera
    * Fixed reloading button animation in Chrome/IE (Changed request to async mode)
    * Sidebar: Removed scrollbars of in older IE versions and IE8 with compat mode
    * Sidebar: Fixed scrolling problem in IE8 with compat mode (or maybe older IE versions)
      which broke the snapin titles and also the tactical overview table
    * Sidebar: Fixed bulletlist positioning
    * Sidebar: The sidebar quicksearch snapin is case insensitive again
    * Fixed header displaying on views when the edit button is not shown to the user
    * View pages are not refreshed when at least one form (Filter, Commands,
      Display Options) is open
    * Catching javascript errors when pages from other domain are opened in content frame
    * Columns in view editor can now be added/removed/moved easily

    Checks & Agents:
    * Fixed problem with OnlyFrom: in Linux agent (df didn't work properly)
    * cups_queues: fixed plugin error due to invalid import of datetime,
      converted other checks from 'from datetime import...' to 'import datetime'.
    * printer_supply: handle the case where the current value is missing
    * megaraid_ldisks: Fixed item detection to be compatible with different versions of megaraid
    * Linux Agent: Added new 3ware agent code to support multiple controllers
      (Re-inventory of 3ware checks needed due to changed check item names)

    Livestatus:
    * new column pnpgraph_present in table host and service. In order for this
      column to work you need to specify the base directory of the PNP graphs
      with the module option pnp_path=, e.g. pnp_path=/omd/sites/wato/var/pnp4nagios/perfdata
    * Allow more than one column for StatsGroupBy:
    * Do not use function is_contact_member_of_contactgroup anymore (get compatible
      with Nagios CVS)
    * Livestatus: log timeperiod transitions (active <-> inactive) into Nagios
      log file. This will enable us to create availability reports more simple
      in future.

    Multisite:
    * allow include('somefile.mk') in multisite.mk: Include other files.
      Paths not beginning with '/' are interpreted relative to the directory
      of multisite.mk

    Livestatus:
    * new columns services_with_info: similar to services_with_state but with
      the plugin output appended as additional tuple element. This tuple may
      grow in future so do not depend on its length!

1.1.9i2:
    Checks & Agents:
    * ibm_imm_health: fix inventory function
    * if/if64: fix average line in PNP-template, fix display of speed for 20MBit
      lines (e.g. Frame Relay)

    Multisite:
    * WATO: Fixed omd mode/site detection and help for /etc/sudoers
    * WATO: Use and show common log for pending changes 
    * Sidebar Quicksearch: Now really disabling browser built-in completion
      dropdown selections
    
1.1.9i1:
    INCOMPATIBLE CHANGES:
    * TCP / SNMP: hosts using TCP and SNMP now must use the tags 'tcp'
      and 'snmp'. Hosts with the tag 'ping' will not inventorize any
      service. New configuration variable tcp_hosts.
    * Inventory: The call syntax for inventory has been simplified. Just
      call check_mk -I HOSTNAME now. Omit the "tcp" or "snmp". If you
      want to do inventory just for certain check types, type "check_mk --checks=snmp_info,if -I hostnames..."
      instead
    * perfdata_format now defaults to "pnp". Previous default was "standard".
      You might have to change that in main.mk if you are not using PNP (only
      relevant for MRPE checks)
    * inventory_check_severity defaults to 1 now (WARNING)
    * aggregation_output_format now defaults to "multiline"
    * Removed non_bulkwalk_hosts. You can use bulkwalk_hosts with NEGATE
      instead (see docu)
    * snmp_communites is now initialized with [], not with {}. It cannot
      be a dict any longer.
    * bulkwalk_hosts is now initizlized with []. You can do += here just
      as with all other rule variables.
    * Configuration check (-X) is now always done. It is now impossible to
      call any Check_MK action with an invalid configuration. This saves
      you against mistyped variables.
    * Check kernel: converted performance data from counters to rates. This
      fixes RRD problems (spikes) on reboots and also allows better access 
      to the peformance data for the Perf-O-Meters.  Also changed service 
      descriptions. You need to reinventurize the kernel checks. Your old
      RRDs will not be deleted, new ones will be created.
    * Multisite: parameters nagios_url, nagios_cgi_url and pnp_url are now
      obsolete. Instead the new parameter url_prefix is used (which must
      end with a /).

    Core, Setup, etc.:
    * Improve error handling: if hosts are monitored with SNMP *and* TCP,
      then after an error with one of those two agents checks from the
      other haven't been executed. This is fixed now. Inventory check
      is still not complete in that error condition.
    * Packages (MKP): Allow to create and install packages within OMD!
      Files are installed below ~/local/share/check_mk. No root permissions
      are neccessary
    * Inventory: Better error handling on invalid inventory result of checks
    * setup.sh: fix problem with missing package_info (only appears if setup
      is called from another directory)
    * ALL_SERVICES: Instead of [ "" ] you can now write ALL_SERVICES
    * debug_log: also output Check_MK version, check item and check parameters
    * Make sure, host has no duplicate service - this is possible e.g. by
      monitoring via agent and snmp in parallel. duplicate services will
      make Nagios reject the configuration.
    * --snmpwalk: do not translate anymore, use numbers. All checks work
      with numbers now anyway.
    * check_mk -I snmp will now try all checktypes not having an snmp scan
      function. That way all possible checks should be inventorized.
    * new variable ignored_checks: Similar to ignored_checktypes, but allows
      per-host configuration
    * allow check implementations to use common include files. See if/if64
      for an example
    * Better handling for removed checks: Removed exceptions in check_mk calls
      when some configured checks have been removed/renamed

    Checks & Agents:
    * Renamed check functions of imm_health check from test_imm to imm_health
      to have valid function and check names. Please remove remove from
      inventory and re-inventory those checks.
    * fc_brocade_port_detailed: allow to specify port state combinations not 
      to be critical
    * megaraid_pdisks: Using the real enclosure number as check item now
    * if/if64: allow to configure averaging of traffic over time (e.g. 15 min) 
      and apply traffic levels and averaged values. Also allow to specify relative
      traffic levels. Allow new parameter configuration via dictionary. Also
      allow to monitor unused ports and/or to ignore link status.
    * if/if64: Added expected interface speed to warning output
    * if/if64: Allow to ignore speed setting (set target speed to None)
    * wut_webtherm: handle more variants of WuT Webtherms (thanks to Lefty)
    * cisco_fan: Does not inventorize 'notPresent' sensors anymore. Improved output
    * cisco_power: Not using power source as threshold anymore. Improved output
    * cisco_fan: Does not inventorize 'notPresent' sensors anymore. Improved output
    * cisco_power: Not using power source as threshold anymore. Improved output
    * cisco_power: Excluding 'notPresent' devices from inventory now
    * cisco_temp_perf: Do not crash if device does not send current temperature
    * tcp_conn_stats: new check for monitoring number of current TCP connections
    * blade_*: Added snmp scan functions for better automatic inventory
    * blade_bays: Also inventorizes standby blades and has a little more
                  verbose output.
    * blade_blowers: Can handle responses without rpm values now. Improved output
    * blade_health: More detailed output on problems
    * blade_blades: Added new check for checking the health-, present- and
                    power-state of IBM Bladecenter blades
    * win_dhcp_pools: Several cleanups in check
    * Windows agent: allow restriction to ip addresses with only_hosts (like xinetd)
    * heartbeat_rscstatus: Catching empty output from agent correctly
    * tcp_conn_stats: Fixed inventory function when no conn stats can be inventoried
    * heartbeat_nodes: fix Linux agent for hostname with upper case letters (thanks to
            Thorsten Robers)
    * heartbeat_rscstatus: Catching empty output from agent correctly
    * heartbeat_rscstatus: Allowing a list as expected state to expect multiple OK states
    * win_dhcp_pools agent plugin: Filtering additional error message on
      systems without dhcp server
    * j4p_performance: Added experimental agent plugin fetching data via 
      jmx4perl agent (does not need jmx4perl on Nagios)
    * j4p_performance.mem: added new experimental check for memory usage via JMX.
    * if/if64: added Perf-O-Meter for Multisite
    * sylo: fix performance data: on first execution (counter wrap) the check did
      output only one value instead of three. That lead to an invalid RRD.
    * Cleaned up several checks to meet the variable naming conventions
    * drbd: Handling unconfigured drbd devices correctly. These devices are
      ignored during nventory
    * printer_supply: In case of OKI c5900 devices the name of the supply units ins not
      unique. The color of the supply unit is reported in a dedicated OID and added to the
      check item name to have a unique name now.
    * printer_supply: Added simple pnp template to have better graph formating for the check results
    * check_mk.only_from: new check for monitoring the IP address access restriction of the
      agent. The current Linux and Windows agents provide this information.
    * snmp_info check: Recoded not to use snmp_info_single anymore
    * Linux Agent: Fixed <<<cpu>>> output on SPARC machines with openSUSE
    * df_netapp/df_netapp32: Made check inventory resistant against empty size values
    * df_netapp32: Added better detection for possible 32bit counter wrap
    * fc_brocade_port_detailed: Made check handle phystate "noSystemControlAccessToSlot" (10)
      The check also handles unknown states better now
    * printer_supply: Added new parameter "printer_supply_some_remaining_status" to
      configure the reported state on small remaining capacity.
    * Windows agent: .vbs scripts in agents plugins/ directory are executed
      automatically with "cscript.exe /Nologo" to prevent wrong file handlers
    * aironet_clients: Only counting clients which don't have empty values for strength
    * statgrab_disk: Fixed byte calculation in plugin output
    * statgrab_disk: Added inventory function
    * 3ware_disks: Ignoring devices in state NOT-PRESENT during inventory

    Multisite:
    * The custom open/close states of custom links are now stored for each
      user
    * Setting doctype in sidebar frame now
    * Fixed invalid sidebar css height/width definition
    * Fixed repositioning the sidebar scroll state after refreshing the page
    * Fixed mousewheel scrolling in opera/chrome
    * Fixed resize bug on refresh in chrome
    * New view for all services of a site
    * Sidebar snapin site_status: make link target configurable
    * Multisite view "Recently changed services": sort newest first
    * Added options show_header and show_controls to remove the page headers
      from views
    * Cool: new button for an immediate reschedule of a host or service
      check: the view is redisplayed exactly at the point of time when
      Nagios has finished the check. This makes use of MK Livestatus'
      unique waiting feature.

   Livestatus:
    * Added no_more_notifications and check_flapping_recovery_notification
      fields to host table and no_more_notifications field to service table.
      Thanks to Matthew Kent

1.1.8:
    Core, Setup, etc.:
    * setup.sh: turn off Python debugging
    * Cleaned up documentation directory
    * cluster host: use real IP address for host check if cluster has
      one (e.g. service IP address)

    Checks & Agents:
    * Added missing PNP template for check_mk-hr_cpu
    * hr_fs: inventory now ignores filesystem with size 0,
      check does not longer crash on filesystems with size 0
    * logwatch: Fixed typo in 'too many unacknowledged logs' error message
    * ps: fix bug: inventory with fixed user name now correctly puts
      that user name into the resulting check - not None.
    * ps: inventory with GRAB_USER: service description may contain
      %u. That will be replaced with the user name and thus makes the
      service description unique.
    * win_dhcp_pools: better handle invalid agent output
    * hp_proliant_psu: Fixed multiple PSU detection on one system (Thanks to Andreas Döhler)
    * megaraid_pdisks: Fixed coding error
    * cisco_fan: fixed check bug in case of critical state
    * nfsmounts: fix output (free and used was swapped), make output identical to df

    Livestatus:
    * Prohibit { and } in regular expressions. This avoids a segmentation
      fault caused by regcomp in glibc for certain (very unusual) regular
      expressions.
    * Table status: new columns external_command_buffer_slots,
      external_command_buffer_usage and external_command_buffer_max
      (this was implemented according to an idea and special request of
       Heinz Fiebig. Please sue him if this breaks anything for you. I was
       against it, but he thinks that it is absolutely neccessary to have
       this in version 1.1.8...)
    * Table status: new columns external_commands and external_commands_rate
      (also due to Mr. Fiebig - he would have quit our workshop otherwise...)
    * Table downtimes/comments: new column is_service

    Multisite:
    * Snapin Performance: show external command per second and usage and
      size of external command buffer
    * Downtimes view: Group by hosts and services - just like comments
    * Fix links for items containing + (e.g. service descriptionen including
      spaces)
    * Allow non-ASCII character in downtimes and comments
    * Added nagvis_base_url to multisite.mk example configuration
    * Filter for host/service groups: use name instead of alias if 
      user has no permissions for groups

1.1.8b3:
    Core, Setup, etc.:
    * Added some Livestatus LQL examples to documentation
    * Removed cleanup_autochecks.py. Please use check_mk -u now.
    * RRA configuration for PNP: install in separate directory and do not
      use per default, since they use an undocumented feature of PNP.

    Checks & Agents:
    * postfix_mailq: Changed limit last 6 lines which includes all needed
		information
    * hp_proliant_temp/hp_proliant_fans: Fixed wrong variable name
    * hp_procurve_mem: Fixed wrong mem usage calculation
    * ad_replication: Works no with domain controller hostnames like DC02,DC02
    * aironet_client: fix crash on empty variable from SNMP output
    * 3ware_disks, 3ware_units: hopefully repaired those checks
    * added rudimentary agent for HP-UX (found in docs/)

    Multisite:
    * added Perf-O-Meter to "Problems of Host" view
    * added Perf-O-Meter to "All Services" view
    * fix bug with cleaning up persistent connections
    * Multisite now only fetches the available PNP Graphs of hosts/services
    * Quicksearch: limit number of items in dropdown to 80
      (configurable via quicksearch_dropdown_limit)
    * Views of hosts: make counts of OK/WARN/CRIT klickable, new views
      for services of host in a certain state
    * Multisite: sort context buttons in views alphabetically
    * Sidebar drag scrolling: Trying to compensate lost mouse events when
	leaving the sidebar frame while dragging

    Livestatus:
    * check for event_broker_options on start
    * Fix memory leakage caused by Filter: headers using regular expressions
    * Fix two memory leaks in logfile parser

1.1.8b2:
    Core, Setup, etc.:
    * Inventory: skip SNMP-only hosts on non-SNMP checktypes (avoids timeouts)
    * Improve error output for invalid checks
    
    Checks & Agents:
    * fix bug: run local and plugins also when spaces are in path name
      (such as C:\Program Files\Check_MK\plugins
    * mem.vmalloc: Do not create a check for 64 bit architectures, where
      vmalloc is always plenty
    * postfix_mailq: limit output to 1000 lines
    * multipath: handle output of SLES 11 SP1 better
    * if/if64: output operstatus in check output
    * if/if64: inventory now detects type 117 (gigabitEthernet) for 3COM
    * sylo: better handling of counter wraps.

    Multisite:
    * cleanup implementation of how user settings are written to disk
    * fix broken links in 'Edit view -> Try out' situation
    * new macros $HOSTNAME_LOWER$, $HOSTNAME_UPPER$ and $HOSTNAME_TITLE$ for
      custom notes

1.1.8b1:
    Core, Setup, etc.:
    * SNMPv3: allow privProtocol and privPassword to be specified (thanks
      to Josef Hack)
    * install_nagios.sh: fix problem with broken filenames produced by wget
    * install_nagios.sh: updated software to newest versions
    * install_nagios.sh: fix Apache configuration problem
    * install_nagios.sh: fix configuration vor PNP4Nagios 0.6.6
    * config generation: fix host check of cluster hosts
    * config generation: add missing contact groups for summary hosts
    * RPM package of agent: do not overwrite xinetd.d/check_mk, but install
      new version with .rpmnew, if admin has changed his one
    * legacy_checks: fix missing perfdata, template references where in wrong
      direction (thanks Daniel Nauck for his precise investigation)

    Checks & Agents:
    * New check imm_health by Michael Nieporte
    * rsa_health: fix bug: detection of WARNING state didn't work (was UNKNOWN
            instead)
    * check_mk_agent.solaris: statgrab now excludes filesystems. This avoids hanging
      in case of an NFS problem. Thanks to Divan Santana.
    * multipath: Handle new output of multipath -l (found on SLES11 SP1)
    * ntp: fix typo in variable ntp_inventory_mode (fixes inventory problem)
    * if64: improve output formatting of link speed
    * cisco_power: inventory function now ignores non-redundant power supplies
    * zpool_status: new check from Darin Perusich for Solaris zpools

    Multisite:
    * fix several UTF-8 problems: allow non-ascii characters in host names
      (must be UTF 8 encoded!)
    * improve compatibility with Python 2.3
    * Allow loading custom style sheet overriding Check_MK styles by setting
      custom_style_sheet in multisite.mk
    * Host icons show link to detail host, on summary hosts.
    * Fix sidebar problem: Master Control did not display data correctly
    * status_host: honor states even if sites hosting status hosts is disabled
      (so dead-detection works even if local site is disabled)
    * new config variable start_url: set url for welcome page
    * Snapin Quicksearch: if no host is matching, automatically search for
      services
    * Remove links to legacy Nagios GUI (can be added by user if needed)
    * Sidebar Quicksearch: fix several annoyances
    * Views with services of one host: add title with host name and status

    Livestatus:
    * fix memory leak: lost ~4K on memory on each StatsAnd: or StatsOr:
      header (found by Sven Nierlein)
    * fix invalid json output for empty responses (found by Sven Nierlein)
    * fix Stats: avg ___ for 0 matching elements. Output was '-nan' and is
      now '0.0'
    * fix output of floating point numbers: always use exponent and make
      sure a decimal point is contained (this makes JSON/Python detect
      the correct type)

1.1.7i5:
    Core, Setup, etc.:
    * SNMP: do not load any MIB files (speeds up snmpwalk a lot!)
    * legacy_checks: new config variable allowing creating classical
      non-Check_MK checks while using host tags and config options
    * check_mk_objects.cfg: beautify output, use tabs instead of spaces
    * check_mk -II: delete only specified checktypes, allow to reinventorize
      all hosts
    * New option -O, --reload: Does the same as -R, but reloads Nagios
      instead of restarting it.
    * SNMP: Fixed string detection in --snmpwalk calls
    * SNMP: --snmpwalk does walk the enterprises tree correctly now
    * SNMP: Fixed missing OID detection in SNMP check processing. There was a problem
      when the first column had OID gaps in the middle. This affected e.g. the cisco_locif check.
    * install_nagios.sh: correctly detect Ubuntu 10.04.1
    * Config output: make order of service deterministic
    * fix problem with missing default hostgroup

    Multisite:
    * Sidebar: Improved the quicksearch snapin. It can search for services, 
      servicegroups and hostgroups now. Simply add a prefix "s:", "sg:" or "hg:"
      to search for other objects than hosts.
    * View editor: fix bug which made it impossible to add more than 10 columns
    * Service details: for Check_MK checks show description from check manual in
      service details
    * Notes: new column 'Custom notes' which allows customizable notes
      on a per host / per service base (see online docu for details)
    * Configuration: new variable show_livestatus_errors which can be set
      to False in order to hide error about unreachable sites
    * hiding views: new configuration variables hidden_views and visible_views
    * View "Service problems": hide problems of down or unreachable hosts. This
      makes the view consistant with "Tactical Overview"

    Checks & Agents:
    * Two new checks: akcp_sensor_humidity and akcp_sensor_temp (Thanks to Michael Nieporte)
    * PNP-template for kernel: show average of displayed range
    * ntp and ntp.time: Inventory now per default just creates checks for ntp.time (summary check).
      This is controlled by the new variable ntp_inventory_mode (see check manuals).
    * 3ware: Three new checks by Radoslav Bak: 3ware_disks, 3ware_units, 3ware_info
    * nvidia: agent now only queries GPUCoreTemp and GPUErrors. This avoids
      a vmalloc leakage of 32kB per call (bug in NVIDIA driver)
    * Make all SNMP based checks independent of standard MIB files
    * ad_replication: Fixed syntax errors and unhandled date output when
      not replicated yet
    * ifoperstatus: Allowing multiple target states as a list now
    * cisco_qos: Added new check to monitor traffic in QoS classes on Cisco routers
    * cisco_power: Added scan function
    * if64/if/cisco_qos: Traffic is displayed in variable byte scales B/s,KB/s,MB/s,GB/s
      depending on traffic amount.
    * if64: really using ifDescr with option if_inventory_uses_description = True
    * if64: Added option if_inventory_uses_alias to using ifAlias for the item names
    * if64/if: Fixed bug displaying the out traffic (Perfdata was ok)
    * if64/if: Added WARN/CRIT thresholds for the bandwidth usage to be given as rates
    * if64/if: Improved PNP-Templates
    * if64/if: The ifoperstatus check in if64/if can now check for multiple target states
    * if64/if: Removing all null bytes during hex string parsing (These signs Confuse nagios pipe)
    * Fixed hr_mem and hr_fs checks to work with new SNMP format
    * ups_*: Inventory works now on Riello UPS systems
    * ups_power: Working arround wrong implemented RFC in some Riello UPS systems (Fixing negative power
      consumption values)
    * FreeBSD Agent: Added sections: df mount mem netctr ipmitool (Thanks to Florian Heigl)
    * AIX: exclude NFS and CIFS from df (thanks to Jörg Linge)
    * cisco_locif: Using the interface index as item when no interface name or description are set

    Livestatus:
    * table columns: fix type of num_service_* etc.: was list, is now int (thanks to Gerhard Laußer)
    * table hosts: repair semantics of hard_state (thanks to Michael Kraus). Transition was one
      cycle to late in certain situations.

1.1.7i4:
    Core, Setup, etc.:
    * Fixed automatic creation of host contactgroups
    * templates: make PNP links work without rewrite

    Multisite:
    * Make page handler modular: this allows for custom pages embedded into
      the Multisite frame work and thus using Multisite for other tasks as
      well.
    * status_host: new state "waiting", if status host is still pending
    * make PNP links work without rewrite
    * Fix visibility problem: in multisite setups all users could see
      all objects.

1.1.7i3:
    Core, Setup, etc.:
    * Fix extra_nagios_conf: did not work in 1.1.7i2
    * Service Check_MK now displays overall processing time including
      agent communication and adds this as performance data
    * Fix bug: define_contactgroups was always assumed True. That led to duplicate
      definitions in case of manual definitions in Nagios 

    Checks & Agents:
    * New Check: hp_proliant_da_phydrv for monitoring the state of physical disks
      in HP Proliant Servers
    * New Check: hp_proliant_mem for monitoring the state of memory modules in
      HP Proliant Servers
    * New Check: hp_proliant_psu for monitoring the state of power supplies in
      HP Proliant Servers
    * PNP-templates: fix several templates not working with MULTIPLE rrds
    * new check mem.vmalloc for monitoring vmalloc address space in Linux kernel.
    * Linux agent: add timeout of 2 secs to ntpq 
    * wmic_process: make check OK if no matching process is found

    Livestatus:
    * Remove obsolete parameter 'accept_timeout'
    * Allow disabling idle_timeout and query_timeout by setting them to 0.

    Multisite:
    * logwatch page: wrap long log lines

1.1.7i2:
    Incompatible Changes:
    * Remove config option define_timeperiods and option --timeperiods.
      Check_MK does not longer define timeperiod definitions. Please
      define them manually in Nagios.
    * host_notification_period has been removed. Use host_extra_conf["notification_period"]
      instead. Same holds for service_notification_periods, summary_host_notification_periods
      and summary_service_notification_periods.
    * Removed modes -H and -S for creating config data. This now does
      the new option -N. Please set generate_hostconf = False if you
      want only services to be defined.

    Core, Setup, etc.:
    * New config option usewalk_hosts, triggers --usewalk during
      normal checking for selected hosts.
    * new option --scan-parents for automatically finding and 
      configuring parent hosts (see online docu for details)
    * inventory check: put detailed list of unchecked items into long
      plugin output (to be seen in status details)
    * New configuration variable check_parameters, that allows to
      override default parameters set by inventory, without defining 
      manual checks!

    Checks & Agents:
    * drbd: changed check parameters (please re-inventorize!)
    * New check ad_replication: Checks active directory replications
      of domain controllers by using repadm
    * New check postifx_mailq: Checks mailqueue lengths of postifx mailserves
    * New check hp_procurve_cpu: Checks the CPU load on HP Procurve switches
    * New check hp_procurve_mem: Checks the memory usage on HP Procurve switches
    * New check hp_procurve_sensors: Checks the health of PSUs, FANs and
      Temperature on HP Procurve switches
    * New check heartbeat_crm: Monitors the general state of heartbeat clusters
      using the CRM
    * New check heartbeat_crm_resources: Monitors the state of resources and nodes
      in heartbeat clusters using the CRM
    * *nix agents: output AgentOS: in header
    * New agent for FreeBSD: It is based on the linux agent. Most of the sections
      could not be ported easily so the FreeBSD agent provides information for less
      checks than the linux agent.
    * heartbeat_crm and heartbeat_crm.resources: Change handling of check parameters.
      Please reinvenurize and read the updated man page of those checks
    * New check hp_proliant_cpu: Check the physical state of CPUs in HP Proliant servers
    * New check hp_proliant_temp: Check the temperature sensors of HP Proliant servers
    * New check hp_proliant_fans: Check the FAN sensors of HP Proliant servers

    Multisite:
    * fix chown problem (when nagios user own files to be written
      by the web server)
    * Sidebar: Fixed snapin movement problem using older firefox
      than 3.5.
    * Sidebar: Fixed IE8 and Chrome snapin movement problems
    * Sidebar: Fixed IE problem where sidebar is too small
    * Multisite: improve performance in multi site environments by sending
      queries to sites in parallel
    * Multisite: improve performance in high latency situations by
      allowing persistent Livestatus connections (set "persist" : True 
      in sites, use current Livestatus version)

    Livestatus:
    * Fix problems with in_*_period. Introduce global
      timeperiod cache. This also improves performance
    * Table timeperiods: new column 'in' which is 0/1 if/not the
      timeperiod is currently active
    * New module option idle_timeout. It sets the time in ms
      Livestatus waits for the next query. Default is 300000 ms (5 min).
    * New module option query_timeout. It limits the time between
      two lines of a query (in ms). Default is 10000 ms (10 sec).

1.1.7i1: Core, Setup, etc.:
    * New option -u for reordering autochecks in per-host-files
      (please refer to updated documentation about inventory for
       details)
    * Fix exception if check_mk is called without arguments. Show
      usage in that case.
    * install_nagios.sh: Updated to NagVis 1.5 and fixed download URL
    * New options --snmpwalk and --usewalk help implemeting checks
      for SNMP hardware which is not present
    * SNMP: Automatically detect missing entries. That fixes if64
      on some CISCO switches.
    * SNMP: Fix hex string detection (hopefully)
    * Do chown only if running as root (avoid error messages)
    * SNMP: SNMPv3 support: use 4-tuple of security level, auth protocol,
      security name and password instead of a string in snmp_communities
      for V3 hosts.
    * SNMP: Fixed hexstring detection on empty strings
    * New option -II: Is like -I, but removes all previous autochecks
      from inventorized hosts
    * install_nagios.sh: Fix detection of PNP4Nagios URL and URL of
      NagVis
    * Packager: make sanity check prohibiting creating of package files
      in Check MK's directories
    * install_nagios.sh: Support Ubuntu 10.04 (Thanks to Ben)
      
    Checks & Agents:
    * New check ntp.time: Similar to 'ntp' but only honors the system peer
      (that NTP peer where ntpq -p prints a *).
    * wmic_process: new check for ressource consumption of windows processes
    * Windows agent supports now plugins/ and local/ checks
    * [FIX] ps.perf now correctly detects extended performance data output
      even if number of matching processes is 0
    * renamed check cisco_3640_temp to cisco_temp, renamed cisco_temp
      to cisco_temp_perf, fixed snmp detection of those checks
    * New check hr_cpu - checking the CPU utilization via SNMP
    * New check hr_fs - checking filesystem usage via SNMP
    * New check hr_mem - checking memory usage via SNMP
    * ps: inventory now can configured on a per host / tag base
    * Linux: new check nvidia.temp for monitoring temperature of NVIDIA graphics card
    * Linux: avoid free-ipmi hanging forever on hardware that does not support IPMI
    * SNMP: Instead of an artificial index column, which some checks use, now
      the last component of the OID is used as index. That means that inventory
      will find new services and old services will become UNKNOWN. Please remove
      the outdated checks.
    * if: handle exception on missing OIDs
    * New checks hp_blade* - Checking health of HP BladeSystem Enclosures via SNMP
    * New check drbd - Checking health of drbd nodes
    * New SNMP based checks for printers (page counter, supply), contributed
      by Peter Lauk (many thanks!)
    * New check cups_queues: Checking the state of cups printer queues
    * New check heartbeat_nodes: Checking the node state and state of the links
      of heartbeat nodes
    * New check heartbeat_rscstatus: Checks the local resource status of
      a heartbeat node
    * New check win_dhcp_pools: Checks the usage of Windows DHCP Server lease pools
    * New check netapp_volumes: Checks on/offline-condition and states of netapp volumes 

    Multisite:
    * New view showing all PNP graphs of services with the same description
    * Two new filters for host: notifications_enabled and acknowledged
    * Files created by the webserver (*.mk) are now created with the group
      configured as common group of Nagios and webserver. Group gets write
      permissions on files and directories.
    * New context view: all services of a host group
    * Fix problems with Umlauts (non-Ascii-characters) in performance data
    * New context view: all services of a host group
    * Sidebar snapins can now fetch URLs for the snapin content instead of
      building the snapin contents on their own.
    * Added new nagvis_maps snapin which displays all NagVis maps available
      to the user. Works with NagVis 1.5 and newer.

1.1.6:
    Core, Setup, etc.:
    * Service aggregation: new config option aggregation_output_format.
      Settings this to "multiline" will produce Nagios multiline output
      with one line for each individual check.

    Multisite:
    * New painter for long service plugin output (Currently not used
      by any builtin view)

    Checks & Agents:
    * Linux agent: remove broken check for /dev/ipmi0

1.1.6rc3:
    Core, Setup, etc.:
    * New option --donate for donating live host data to the community.
      Please refer to the online documentation for details.
    * Tactical Overview: Fixed refresh timeout typo
      (Was 16 mins instead of 10 secs)

    Livestatus:
    * Assume strings are UTF-8 encoded in Nagios. Convert from latin-1 only
      on invalid UTF-8 sequences (thanks to Alexander Yegorov)

    Multisite:
    * Correctly display non-ascii characters (fixes exception with 'ascii codec')
      (Please also update Livestatus to 1.1.6rc3)

1.1.6rc2:
    Multisite:
    * Fix bug in Master control: other sites vanished after klicking buttons.
      This was due to connection error detection in livestatus.py (Bug found
      by Benjamin Odenthal)
    * Add theme and baseurl to links to PNP (using features of new PNP4Nagios
      0.6.4)

    Core, Setup, etc.:
    * snmp: hopefully fix HEX/string detection now

    Checks & Agents:
    * md: fix inventory bug on resync=PENDING (Thanks to Darin Perusich)

1.1.6rc1:
    Multisite:
    * Repair Perf-O-Meters on webkit based browsers (e.g. Chrome, Safari)
    * Repair layout on IE7/IE8. Even on IE6 something is working (definitely
      not transparent PNGs though). Thanks to Lars.
    * Display host state correct if host is pending (painter "host with state")
    * Logfile: new filter for plugin output
    * Improve dialog flow when cloning views (button [EDIT] in views snapin)
    * Quicksearch: do not open search list if text did not change (e.g. Shift up),
      close at click into field or snapin.

    Core, Setup, etc.:
    * Included three patched from Jeff Dairiki dealing with compile flags
      and .gitignore removed from tarballs
    * Fix problem with clustered_services_of[]: services of one cluster
      appeared also on others
    * Packager: handle broken files in package dir
    * snmp handling: better error handling in cases where multiple tables
      are merged (e.g. fc_brocade_port_detailed)
    * snmp: new handling of unprintable strings: hex dumps are converted
      into binary strings now. That way all strings can be displayed and
      no information is lost - nevertheless.
      
    Checks & Agents:
    * Solaris agent: fixed rare df problems on Solaris 10, fix problem with test -f
      (thanks to Ulf Hoffmann)
    * Converted all PNP templates to format of 0.6.X. Dropped compatibility
      with 0.4.X.
    * Do not use ipmi-sensors if /dev/ipmi0 is missing. ipmi-sensors tries
      to fiddle around with /dev/mem in that case and miserably fails
      in some cases (infinite loop)
    * fjdary60_run: use new binary encoding of hex strings
    * if64: better error handling for cases where clients do not send all information
    * apc_symmetra: handle status 'smart boost' as OK, not CRITICAL

    Livestatus:
    * Delay starting of threads (and handling of socket) until Nagios has
      started its event loop. This prevents showing services as PENDING 
      a short time during program start.

1.1.6b3:
    Multisite:
    * Quicksearch: hide complete host list if field is emptied via Backspace or Del.
      Also allow handle case where substring match is unique.

1.1.6b2:
    Core, Setup, etc.:
    * Packager: fix unpackaged files (sounds, etc)

    Multisite:
    * Complete new design (by Tobias Roeckl, Kopf & Herz)
    * New filters for last service check and last service state change
    * New views "Recently changed services" and "Unchecked services"
    * New page for adding sidebar snapins
    * Drag & Drop for sidebar snapins (thanks to Lars)
    * Grab & Move for sidebar scrolling (thanks to Lars)
    * Filter out summary hosts in most views.
    * Set browser refresh to 30 secs for most views
    * View host status: added a lot of missing information
    * View service status: also added information here
    * Make sure, enough columns can be selected in view editor
    * Allow user to change num columns and refresh directly in view
    * Get back to where you came after editing views
    * New sidebar snapin "Host Matrix"
    * New feature "status_host" for remote sites: Determine connection
      state to remote side by considering a certain host state. This
      avoids livestatus time outs to dead sites.
    * Sidebar snapin site status: fix reload problem
    * New Perf-O-Meters displaying service performance data
    * New snapin "Custom Links" where you easily configure your own
      links via multisite.mk (see example in new default config file)
    * Fixed problem when using only one site and that is not local

    Livestatus:
    * new statistics columns: log_messages and log_messages_rate
    * make statistics average algorithm more sluggish

1.1.5i3:
     Core, Setup, etc.:
     * New Check_MK packager (check_mk -P)

1.1.5i2:
     Core, Setup, etc.:
     * install_nagios.sh: add missing package php5-iconv for SLES11

     Checks & Agents:
     * if64: new SNMP check for network interfaces. Like if, but uses 64 bit
       counters of modern switches. You might need to configure bulkwalk_hosts.
     * Linux agent: option -d enabled debug output
     * Linux agent: fix ipmi-sensors cache corruption detection
     * New check for temperature on Cisco devices (cisco_3640_temp)
     * recompiled waitmax with dietlibc (fixed incompatibility issues
       on older systems)

     Multisite:
     * Filters for groups are negateable.

1.1.5i1:
     Checks & Agents:
     * uptime: new check for system uptime (Linux)
     * if: new SNMP check for network interfaces with very detailed traffic,
       packet and error statistics - PNP graphs included

     Multisite:
     * direct integration of PNP graphs into Multisite views
     * Host state filter: renamed HTML variables (collision with service state). You
       might need to update custom views using a filter on host states.
     * Tactical overview: exclude services of down hosts from problems, also exclude
       summary hosts
     * View host problems/service problems: exclude summary hosts, exclude services
       of down hosts
     * Simplified implementation of sidebar: sidebar is not any longer embeddeable.
     * Sidebar search: Added host site to be able to see the context links on
       the result page
     * Sidebar search: Hitting enter now closes the hint dropdown in all cases

1.1.5i0:
      Core, Setup, etc.:
      * Ship check-specific rra.cfg's for PNP4Nagios (save much IO and disk space)
      * Allow sections in agent output to apear multiple times
      * cleanup_autochecks.py: new option -f for directly activating new config
      * setup.sh: better detection for PNP4Nagios 0.6
      * snmpwalk: use option -Oa, inhibit strings to be output as hex if an umlaut
        is contained.

      Checks & Agents:
      * local: allow more than once performance value, separated by pipe (|)
      * ps.perf: also send memory and CPU usage (currently on Linux and Solaris)
      * Linux: new check for filesystems mount options
      * Linux: new very detailed check for NTP synchronization
      * ifoperstatus: inventory honors device type, per default only Ethernet ports
        will be monitored now
      * kernel: now inventory is supported and finds pgmajfault, processes (per/s)
        and context switches
      * ipmi_sensors: Suppress performance data for fans (save much IO/space)
      * dual_lan_check: fix problem which using MRPE
      * apc_symmetra: PNP template now uses MIN for capacity (instead of AVERAGE)
      * fc_brocade_port_detailed: PNP template now uses MAX instead of AVERAGE
      * kernel: fix text in PNP template
      * ipmi_sensors: fix timeout in agent (lead to missing items)
      * multipath: allow alias as item instead of uuid
      * caching agent: use /var/cache/check_mk as cache directory (instead of /etc/check_mk)
      * ifoperstatus: is now independent of MIB

      Multisite:
      * New column host painter with link to old Nagios services
      * Multisite: new configuration parameter default_user_role
      
      Livestatus:
      * Add missing LDFLAGS for compiling (useful for -g)

1.1.4:
      Summary:
      * A plentitude of problem fixes (including MRPE exit code bug)
      * Many improvements in new Multisite GUI
      * Stability and performance improvements in Livestatus

      Core, Setup, etc.:
      * Check_MK is looking for main.mk not longer in the current and home
        directory
      * install_nagios.sh: fix link to Check_MK in sidebar
      * install_nagios.sh: switch PNP to version 0.6.3
      * install_nagios.sh: better Apache-Config for Multisite setup
      * do not search main.mk in ~ and . anymore (brought only trouble) 
      * clusters: new variable 'clustered_services_of', allowing for overlapping
         clusters (as proposed by Jörg Linge)
      * install_nagios.sh: install snmp package (needed for snmp based checks)
      * Fix ower/group of tarballs: set them to root/root
      * Remove dependency from debian agent package    
      * Fixed problem with inventory when using clustered_services
      * tcp_connect_timeout: Applies now only for connect(), not for
        time of data transmission once a connection is established
      * setup.sh now also works for Icinga
      * New config parameter debug_log: set this to a filename in main.mk and you
        will get a debug log in case if 'invalid output from plugin...'
      * ping-only-hosts: When ping only hosts are summarized, remove Check_MK and
        add single PING to summary host.
      * Service aggregation: fix state relationship: CRIT now worse than UNKNOWN 
      * Make extra_service_conf work also for autogenerated PING on ping-only-hosts
        (groups, contactgroups still missing)

      Checks & Agents:
      * mrpe in Linux agent: Fix bug introduced in 1.1.3: Exit status of plugins was
        not honored anymore (due to newline handling)
      * mrpe: allow for sending check_command to PNP4Nagios (see MRPE docu)
      * Logwatch GUI: fix problem on Python 2.4 (thanks to Lars)
      * multipath: Check is now less restrictive when parsing header lines with
        the following format: "<alias> (<id>)"
      * fsc_ipmi_mem_status: New check for monitoring memory status (e.g. ECC)
         on FSC TX-120 (and maybe other) systems.
      * ipmi_sensors in Linux agent: Fixed compatibility problem with new ipmi
        output. Using "--legacy-output" parameter with newer freeipmi versions now.
      * mrpe: fix output in Solaris agent (did never work)
      * IBM blade center: new checks for chassis blowers, mediatray and overall health
      * New caching agent (wrapper) for linux, supporting efficient fully redundant
        monitoring (please read notes in agents/check_mk_caching_agent)
      * Added new smbios_sel check for monitoring the System Event Log of SMBIOS.
      * fjdarye60_rluns: added missing case for OK state
      * Linux agent: The xinetd does not log each request anymore. Only
        failures are logged by xinetd now. This can be changed in the xinetd
	configuration files.
      * Check df: handle mountpoints containing spaces correctly 
        (need new inventorization if you have mountpoints with spaces)
      * Check md on Linux: handle spare disks correctly
      * Check md on Linux: fix case where (auto-read-only) separated by space
      * Check md on Linux: exclude RAID 0 devices from inventory (were reported as critical)
      * Check ipmi: new config variable ipmi_ignore_nr
      * Linux agent: df now also excludes NFSv4
      * Wrote man-page for ipmi check
      * Check mrpe: correctly display multiline output in Nagios GUI
      * New check rsa_health for monitoring IBM Remote Supervisor Adapter (RSA)
      * snmp scan: suppress error messages of snmpget
      * New check: cpsecure_sessions for number of sessions on Content Security Gateway
      * Logwatch GUI: move acknowledge button to top, use Multisite layout,
         fix several layout problem, remove list of hosts
      * Check logwatch: limit maximum size of stored log messages (configurable
        be logwatch_max_filesize)
      * AIX agent: fix output of MRPE (state and description was swapped)
      * Linux agent: fixed computation of number of processors on S390
      * check netctr: add missing perfdata (was only sent on OK case)
      * Check sylo: New check for monitoring the sylo state
      
      Livestatus:
      * Table hosts: New column 'services' listing all services of that host
      * Column servicegroups:members: 'AuthUser' is now honored
      * New columns: hosts:services_with_state and servicegroups:members_with_state
      * New column: hostgroup:members_with_state
      * Columns hostgroup:members and hostgroup:members_with_state honor AuthUser
      * New rudimentary API for C++
      * Updates API for Python
      * Make stack size of threads configurable
      * Set stack size of threads per default o 64 KB instead of 8 MB
      * New header Localtime: for compensating time offsets of remote sites
      * New performance counter for fork rate
      * New columns for hosts: last_time_{up,down,unreachable}
      * New columns for services: last_time_{ok,warning,critical,unknown}
      * Columns with counts honor now AuthUser
      * New columns for hosts/services: modified_attributes{,_list}
      * new columns comments_with_info and downtimes_with_info
      * Table log: switch output to reverse chronological order!
      * Fix segfault on filter on comments:host_services
      * Fix missing -lsocket on Solaris
      * Add missing SUN_LEN (fixed compile problem on Solaris)
      * Separators: remote sanitiy check allowing separators to be equal
      * New output format "python": declares strings as UTF-8 correctly
      * Fix segault if module loaded without arguments

      Multisite:
      * Improved many builtin views
      * new builtin views for host- and service groups
      * Number of columns now configurable for each layout (1..50)
      * New layout "tiled"
      * New painters for lists of hosts and services in one column
      * Automatically compensate timezone offsets of remote sites
      * New datasources for downtimes and comments
      * New experimental datasource for log
      * Introduce limitation, this safes you from too large output
      * reimplement host- and service icons more intelligent
      * Output error messages from dead site in Multisite mode
      * Increase wait time for master control buttons from 4s to 10s
      * Views get (per-view) configurable browser automatic reload interval
      * Playing of alarm sounds (configurable per view)
      * Sidebar: fix bookmark deletion problem in bookmark snapin
      * Fixed problem with sticky debug
      * Improve pending services view
      * New column with icon with link to Nagios GUI
      * New icon showing items out of their notification period.
      * Multisite: fix bug in removing all downtimes
      * View "Hostgroups": fix color and table heading
      * New sidebar snapin "Problem hosts"
      * Tactical overview: honor downtimes
      * Removed filter 'limit'. Not longer needed and made problems
        with new auto-limitation.
      * Display umlauts from Nagios comments correctly (assuming Latin-1),
         inhibit entering of umlauts in new comments (fixes exception)
      * Switched sidebar from synchronous to asynchronous requests
      * Reduced complete reloads of the sidebar caused by user actions
      * Fix reload problem in frameset: Browser reload now only reloads
        content frames, not frameset.


1.1.3:

      Core, Setup, etc.:
      * Makefile: make sure all files are world readable
      * Clusters: make real host checks for clusters (using check_icmp with multiple IP addresses)
      * check_mk_templates: remove action_url from cluster and summary hosts (they have no performance data)
      * check_mk_template.cfg: fix typo in notes_url
      * Negation in binary conf lists via NEGATE (clustered_services, ingored_services,
	bulkwalk_hosts, etc).
      * Better handling of wrapping performance counters
      * datasource_programs: allow <HOST> (formerly only <IP>)
      * new config variable: extra_nagios_conf: string simply added to Nagios
        object configuration (for example for define command, etc.)
      * New option --flush: delete runtime data of some or all hosts
      * Abort installation if livestatus does not compile.
      * PNP4Nagios Templates: Fixed bug in template file detection for local checks
      * nagios_install.sh: Added support for Ubuntu 9.10
      * SNMP: handle multiline output of snmpwalk (e.g. Hexdumps)
      * SNMP: handle ugly error output of snmpwalk
      * SNMP: allow snmp_info to fetch multiple tables
      * check_mk -D: sort hostlist before output
      * check_mk -D: fix output: don't show aggregated services for non-aggregated hosts
      * check_mk_templates.cfg: fix syntax error, set notification_options to n

      Checks & Agents:
      * logwatch: fix authorization problem on web pages when acknowledging
      * multipath: Added unhandled multipath output format (UUID with 49 signs)
      * check_mk-df.php: Fix locale setting (error of locale DE on PNP 0.6.2)
      * Make check_mk_agent.linux executable
      * MRPE: Fix problems with quotes in commands
      * multipath: Fixed bug in output parser
      * cpu: fixed bug: apply level on 15min, not on 1min avg
      * New check fc_brocade_port_detailed
      * netctrl: improved handling of wrapped counters
      * winperf: Better handling of wrapping counters
      * aironet_client: New check for number of clients and signal
        quality of CISCO Aironet access points
      * aironet_errors: New check for monitoring CRC errors on
        CISCO Aironet access points
      * logwatch: When Agent does not send a log anymore and no local logwatch
                  file present the state will be UNKNOWN now (Was OK before).
      * fjdarye60_sum: New check for summary status of Fidary-E60 devices
      * fjdarye60_disks: New check for status of physical disks
      * fjdarye60_devencs: New check for status of device enclosures
      * fjdarye60_cadaps: New check for status of channel adapters
      * fjdarye60_cmods: New check for status of channel modules
      * fjdarye60_cmods_flash: New check for status of channel modules flash
      * fjdarye60_cmods_mem: New check for status of channel modules memory
      * fjdarye60_conencs: New check for status of controller enclosures
      * fjdarye60_expanders: New check for status of expanders
      * fjdarye60_inletthmls: New check for status of inlet thermal sensors
      * fjdarye60_thmls: New check for status of thermal sensors
      * fjdarye60_psus: New check for status of PSUs
      * fjdarye60_syscaps: New check for status of System Capacitor Units
      * fjdarye60_rluns: New check for RLUNs
      * lparstat_aix: New check by Joerg Linge
      * mrpe: Handles multiline output correctly (only works on Linux,
	      Agents for AIX, Solaris still need fix).
      * df: limit warning and critical levels to 50/60% when using a magic number
      * fc_brocade_port_detailed: allow setting levels on in/out traffic, detect
         baudrate of inter switch links (ISL). Display warn/crit/baudrate in
	 PNP-template

      MK Livestatus:
      * fix operators !~ and !~~, they didn't work (ever)
      * New headers for waiting (please refer to online documentation)
      * Abort on errors even if header is not fixed16
      * Changed response codes to better match HTTP
      * json output: handle tab and other control characters correctly
      * Fix columns host:worst_service_state and host:worst_service_hard_state
      * New tables servicesbygroup, servicesbyhostgroup and hostsbygroup
      * Allow to select columns with table prefix, e.g. host_name instead of name
        in table hosts. This does not affect the columns headers output by
	ColumnHeaders, though.
      * Fix invalid json output of group list column in tables hosts and services
      * Fix minor compile problem.
      * Fix hangup on AuthUser: at certain columns
      * Fix some compile problems on Solaris

      Multisite:
      * Replaced Multiadmin with Multisite.


1.1.2:
      Summary:
      * Lots of new checks
      * MK Livestatus gives transparent access to log files (nagios.log, archive/*.log)
      * Many bug fixes

      MK Livestatus:
      * Added new table "log", which gives you transparent access to the Nagios log files!
      * Added some new columns about Nagios status data to stable 'status'
      * Added new table "comments"
      * Added logic for count of pending service and hosts
      * Added several new columns in table 'status' 
      * Added new columns flap_detection and obsess_over_services in table services
      * Fixed bug for double columns: filter truncated double to int
      * Added new column status:program_version, showing the Nagios version
      * Added new column num_services_pending in table hosts
      * Fixed several compile problems on AIX
      * Fixed bug: queries could be garbled after interrupted connection
      * Fixed segfault on downtimes:contacts
      * New feature: sum, min, max, avg and std of columns in new syntax of Stats:

      Checks & Agents:
      * Check ps: this check now supports inventory in a very flexible way. This simplifies monitoring a great number of slightly different processes such as with ORACLE or SAP.
      * Check 'md': Consider status active(auto-read-only) as OK
      * Linux Agent: fix bug in vmware_state
      * New Checks for APC Symmetra USV
      * Linux Agent: made <<<meminfo>>> work on RedHat 3.
      * New check ps.perf: Does the same as ps, but without inventory, but with performance data
      * Check kernel: fixed missing performance data
      * Check kernel: make CPU utilization work on Linux 2.4
      * Solaris agent: don't use egrep, removed some bashisms, output filesystem type zfs or ufs
      * Linux agent: fixed problem with nfsmount on SuSE 9.3/10.0
      * Check 'ps': fix incompability with old agent if process is in brackets
      * Linux agent: 'ps' now no longer supresses kernel processes
      * Linux agent: make CPU count work correctly on PPC-Linux
      * Five new checks for monitoring DECRU SANs
      * Some new PNP templates for existing checks that still used the default templates
      * AIX Agent: fix filesystem output
      * Check logwatch: Fix problem occuring at empty log lines
      * New script install_nagios.sh that does the same as install_nagios_on_lenny.sh, but also works on RedHat/CentOS 5.3.
      * New check using the output of ipmi-sensors from freeipmi (Linux)
      * New check for LSI MegaRAID disks and arrays using MegaCli (based on the driver megaraid_sas) (Linux)
      * Added section <<<cpu>>> to AIX and Solaris agents
      * New Check for W&T web thermograph (webthermometer)
      * New Check for output power of APC Symmetra USP
      * New Check for temperature sensors of APC Symmetra WEB/SNMP Management Card.
      * apc_symmetra: add remaining runtime to output
      * New check for UPS'es using the generic UPS-MIB (such as GE SitePro USP)
      * Fix bug in PNP-template for Linux NICs (bytes and megabytes had been mixed up).
      * Windows agent: fix bug in output of performance counters (where sometimes with , instead of .)
      * Windows agent: outputs version if called with 'version'
      
      Core, Setup, etc.:
      * New SNMP scan feature: -I snmp scans all SNMP checks (currently only very few checks support this, though)
      * make non-bulkwalk a default. Please edit bulkwalk_hosts or non_bulkwalk_hosts to change that
      * Improve setup autodetection on RedHat/CentOS.  Also fix problem with Apache config for Mutliadmin: On RedHat Check_MK's Apache conf file must be loaded after mod_python and was thus renamed to zzz_check_mk.conf.
      * Fix problem in Agent-RPM: mark xinetd-configfile with %config -> avoid data loss on update
      * Support PNP4Nagios 0.6.2
      * New setup script "install_nagios.sh" for installing Nagios and everything else on SLES11
      * New option define_contactgroups: will automatically create contactgroup definitions for Nagios

1.1.0:
      * Fixed problems in Windows agent (could lead
        to crash of agent in case of unusal Eventlog
	messages)
      * Fixed problem sind 1.0.39: recompile waitmax for
        32 Bit (also running on 64)
      * Fixed bug in cluster checks: No cache files
        had been used. This can lead to missing logfile
	messages.
      * Check kernel: allow to set levels (e.g. on 
	pgmajfaults)
      * Check ps now allows to check for processes owned
        by a specific user (need update of Linux agent)
      * New configuration option aggregate_check_mk: If
        set to True, the summary hosts will show the
	status auf check_mk (default: False)
      * Check winperf.cpuusage now supports levels
        for warning and critical. Default levels are
	at 101 / 101
      * New check df_netapp32 which must be used
        for Netapps that do not support 64 bit 
	counters. Does the same as df_netapp
      * Symlink PNP templates: df_netapp32 and
        df_netapp use same template as df
      * Fix bug: ifoperstatus does not produce performance
        data but said so.
      * Fix bug in Multiadmin: Sorting according to
        service states did not work
      * Fix two bugs in df_netapp: use 64 bit counters
        (32 counter wrap at 2TB filesystems) and exclude
       	snapshot filesystems with size 0 from inventory.
      * Rudimentary support for monitoring ESX: monitor
        virtual filesystems with 'vdf' (using normal df
	check of check_mk) and monitor state of machines 
	with vcbVmName -s any (new check vmware_state).
      * Fixed bug in MRPE: check failed on empty performance
        data (e.g. from check_snmp: there is emptyness
        after the pipe symbol sometimes)
      * MK Livestatus is now multithreaded an can
        handle up to 10 parallel connections (might
        be configurable in a future version).
      * mk_logwatch -d now processes the complete logfile
        if logwatch.state is missing or not including the
	file (this is easier for testing)
      * Added missing float columns to Livestatus.
      * Livestatus: new header StatsGroupBy:
      * First version with "Check_MK Livestatus Module"!
        setup.sh will compile, install and activate
	Livestatus per default now. If you do not want
	this, please disable it by entering <tt>no</tt>,
	when asked by setup.
      * New Option --paths shows all installation, config
        and data paths of Check_mk and Nagios
      * New configuration variable define_hostgroups and
        define service_groups allow you to automatically
        create host- and service groups - even with aliases.
      * Multiadmin has new filter for 'active checks enabled'.
      * Multiadmin filter for check_command is now a drop down list.
      * Dummy commands output error message when passive services
        are actively checked (by accident)
      * New configuration option service_descriptions allows to
        define customized service descriptions for each check type
      * New configuration options extra_host_conf, extra_summary_host_conf
        and extra_service_conf allow to define arbitrary Nagios options
	in host and service defitions (notes, icon_image, custom variables,
        etc)
      * Fix bug: honor only_hosts also at option -C


1.0.39:
      * New configuration variable only_hosts allows
	you to limit check_mk to a subset of your
	hosts (for testing)
      * New configuration parameter mem_extended_perfdata
	sends more performance data on Linux (see 
	check manual for details)
      * many improvements of Multiadmin web pages: optionally 
	filter out services which are (not) currently in downtime
	(host or service itself), optionally (not) filter out summary
	hosts, show host status (down hosts), new action
	for removing all scheduled downtimes of a service.
	Search results will be refreshed every 90 seconds.
	Choose between two different sorting orders.
	Multadmin now also supports user authentication
      * New configuration option define_timeperiods, which
	allows to create Nagios timeperiod definitions.
	This also enables the Multiadmin tools to filter
	out services which are currently not in their
	notification interval.
      * NIC check for Linux (netctr.combined) now supports
	checking of error rates
      * fc_brocade_port: New possibility of monitoring
	CRC errors and C3 discards
      * Fixed bug: snmp_info_single was missing
        in precompiled host checks
	
1.0.38:
      * New: check_mk's multiadmin tool (Python based
	web page). It allows mass administration of
	services (enable/disable checks/notifications, 
	acknowledgements, downtimes). It does not need
	Nagios service- or host groups but works with
	a freeform search.
      * Remove duplicate <?php from the four new 
	PNP templates of 1.0.37.
      * Linux Agent: Kill hanging NFS with signal 9
	(signal 15 does not always help)
      * Some improvements in autodetection. Also make
	debug mode: ./autodetect.py: This helps to
	find problems in autodetection.
      * New configuration variables generate_hostconf and
	generate_dummy_commands, which allows to suppress
	generation of host definitions for Nagios, or 
	dummy commands, resp.
      * Now also SNMP based checks use cache files.
      * New major options --backup and --restore for
	intelligent backup and restore of configuration
	and runtime data
      * New variable simulation_mode allows you to dry
	run your Nagios with data from another installation.
      * Fixed inventory of Linux cpu.loads and cpu.threads
      * Fixed several examples in checks manpages
      * Fixed problems in install_nagios_on_lenny.sh
      * ./setup.sh now understands option --yes: This
        will not output anything except error messages
	and assumes 'yes' to all questions
      * Fix missing 'default.php' in templates for
	local
	
1.0.37:
      * IMPORTANT: Semantics of check "cpu.loads" has changed.
	Levels are now regarded as *per CPU*. That means, that
	if your warning level is at 4.0 on a 2 CPU machine, then 
	a level of 8.0 is applied.
      * On check_mk -v now also ouputs version of check_mk
      * logfile_patterns can now contain host specific entries.
	Please refer to updated online documentation for details.
      * Handling wrapping of performance counters. 32 and 64 bit
	counters should be autodetected and handled correctly.
	Counters wrapping over twice within one check cycle
	cannot be handled, though.
      * Fixed bug in diskstat: Throughput was computed twice
	too high, since /proc/diskstats counts in sectors (512 Bytes)
	not in KB
      * The new configuration variables bulkwalk_hosts and
	non_bulkwalk_hosts, that allow 	to specify, which hosts 
	support snmpbulkwalk (which is
	faster than snmpwalk) and which not. In previos versions,
	always bulk walk was used, but some devices do not support
	that.
      * New configuration variable non_aggregated_hosts allows
	to exclude hosts generally from service aggregation.
      * New SNMP based check for Rittal CMC TC 
	(ComputerMultiControl-TopConcept) Temperature sensors 
      * Fixed several problems in autodetection of setup
      * Fixed inventory check: exit code was always 0
	for newer Python versions.
      * Fixed optical problem in check manual pages with
	newer version of less.
      * New template check_mk-local.php that tries to
	find and include service name specific templates.
	If none is found, default.php will be used.
      * New PNP templates check_mk-kernel.php for major page
	faults, context switches and process creation
      * New PNP template for cpu.threads (Number of threads)
      * Check nfsmounts now detects stale NFS handles and
	triggers a warning state in that case

1.0.36:
      * New feature of Linux/UNIX Agent: "MRPE" allows
	you to call Nagios plugins by the agent. Please
	refer to online documentation for details.
      * Fix bug in logwatch.php: Logfiles names containing spaces
	now work.
      * Setup.sh now automatically creates cfg_dir if
	none found in nagios.cfg (which is the case for the
	default configuration of a self compiled Nagios)
      * Fix computation of CPU usage for VMS.
      * snmp_hosts now allows config-list syntax. If you do
	not define snmp_hosts at all, all hosts with tag
	'snmp' are considered to be SNMP hosts. That is 
	the new preferred way to do it. Please refer
	to the new online documentation.
      * snmp_communities now also allows config-list syntax
	and is compatible to datasource_programs. This allows
	to define different SNMP communities by making use
	of host tags.
      * Check ifoperstatus: Monitoring of unused ports is
	now controlled via ifoperstatus_monitor_unused.
      * Fix problem in Windows-Agent with cluster filesystems:
	temporarily non-present cluster-filesystems are ignored by
	the agent now.
      * Linux agent now supports /dev/cciss/d0d0... in section
	<<<diskstat>>>
      * host configuration for Nagios creates now a variable
	'name host_$HOSTNAME' for each host. This allows
	you to add custom Nagios settings to specific hosts
	in a quite general way.
      * hosts' parents can now be specified with the
	variable 'parents'. Please look at online documentation
	for details.
      * Summary hosts now automatically get their real host as a
	parent. This also holds for summary cluster hosts.
      * New option -X, --config-check that checks your configuration
	for invalid variables. You still can use your own temporary
	variables if you prefix them with an underscore.
	IMPORTANT: Please check your configuration files with
	this option. The check may become an implicit standard in
	future versions.
      * Fixed problem with inventory check on older Python 
	versions.
      * Updated install_nagios_on_lenny.sh to Nagios version
	3.2.0 and fixed several bugs.

1.0.35:
      * New option -R/--restart that does -S, -H and -C and
	also restarts Nagios, but before that does a Nagios
	config check. If that fails, everything is rolled
	back and Nagios keeps running with the old configuration.
      * PNP template for PING which combines RTA and LOSS into
	one graph.
      * Host check interval set to 1 in default templates.
      * New check for hanging NFS mounts (currently only
	on Linux)
      * Changed check_mk_templates.cfg for PING-only hosts:
	No performance data is processed for the PING-Check
	since the PING data is already processed via the
	host check (avoid duplicate RRDs)
      * Fix broken notes_url for logwatch: Value from setup.sh
	was ignored and always default value taken.
      * Renamed config variable mknagios_port to agent_port
	(please updated main.mk if you use that variable)
      * Renamed config variable mknagios_min_version to
	agent_min_version (update main.mk if used)
      * Renamed config variable mknagios_autochecksdir to 
	autochecksdir (update main.mk if used)
      * configuration directory for Linux/UNIX agents is
	now configurable (default is /etc/check_mk)
      * Add missing configuration variable to precompiled
	checks (fix problem when using clusters)
      * Improved multipath-check: Inventory now determines
	current number of paths. And check output is more
	verbose.
      * Mark config files as config files in RPM. RPM used
	to overwrite main.mk on update!
	
1.0.34:
      * Ship agents for AIX and SunOS/Solaris (beta versions).
      * setup script now autodetects paths and settings of your
	running Nagios
      * Debian package of check_mk itself is now natively build
	with paths matching the prepackaged Nagios on Debian 5.0
      * checks/df: Fix output of check: percentage shown in output
	did include reserved space for root where check logic did
	not. Also fix logic: account reserved space as used - not
	as avail.
      * checks/df: Exclude filesystems with size 0 from inventory.
      * Fix bug with host tags in clusters -> precompile did not
	work.
      * New feature "Inventory Check": Check for new services. Setting
	inventory_check_interval=120 in main.mk will check for new services
	every 2 hours on each host. Refer to online documentation
	for more details.
      * Fixed bug: When agent sends invalid information or check
	has bug, check_mk now handles this gracefully
      * Fixed bug in checks/diskstat and in Linux agent. Also
	IDE disks are found. The inventory does now work correctly
	if now disks are found.
      * Determine common group of Apache and Nagios at setup.
	Auto set new variable www_group which replaces logwatch_groupid.
	Fix bug: logwatch directories are now created with correct
	ownership when check_mk is called manually as root.
      * Default templates: notifications options for hosts and
	services now include also recovery, flapping and warning
	events.
      * Windows agent: changed computation of RAM and SWAP usage
	(now we assume that "totalPageFile" includes RAM *and*
	SWAP).
      * Fix problem with Nagios configuration files: remove
	characters Nagios considers as illegal from service
	descriptions.
      * Processing of performance data (check_icmp) for host
        checks and PING-only-services now set to 1 in default
	templates check_mk_templates.cfg.
      * New SNMP checks for querying FSC ServerView Agent: fsc_fans,
	fsc_temp and fsc_subsystems. Successfully tested with agents
	running	on Windows and Linux.
      * RPM packaged agent tested to be working on VMWare ESX 4.0 
	(simply install RPM package with rpm -i ... and open port 
	in firewall with "esxcfg-firewall -o 6556,tcp,in,check_mk")
      * Improve handling of cache files: inventory now uses cache
	files only if they are current and if the hosts are not
	explicitely specified.
	
1.0.33:
      * Made check_mk run on Python 2.3.4 (as used in CentOS 4.7
	und RedHat 4.7). 
      * New option -M that prints out manual pages of checks.
	Only a few check types are documented yet, but more will
	be following.
      * Package the empty directory /usr/lib/check_mk_agent/plugins
	and ../local into the RPM and DEB package of the agent
      * New feature: service_dependencies. check_mk lets you comfortably
	create Nagios servicedependency definitions for you and also
	supports them by executing the checks in an optimal order.
      * logwatch.php: New button for hiding the context messages.
	This is a global setting for all logfiles and its state is
	stored in a cookie.
	
1.0.32:
      * IMPORTANT: Configuration variable datasource_programs is now
        analogous to that of host_groups. That means: the order of
        program and hostlist must be swapped!
      * New option --fake-dns, useful for tests with non-existing
	hosts.
      * Massive speed improvement for -S, -H and -C
      * Fixed bug in inventory of clusters: Clustered services where
	silently dropped (since introduction of host tags). Fixed now.
      * Fixed minor bug in inventory: Suppress DNS lookup when using
	--no-tcp
      * Fixed bug in cluster handling: Missing function strip_tags()
	in check_mk_base.py was eliminated.
      * Changed semantics of host_groups, summary_host_groups,
	host_contactgroups, and summary_host_groups for clusters. 
	Now the cluster names will be relevant, not
	the names of the nodes. This allows the cluster hosts to
	have different host/contactgroups than the nodes. And it is more
	consistent with other parts of the configuration.
      * Fixed bug: datasource_programs on cluster nodes did not work
	when precompiling

1.0.31:
      * New option -D, --dump that dumps all configuration information
	about one, several or all hosts
	New config variables 'ignored_checktypes' and 'ignored_services',
        which allow to include certain checktypes in general or
        some services from some hosts from inventory
      * Config variable 'clustered_services' now has the same semantics
	as ignored_checktypes and allows to make it host dependent.
      * Allow magic tags PHYSICAL_HOSTS, CLUSTER_HOSTS and ALL_HOSTS at
	all places, where lists of hosts are expected (except checks).
	This fixes various problems that arise when using all_hosts at
	those places:
	  * all_hosts might by changed by another file in conf.d
	  * all_hosts does not contain the cluster hosts
      * Config file 'final.mk' is read after all other config files -
	if it exists. You can put debug code there that prints the
	contents of your variables.
      * Use colored output only, if stdout is a tty. If you have
	problems with colors, then you can pipe the output
	through cat or less
      * Fixed bug with host tags: didn't strip off tags when
	processing configuration lists (occurs when using
	custom host lists)
      * mk_logwatch is now aware of inodes of logfiles. This
	is important for fast rotating files: If the inode
	of a logfile changes between two checks mk_logwatch
	assumes that the complete content is new, even if
	the new file is longer than the old one.
      * check_mk makes sure that you do not have duplicate
	hosts in all_hosts or clusters.

1.0.30:
      * Windows agent now automatically monitors all existing
	event logs, not only "System" and "Application".

1.0.29:
      * Improved default Nagios configuration file:
	added some missing templates, enter correct URLs
	asked at setup time.
      * IMPORANT: If you do not use the new default 
	Nagios configuration file you need to rename
	the template for aggregated services (summary
	services) to check_mk_summarizes (old name
	was 'check_mk_passive-summary'). Aggregated
	services are *always* passive and do *never*
	have performance data.
      * Hopefully fixed CPU usage output on multi-CPU
	machines
      * Fixed Problem in Windows Agent: Eventlog monitoring
	does now also work, if first record has not number 1
	(relevant for larger/older eventlogs)
      * Fixed bug in administration.html: Filename for Nagios
	must be named check_mk.cfg and *not* main.mk. Nagios
	does not read files without the suffix .cfg. 
      * magic factor for df, that allows to automatgically 
        adapt levels for very big or very small filesystems.
      * new concept of host tags simplyfies configuration.
      * IMPORTANT: at all places in the configuration where
	lists of hosts are used those are not any longer
	interpreted as regular expressions. Hostnames
	must match exactly. Therefore the list [ "" ] does
	not any longer represent the list of all hosts.
	It is a bug now. Please write all_hosts instead
	of [ "" ]. The semantics for service expressions
	has not changed.
      * Fixed problem with logwatch.php: Begin with
	<?php, not with <?. This makes some older webservers
	happy.
      * Fixed problem in check ipmi: Handle corrupt output
	from agent
      * Cleaned up code, improved inline documentation
      * Fixed problem with vms_df: default_filesystem_levels,
	filesystem_levels and df magic number now are used
	for df, vms_df and df_netapp together. Works now also
	when precompiled.
	
1.0.28:
      * IMPORTANT: the config file has been renamed from
	check_mk.cfg to main.mk. This has been suggested
	by several of my customers in order to avoid 
	confusion with Nagios configuration files. In addition,
	all check_mk's configuration file have to end in
	'.mk'. This also holds for the autochecks. The 
	setup.sh script will automatically rename all relevant
	files. Users of RPM or DEB installations have to remove
	the files themselves - sorry.
      * Windows agent supports eventlogs. Current all Warning
        and Error messages from 'System' and 'Application' are
        being sent to check_mk. Events can be filtered on the
	Nagios host.
      * Fixed bug: direct RRD update didn't work. Should now.
      * Fixed permission problems when run as root.
      * Agent is expected to send its version in <<<check_mk>>>
	now (not any longer in <<<mknagios>>>
      * Fixed bug in Windows agent. Performance counters now output
	correct values
      * Change checks/winperf: Changed 'ops/sec' into MB/s.
	That measures read and write disk throughput
	(now warn/crit levels possible yet)
      * new SNMP check 'ifoperstatus' for checking link
        of network interfaces via SNMP standard MIB
      * translated setup script into english
      * fixed bug with missing directories in setup script
      * made setup script's output nicer, show version information
      * NEW: mk_logwatch - a new plugin for the linux/UNIX agent
	for watching logfiles
      * Better error handling with Nagios pipe
      * Better handling of global error: make check_mk return
	CRIT, when no data can retrieved at all.
      * Added missing template 'check_mk_pingonly' in sample
	Nagios config file (is needed for hosts without checks)
	
1.0.27:
      * Ship source code of windows agent
      * fix several typos
      * fix bug: option --list-hosts did not work
      * fix bug: precompile "-C" did not work because
	of missing extension .py
      * new option -U,--update: It combines -S, -H and
	-U and writes the Nagios configuration into a
	file (not to stdout).
      * ship templates for PNP4Nagios matching most check_mk-checks.
	Standard installation path is /usr/share/check_mk/pnp-templates
	
1.0.26:
      -	Changed License to GNU GPL Version 2
      * modules check_mk_admin and check_mk_base are both shipped
	uncompiled.
      * source code of windows agent togehter with Makefile shipped
	with normal distribution
      * checks/md now handles rare case where output of /proc/mdstat
	shows three lines per array

1.0.25:
      * setup skript remembers paths

1.0.24:
      * fixed bug with precompile: Version of Agent was always 0

1.0.23:
      * fixed bug: check_config_variables was missing in precompiled
	files
      * new logwatch agent in Python plus new logwatch-check that
	handles both the output from the old and the new agent

1.0.22:
      * Default timeout for TCP transfer increased from 3.0 to 60.0
      * Windows agent supports '<<<mem>>>' that is compatible with Linux
      * Windows agents performance counters output fixed
      * Windows agent can now be cross-compiled with mingw on Linux
      * New checktype winperf.cpuusage that retrieves the percentage
	of CPU usage from windows (still has to be tested on Multi-CPU
	machine)
      * Fixed bug: logwatch_dir and logwatch_groupid got lost when
	precompiling. 
      * arithmetic for CPU usage on VMS multi-CPU machines changed

1.0.21:
      * fixed bug in checks/df: filesystem levels did not work
	with precompiled checks

1.0.20:
      * new administration guide in doc/
      * fixed bug: option -v now works independent of order
      * fixed bug: in statgrab_net: variable was missing (affected -C)
      * fixed bug: added missing variables, imported re (affected -C)
      * check ipmi: new option ipmi_summarize: create only one check for all sensors
      * new pnp-template for ipmi summarized ambient temperature
 
1.0.19:
      * Monitoring of Windows Services
      * Fixed bug with check-specific default parameters
      * Monitoring of VMS (agent not included yet)
      * Retrieving of data via an external programm (e.g. SSH/RSH)
      * setup.sh does not overwrite check_mk.cfg but installs
	the new default file as check_mk.cfg-1.0.19
      * Put hosts into default hostgroup if none is configured<|MERGE_RESOLUTION|>--- conflicted
+++ resolved
@@ -1,4 +1,3 @@
-<<<<<<< HEAD
 1.1.13i1:
     WATO:
     * Major internal code cleanup
@@ -14,7 +13,6 @@
     * FIX: Fixed encoding problem when opening dashboard
 
 
-=======
 1.1.12:
     Checks & Agents:
     * dell_powerconnect_*: final fixed, added PNP-templates
@@ -23,7 +21,6 @@
     * Dashboard: fix font size of service statistics table
     * Dashboard: insert links to views into statistics
     
->>>>>>> b5b01569
 1.1.12b2:
     Core, Setup, etc.:
     * FIX: fix crash with umlauts in host aliases
