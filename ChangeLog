--- conflicted
+++ resolved
@@ -126,11 +126,8 @@
             NOTE: Please refer to the migration notes!
     * 1161 FIX: fc_port: Fixed invalid values of counters, fixed wrong values in graphs...
     * 1192 FIX: veeam_jobs: Check now recognize sync jobs...
-<<<<<<< HEAD
     * 1386 FIX: oracle_jobs: Bugfix for forever running jobs...
-=======
     * 1427 FIX: esx_vsphere_hostsystem.multipath: no longer crashes at invalid multipath types...
->>>>>>> a059095a
 
     Multisite:
     * 1066 New Dashboard Designer...
