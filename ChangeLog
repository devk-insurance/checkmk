--- conflicted
+++ resolved
@@ -28,9 +28,7 @@
     * blade_blades: Added new check for checking the health-, present- and
                     power-state of IBM Bladecenter blades
     * win_dhcp_pools: Several cleanups in check
-<<<<<<< HEAD
     * Windows agent: allow restriction to ip addresses with only_hosts (like xinetd)
-=======
     * heartbeat_rscstatus: Catching empty output from agent correctly
     * tcp_conn_stats: Fixed inventory function when no conn stats can be inventoried
     * heartbeat_nodes: fix Linux agent for hostname with upper case letters (thanks to
@@ -38,7 +36,6 @@
     * heartbeat_rscstatus: Catching empty output from agent correctly
     * win_dhcp_pools agent plugin: Filtering additional error message on
       systems without dhcp server
->>>>>>> c611b7ec
 
     Multisite:
     * The custom open/close states of custom links are now stored for each
