--- conflicted
+++ resolved
@@ -23,11 +23,8 @@
     * New (hidden) button for reloading a snapin (left to the close button)
     * Automatically falling back to hardcoded default language if configured
     language is not available
-<<<<<<< HEAD
+    * Repair layout of Perf-O-Meter in single dataset layout
     * FIX: Fixed duplicate view plugin loading when using localized multisite
-=======
-    * Repair layout of Perf-O-Meter in single dataset layout
->>>>>>> 54e97035
 
     BI:
     * Host/Service elements are now iterable via FOREACH_HOST, e.g.
