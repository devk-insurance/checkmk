<<<<<<< HEAD
1.1.3:
      * Multisite: Fix sidebar problem (being black) with Internet Explorer
      * Multisite: Fix several other IE problems

1.1.3b3:
      * check_mk_templates: remove action_url from cluster and summary hosts (they have no performance data)
      * Clusters: make real host checks for clusters (using check_icmp with multiple IP addresses)
      * MRPE: Fix problems with quotes in commands

=======
1.1.4:
      Livestatus:
      * Table hosts: New column 'services' listing all services of that host
      * Column servicegroups:members: AuthUser is now honored
      * New columns: hosts:services_with_state and servicegroups:members_with_state
      * New column: hostgroup:members_with_state
      * Columns hostgroup:members and hostgroup:members_with_state honor AuthUser
      * New rudimentary API for C++
      * Updates API for Python

      Multisite:
      * Number of columns now configurable for each layout (1..50)
      * New layout "tiled"
      * New painters for lists of hosts and services in one column
    
>>>>>>> 3e6d542d
1.1.3b2:
      * Make check_mk_agent.linux executable
      * check_mk-df.php: Fix locale setting (error of locale DE on PNP 0.6.2)
      * multipath: Added unhandled multipath output format (UUID with 49 signs)
      * Livestatus: fix operators !~ and !~~, they didn't work (ever)
      * Makefile: make sure all files are world readable
      * logwatch: fix authorization problem on web pages when acknowledging
      * Livestatus: fix some compile problems

1.1.3b1:
      Core, Setup, etc.:
      * check_mk_template.cfg: fix typo in notes_url
      * Negation in binary conf lists via NEGATE (clustered_services, ingored_services,
	bulkwalk_hosts, etc).
      * Better handling of wrapping performance counters
      * datasource_programs: allow <HOST> (formerly only <IP>)
      * new config variable: extra_nagios_conf: string simply added to Nagios
        object configuration (for example for define command, etc.)
      * New option --flush: delete runtime data of some or all hosts
      * Abort installation if livestatus does not compile.
      * PNP4Nagios Templates: Fixed bug in template file detection for local checks
      * nagios_install.sh: Added support for Ubuntu 9.10
      * SNMP: handle multiline output of snmpwalk (e.g. Hexdumps)
      * SNMP: handle ugly error output of snmpwalk
      * SNMP: allow snmp_info to fetch multiple tables
      * check_mk -D: sort hostlist before output
      * check_mk -D: fix output: don't show aggregated services for non-aggregated hosts
      * check_mk_templates.cfg: fix syntax error, set notification_options to n

      Checks & Agents:
      * multipath: Fixed bug in output parser
      * cpu: fixed bug: apply level on 15min, not on 1min avg
      * New check fc_brocade_port_detailed
      * netctrl: improved handling of wrapped counters
      * winperf: Better handling of wrapping counters
      * aironet_client: New check for number of clients and signal
        quality of CISCO Aironet access points
      * aironet_errors: New check for monitoring CRC errors on
        CISCO Aironet access points
      * logwatch: When Agent does not send a log anymore and no local logwatch
                  file present the state will be UNKNOWN now (Was OK before).
      * fjdarye60_sum: New check for summary status of Fidary-E60 devices
      * fjdarye60_disks: New check for status of physical disks
      * fjdarye60_devencs: New check for status of device enclosures
      * fjdarye60_cadaps: New check for status of channel adapters
      * fjdarye60_cmods: New check for status of channel modules
      * fjdarye60_cmods_flash: New check for status of channel modules flash
      * fjdarye60_cmods_mem: New check for status of channel modules memory
      * fjdarye60_conencs: New check for status of controller enclosures
      * fjdarye60_expanders: New check for status of expanders
      * fjdarye60_inletthmls: New check for status of inlet thermal sensors
      * fjdarye60_thmls: New check for status of thermal sensors
      * fjdarye60_psus: New check for status of PSUs
      * fjdarye60_syscaps: New check for status of System Capacitor Units
      * fjdarye60_rluns: New check for RLUNs
      * lparstat_aix: New check by Joerg Linge
      * mrpe: Handles multiline output correctly (only works on Linux,
	      Agents for AIX, Solaris still need fix).
      * df: limit warning and critical levels to 50/60% when using a magic number
      * fc_brocade_port_detailed: allow setting levels on in/out traffic, detect
         baudrate of inter switch links (ISL). Display warn/crit/baudrate in
	 PNP-template

      MK Livestatus:
      * New headers for waiting (please refer to online documentation)
      * Abort on errors even if header is not fixed16
      * Changed response codes to better match HTTP
      * json output: handle tab and other control characters correctly
      * Fix columns host:worst_service_state and host:worst_service_hard_state
      * New tables servicesbygroup, servicesbyhostgroup and hostsbygroup
      * Allow to select columns with table prefix, e.g. host_name instead of name
        in table hosts. This does not affect the columns headers output by
	ColumnHeaders, though.
      * Fix invalid json output of group list column in tables hosts and services
      * Fix minor compile problem.
      * Fix hangup on AuthUser: at certain columns

      Multisite:
      * Replaced Multiadmin with Multisite.


1.1.2:
      Summary:
      * Lots of new checks
      * MK Livestatus gives transparent access to log files (nagios.log, archive/*.log)
      * Many bug fixes

      MK Livestatus:
      * Added new table "log", which gives you transparent access to the Nagios log files!
      * Added some new columns about Nagios status data to stable 'status'
      * Added new table "comments"
      * Added logic for count of pending service and hosts
      * Added several new columns in table 'status' 
      * Added new columns flap_detection and obsess_over_services in table services
      * Fixed bug for double columns: filter truncated double to int
      * Added new column status:program_version, showing the Nagios version
      * Added new column num_services_pending in table hosts
      * Fixed several compile problems on AIX
      * Fixed bug: queries could be garbled after interrupted connection
      * Fixed segfault on downtimes:contacts
      * New feature: sum, min, max, avg and std of columns in new syntax of Stats:

      Checks & Agents:
      * Check ps: this check now supports inventory in a very flexible way. This simplifies monitoring a great number of slightly different processes such as with ORACLE or SAP.
      * Check 'md': Consider status active(auto-read-only) as OK
      * Linux Agent: fix bug in vmware_state
      * New Checks for APC Symmetra USV
      * Linux Agent: made <<<meminfo>>> work on RedHat 3.
      * New check ps.perf: Does the same as ps, but without inventory, but with performance data
      * Check kernel: fixed missing performance data
      * Check kernel: make CPU utilization work on Linux 2.4
      * Solaris agent: don't use egrep, removed some bashisms, output filesystem type zfs or ufs
      * Linux agent: fixed problem with nfsmount on SuSE 9.3/10.0
      * Check 'ps': fix incompability with old agent if process is in brackets
      * Linux agent: 'ps' now no longer supresses kernel processes
      * Linux agent: make CPU count work correctly on PPC-Linux
      * Five new checks for monitoring DECRU SANs
      * Some new PNP templates for existing checks that still used the default templates
      * AIX Agent: fix filesystem output
      * Check logwatch: Fix problem occuring at empty log lines
      * New script install_nagios.sh that does the same as install_nagios_on_lenny.sh, but also works on RedHat/CentOS 5.3.
      * New check using the output of ipmi-sensors from freeipmi (Linux)
      * New check for LSI MegaRAID disks and arrays using MegaCli (based on the driver megaraid_sas) (Linux)
      * Added section <<<cpu>>> to AIX and Solaris agents
      * New Check for W&T web thermograph (webthermometer)
      * New Check for output power of APC Symmetra USP
      * New Check for temperature sensors of APC Symmetra WEB/SNMP Management Card.
      * apc_symmetra: add remaining runtime to output
      * New check for UPS'es using the generic UPS-MIB (such as GE SitePro USP)
      * Fix bug in PNP-template for Linux NICs (bytes and megabytes had been mixed up).
      * Windows agent: fix bug in output of performance counters (where sometimes with , instead of .)
      * Windows agent: outputs version if called with 'version'
      
      Core, Setup, etc.:
      * New SNMP scan feature: -I snmp scans all SNMP checks (currently only very few checks support this, though)
      * make non-bulkwalk a default. Please edit bulkwalk_hosts or non_bulkwalk_hosts to change that
      * Improve setup autodetection on RedHat/CentOS.  Also fix problem with Apache config for Mutliadmin: On RedHat Check_MK's Apache conf file must be loaded after mod_python and was thus renamed to zzz_check_mk.conf.
      * Fix problem in Agent-RPM: mark xinetd-configfile with %config -> avoid data loss on update
      * Support PNP4Nagios 0.6.2
      * New setup script "install_nagios.sh" for installing Nagios and everything else on SLES11
      * New option define_contactgroups: will automatically create contactgroup definitions for Nagios

1.1.0:
      * Fixed problems in Windows agent (could lead
        to crash of agent in case of unusal Eventlog
	messages)
      * Fixed problem sind 1.0.39: recompile waitmax for
        32 Bit (also running on 64)
      * Fixed bug in cluster checks: No cache files
        had been used. This can lead to missing logfile
	messages.
      * Check kernel: allow to set levels (e.g. on 
	pgmajfaults)
      * Check ps now allows to check for processes owned
        by a specific user (need update of Linux agent)
      * New configuration option aggregate_check_mk: If
        set to True, the summary hosts will show the
	status auf check_mk (default: False)
      * Check winperf.cpuusage now supports levels
        for warning and critical. Default levels are
	at 101 / 101
      * New check df_netapp32 which must be used
        for Netapps that do not support 64 bit 
	counters. Does the same as df_netapp
      * Symlink PNP templates: df_netapp32 and
        df_netapp use same template as df
      * Fix bug: ifoperstatus does not produce performance
        data but said so.
      * Fix bug in Multiadmin: Sorting according to
        service states did not work
      * Fix two bugs in df_netapp: use 64 bit counters
        (32 counter wrap at 2TB filesystems) and exclude
       	snapshot filesystems with size 0 from inventory.
      * Rudimentary support for monitoring ESX: monitor
        virtual filesystems with 'vdf' (using normal df
	check of check_mk) and monitor state of machines 
	with vcbVmName -s any (new check vmware_state).
      * Fixed bug in MRPE: check failed on empty performance
        data (e.g. from check_snmp: there is emptyness
        after the pipe symbol sometimes)
      * MK Livestatus is now multithreaded an can
        handle up to 10 parallel connections (might
        be configurable in a future version).
      * mk_logwatch -d now processes the complete logfile
        if logwatch.state is missing or not including the
	file (this is easier for testing)
      * Added missing float columns to Livestatus.
      * Livestatus: new header StatsGroupBy:
      * First version with "Check_MK Livestatus Module"!
        setup.sh will compile, install and activate
	Livestatus per default now. If you do not want
	this, please disable it by entering <tt>no</tt>,
	when asked by setup.
      * New Option --paths shows all installation, config
        and data paths of Check_mk and Nagios
      * New configuration variable define_hostgroups and
        define service_groups allow you to automatically
        create host- and service groups - even with aliases.
      * Multiadmin has new filter for 'active checks enabled'.
      * Multiadmin filter for check_command is now a drop down list.
      * Dummy commands output error message when passive services
        are actively checked (by accident)
      * New configuration option service_descriptions allows to
        define customized service descriptions for each check type
      * New configuration options extra_host_conf, extra_summary_host_conf
        and extra_service_conf allow to define arbitrary Nagios options
	in host and service defitions (notes, icon_image, custom variables,
        etc)
      * Fix bug: honor only_hosts also at option -C


1.0.39:
      * New configuration variable only_hosts allows
	you to limit check_mk to a subset of your
	hosts (for testing)
      * New configuration parameter mem_extended_perfdata
	sends more performance data on Linux (see 
	check manual for details)
      * many improvements of Multiadmin web pages: optionally 
	filter out services which are (not) currently in downtime
	(host or service itself), optionally (not) filter out summary
	hosts, show host status (down hosts), new action
	for removing all scheduled downtimes of a service.
	Search results will be refreshed every 90 seconds.
	Choose between two different sorting orders.
	Multadmin now also supports user authentication
      * New configuration option define_timeperiods, which
	allows to create Nagios timeperiod definitions.
	This also enables the Multiadmin tools to filter
	out services which are currently not in their
	notification interval.
      * NIC check for Linux (netctr.combined) now supports
	checking of error rates
      * fc_brocade_port: New possibility of monitoring
	CRC errors and C3 discards
      * Fixed bug: snmp_info_single was missing
        in precompiled host checks
	
1.0.38:
      * New: check_mk's multiadmin tool (Python based
	web page). It allows mass administration of
	services (enable/disable checks/notifications, 
	acknowledgements, downtimes). It does not need
	Nagios service- or host groups but works with
	a freeform search.
      * Remove duplicate <?php from the four new 
	PNP templates of 1.0.37.
      * Linux Agent: Kill hanging NFS with signal 9
	(signal 15 does not always help)
      * Some improvements in autodetection. Also make
	debug mode: ./autodetect.py: This helps to
	find problems in autodetection.
      * New configuration variables generate_hostconf and
	generate_dummy_commands, which allows to suppress
	generation of host definitions for Nagios, or 
	dummy commands, resp.
      * Now also SNMP based checks use cache files.
      * New major options --backup and --restore for
	intelligent backup and restore of configuration
	and runtime data
      * New variable simulation_mode allows you to dry
	run your Nagios with data from another installation.
      * Fixed inventory of Linux cpu.loads and cpu.threads
      * Fixed several examples in checks manpages
      * Fixed problems in install_nagios_on_lenny.sh
      * ./setup.sh now understands option --yes: This
        will not output anything except error messages
	and assumes 'yes' to all questions
      * Fix missing 'default.php' in templates for
	local
	
1.0.37:
      * IMPORTANT: Semantics of check "cpu.loads" has changed.
	Levels are now regarded as *per CPU*. That means, that
	if your warning level is at 4.0 on a 2 CPU machine, then 
	a level of 8.0 is applied.
      * On check_mk -v now also ouputs version of check_mk
      * logfile_patterns can now contain host specific entries.
	Please refer to updated online documentation for details.
      * Handling wrapping of performance counters. 32 and 64 bit
	counters should be autodetected and handled correctly.
	Counters wrapping over twice within one check cycle
	cannot be handled, though.
      * Fixed bug in diskstat: Throughput was computed twice
	too high, since /proc/diskstats counts in sectors (512 Bytes)
	not in KB
      * The new configuration variables bulkwalk_hosts and
	non_bulkwalk_hosts, that allow 	to specify, which hosts 
	support snmpbulkwalk (which is
	faster than snmpwalk) and which not. In previos versions,
	always bulk walk was used, but some devices do not support
	that.
      * New configuration variable non_aggregated_hosts allows
	to exclude hosts generally from service aggregation.
      * New SNMP based check for Rittal CMC TC 
	(ComputerMultiControl-TopConcept) Temperature sensors 
      * Fixed several problems in autodetection of setup
      * Fixed inventory check: exit code was always 0
	for newer Python versions.
      * Fixed optical problem in check manual pages with
	newer version of less.
      * New template check_mk-local.php that tries to
	find and include service name specific templates.
	If none is found, default.php will be used.
      * New PNP templates check_mk-kernel.php for major page
	faults, context switches and process creation
      * New PNP template for cpu.threads (Number of threads)
      * Check nfsmounts now detects stale NFS handles and
	triggers a warning state in that case

1.0.36:
      * New feature of Linux/UNIX Agent: "MRPE" allows
	you to call Nagios plugins by the agent. Please
	refer to online documentation for details.
      * Fix bug in logwatch.php: Logfiles names containing spaces
	now work.
      * Setup.sh now automatically creates cfg_dir if
	none found in nagios.cfg (which is the case for the
	default configuration of a self compiled Nagios)
      * Fix computation of CPU usage for VMS.
      * snmp_hosts now allows config-list syntax. If you do
	not define snmp_hosts at all, all hosts with tag
	'snmp' are considered to be SNMP hosts. That is 
	the new preferred way to do it. Please refer
	to the new online documentation.
      * snmp_communities now also allows config-list syntax
	and is compatible to datasource_programs. This allows
	to define different SNMP communities by making use
	of host tags.
      * Check ifoperstatus: Monitoring of unused ports is
	now controlled via ifoperstatus_monitor_unused.
      * Fix problem in Windows-Agent with cluster filesystems:
	temporarily non-present cluster-filesystems are ignored by
	the agent now.
      * Linux agent now supports /dev/cciss/d0d0... in section
	<<<diskstat>>>
      * host configuration for Nagios creates now a variable
	'name host_$HOSTNAME' for each host. This allows
	you to add custom Nagios settings to specific hosts
	in a quite general way.
      * hosts' parents can now be specified with the
	variable 'parents'. Please look at online documentation
	for details.
      * Summary hosts now automatically get their real host as a
	parent. This also holds for summary cluster hosts.
      * New option -X, --config-check that checks your configuration
	for invalid variables. You still can use your own temporary
	variables if you prefix them with an underscore.
	IMPORTANT: Please check your configuration files with
	this option. The check may become an implicit standard in
	future versions.
      * Fixed problem with inventory check on older Python 
	versions.
      * Updated install_nagios_on_lenny.sh to Nagios version
	3.2.0 and fixed several bugs.

1.0.35:
      * New option -R/--restart that does -S, -H and -C and
	also restarts Nagios, but before that does a Nagios
	config check. If that fails, everything is rolled
	back and Nagios keeps running with the old configuration.
      * PNP template for PING which combines RTA and LOSS into
	one graph.
      * Host check interval set to 1 in default templates.
      * New check for hanging NFS mounts (currently only
	on Linux)
      * Changed check_mk_templates.cfg for PING-only hosts:
	No performance data is processed for the PING-Check
	since the PING data is already processed via the
	host check (avoid duplicate RRDs)
      * Fix broken notes_url for logwatch: Value from setup.sh
	was ignored and always default value taken.
      * Renamed config variable mknagios_port to agent_port
	(please updated main.mk if you use that variable)
      * Renamed config variable mknagios_min_version to
	agent_min_version (update main.mk if used)
      * Renamed config variable mknagios_autochecksdir to 
	autochecksdir (update main.mk if used)
      * configuration directory for Linux/UNIX agents is
	now configurable (default is /etc/check_mk)
      * Add missing configuration variable to precompiled
	checks (fix problem when using clusters)
      * Improved multipath-check: Inventory now determines
	current number of paths. And check output is more
	verbose.
      * Mark config files as config files in RPM. RPM used
	to overwrite main.mk on update!
	
1.0.34:
      * Ship agents for AIX and SunOS/Solaris (beta versions).
      * setup script now autodetects paths and settings of your
	running Nagios
      * Debian package of check_mk itself is now natively build
	with paths matching the prepackaged Nagios on Debian 5.0
      * checks/df: Fix output of check: percentage shown in output
	did include reserved space for root where check logic did
	not. Also fix logic: account reserved space as used - not
	as avail.
      * checks/df: Exclude filesystems with size 0 from inventory.
      * Fix bug with host tags in clusters -> precompile did not
	work.
      * New feature "Inventory Check": Check for new services. Setting
	inventory_check_interval=120 in main.mk will check for new services
	every 2 hours on each host. Refer to online documentation
	for more details.
      * Fixed bug: When agent sends invalid information or check
	has bug, check_mk now handles this gracefully
      * Fixed bug in checks/diskstat and in Linux agent. Also
	IDE disks are found. The inventory does now work correctly
	if now disks are found.
      * Determine common group of Apache and Nagios at setup.
	Auto set new variable www_group which replaces logwatch_groupid.
	Fix bug: logwatch directories are now created with correct
	ownership when check_mk is called manually as root.
      * Default templates: notifications options for hosts and
	services now include also recovery, flapping and warning
	events.
      * Windows agent: changed computation of RAM and SWAP usage
	(now we assume that "totalPageFile" includes RAM *and*
	SWAP).
      * Fix problem with Nagios configuration files: remove
	characters Nagios considers as illegal from service
	descriptions.
      * Processing of performance data (check_icmp) for host
        checks and PING-only-services now set to 1 in default
	templates check_mk_templates.cfg.
      * New SNMP checks for querying FSC ServerView Agent: fsc_fans,
	fsc_temp and fsc_subsystems. Successfully tested with agents
	running	on Windows and Linux.
      * RPM packaged agent tested to be working on VMWare ESX 4.0 
	(simply install RPM package with rpm -i ... and open port 
	in firewall with "esxcfg-firewall -o 6556,tcp,in,check_mk")
      * Improve handling of cache files: inventory now uses cache
	files only if they are current and if the hosts are not
	explicitely specified.
	
1.0.33:
      * Made check_mk run on Python 2.3.4 (as used in CentOS 4.7
	und RedHat 4.7). 
      * New option -M that prints out manual pages of checks.
	Only a few check types are documented yet, but more will
	be following.
      * Package the empty directory /usr/lib/check_mk_agent/plugins
	and ../local into the RPM and DEB package of the agent
      * New feature: service_dependencies. check_mk lets you comfortably
	create Nagios servicedependency definitions for you and also
	supports them by executing the checks in an optimal order.
      * logwatch.php: New button for hiding the context messages.
	This is a global setting for all logfiles and its state is
	stored in a cookie.
	
1.0.32:
      * IMPORTANT: Configuration variable datasource_programs is now
        analogous to that of host_groups. That means: the order of
        program and hostlist must be swapped!
      * New option --fake-dns, useful for tests with non-existing
	hosts.
      * Massive speed improvement for -S, -H and -C
      * Fixed bug in inventory of clusters: Clustered services where
	silently dropped (since introduction of host tags). Fixed now.
      * Fixed minor bug in inventory: Suppress DNS lookup when using
	--no-tcp
      * Fixed bug in cluster handling: Missing function strip_tags()
	in check_mk_base.py was eliminated.
      * Changed semantics of host_groups, summary_host_groups,
	host_contactgroups, and summary_host_groups for clusters: 
	Now the cluster names will be relevant, not
	the names of the nodes. This allows the cluster hosts to
	have different host/contactgroups than the nodes. And it is more
	consistent with other parts of the configuration.
      * Fixed bug: datasource_programs on cluster nodes did not work
	when precompiling

1.0.31:
      * New option -D, --dump that dumps all configuration information
	about one, several or all hosts
	New config variables 'ignored_checktypes' and 'ignored_services',
        which allow to include certain checktypes in general or
        some services from some hosts from inventory
      * Config variable 'clustered_services' now has the same semantics
	as ignored_checktypes and allows to make it host dependent.
      * Allow magic tags PHYSICAL_HOSTS, CLUSTER_HOSTS and ALL_HOSTS at
	all places, where lists of hosts are expected (except checks).
	This fixes various problems that arise when using all_hosts at
	those places:
	  * all_hosts might by changed by another file in conf.d
	  * all_hosts does not contain the cluster hosts
      * Config file 'final.mk' is read after all other config files -
	if it exists. You can put debug code there that prints the
	contents of your variables.
      * Use colored output only, if stdout is a tty. If you have
	problems with colors, then you can pipe the output
	through cat or less
      * Fixed bug with host tags: didn't strip off tags when
	processing configuration lists (occurs when using
	custom host lists)
      * mk_logwatch is now aware of inodes of logfiles. This
	is important for fast rotating files: If the inode
	of a logfile changes between two checks mk_logwatch
	assumes that the complete content is new, even if
	the new file is longer than the old one.
      * check_mk makes sure that you do not have duplicate
	hosts in all_hosts or clusters.

1.0.30:
      * Windows agent now automatically monitors all existing
	event logs, not only "System" and "Application".

1.0.29:
      * Improved default Nagios configuration file:
	added some missing templates, enter correct URLs
	asked at setup time.
      * IMPORANT: If you do not use the new default 
	Nagios configuration file you need to rename
	the template for aggregated services (summary
	services) to check_mk_summarizes (old name
	was 'check_mk_passive-summary'). Aggregated
	services are *always* passive and do *never*
	have performance data.
      * Hopefully fixed CPU usage output on multi-CPU
	machines
      * Fixed Problem in Windows Agent: Eventlog monitoring
	does now also work, if first record has not number 1
	(relevant for larger/older eventlogs)
      * Fixed bug in administration.html: Filename for Nagios
	must be named check_mk.cfg and *not* main.mk. Nagios
	does not read files without the suffix .cfg. 
      * magic factor for df, that allows to automatgically 
        adapt levels for very big or very small filesystems.
      * new concept of host tags simplyfies configuration.
      * IMPORTANT: at all places in the configuration where
	lists of hosts are used those are not any longer
	interpreted as regular expressions. Hostnames
	must match exactly. Therefore the list [ "" ] does
	not any longer represent the list of all hosts.
	It is a bug now. Please write all_hosts instead
	of [ "" ]. The semantics for service expressions
	has not changed.
      * Fixed problem with logwatch.php: Begin with
	<?php, not with <?. This makes some older webservers
	happy.
      * Fixed problem in check ipmi: Handle corrupt output
	from agent
      * Cleaned up code, improved inline documentation
      * Fixed problem with vms_df: default_filesystem_levels,
	filesystem_levels and df magic number now are used
	for df, vms_df and df_netapp together. Works now also
	when precompiled.
	
1.0.28:
      * IMPORTANT: the config file has been renamed from
	check_mk.cfg to main.mk. This has been suggested
	by several of my customers in order to avoid 
	confusion with Nagios configuration files. In addition,
	all check_mk's configuration file have to end in
	'.mk'. This also holds for the autochecks. The 
	setup.sh script will automatically rename all relevant
	files. Users of RPM or DEB installations have to remove
	the files themselves - sorry.
      * Windows agent supports eventlogs. Current all Warning
        and Error messages from 'System' and 'Application' are
        being sent to check_mk. Events can be filtered on the
	Nagios host.
      * Fixed bug: direct RRD update didn't work. Should now.
      * Fixed permission problems when run as root.
      * Agent is expected to send its version in <<<check_mk>>>
	now (not any longer in <<<mknagios>>>
      * Fixed bug in Windows agent. Performance counters now output
	correct values
      * Change checks/winperf: Changed 'ops/sec' into MB/s.
	That measures read and write disk throughput
	(now warn/crit levels possible yet)
      * new SNMP check 'ifoperstatus' for checking link
        of network interfaces via SNMP standard MIB
      * translated setup script into english
      * fixed bug with missing directories in setup script
      * made setup script's output nicer, show version information
      * NEW: mk_logwatch - a new plugin for the linux/UNIX agent
	for watching logfiles
      * Better error handling with Nagios pipe
      * Better handling of global error: make check_mk return
	CRIT, when no data can retrieved at all.
      * Added missing template 'check_mk_pingonly' in sample
	Nagios config file (is needed for hosts without checks)
	
1.0.27:
      * Ship source code of windows agent
      * fix several typos
      * fix bug: option --list-hosts did not work
      * fix bug: precompile "-C" did not work because
	of missing extension .py
      * new option -U,--update: It combines -S, -H and
	-U and writes the Nagios configuration into a
	file (not to stdout).
      * ship templates for PNP4Nagios matching most check_mk-checks.
	Standard installation path is /usr/share/check_mk/pnp-templates
	
1.0.26:
      -	Changed License to GNU GPL Version 2
      * modules check_mk_admin and check_mk_base are both shipped
	uncompiled.
      * source code of windows agent togehter with Makefile shipped
	with normal distribution
      * checks/md now handles rare case where output of /proc/mdstat
	shows three lines per array

1.0.25:
      * setup skript remembers paths

1.0.24:
      * fixed bug with precompile: Version of Agent was always 0

1.0.23:
      * fixed bug: check_config_variables was missing in precompiled
	files
      * new logwatch agent in Python plus new logwatch-check that
	handles both the output from the old and the new agent

1.0.22:
      * Default timeout for TCP transfer increased from 3.0 to 60.0
      * Windows agent supports '<<<mem>>>' that is compatible with Linux
      * Windows agents performance counters output fixed
      * Windows agent can now be cross-compiled with mingw on Linux
      * New checktype winperf.cpuusage that retrieves the percentage
	of CPU usage from windows (still has to be tested on Multi-CPU
	machine)
      * Fixed bug: logwatch_dir and logwatch_groupid got lost when
	precompiling. 
      * arithmetic for CPU usage on VMS multi-CPU machines changed

1.0.21:
      * fixed bug in checks/df: filesystem levels did not work
	with precompiled checks

1.0.20:
      * new administration guide in doc/
      * fixed bug: option -v now works independent of order
      * fixed bug: in statgrab_net: variable was missing (affected -C)
      * fixed bug: added missing variables, imported re (affected -C)
      * check ipmi: new option ipmi_summarize: create only one check for all sensors
      * new pnp-template for ipmi summarized ambient temperature
 
1.0.19:
      * Monitoring of Windows Services
      * Fixed bug with check-specific default parameters
      * Monitoring of VMS (agent not included yet)
      * Retrieving of data via an external programm (e.g. SSH/RSH)
      * setup.sh does not overwrite check_mk.cfg but installs
	the new default file as check_mk.cfg-1.0.19
      * Put hosts into default hostgroup if none is configured<|MERGE_RESOLUTION|>--- conflicted
+++ resolved
@@ -1,14 +1,3 @@
-<<<<<<< HEAD
-1.1.3:
-      * Multisite: Fix sidebar problem (being black) with Internet Explorer
-      * Multisite: Fix several other IE problems
-
-1.1.3b3:
-      * check_mk_templates: remove action_url from cluster and summary hosts (they have no performance data)
-      * Clusters: make real host checks for clusters (using check_icmp with multiple IP addresses)
-      * MRPE: Fix problems with quotes in commands
-
-=======
 1.1.4:
       Livestatus:
       * Table hosts: New column 'services' listing all services of that host
@@ -23,8 +12,16 @@
       * Number of columns now configurable for each layout (1..50)
       * New layout "tiled"
       * New painters for lists of hosts and services in one column
-    
->>>>>>> 3e6d542d
+
+1.1.3:
+      * Multisite: Fix sidebar problem (being black) with Internet Explorer
+      * Multisite: Fix several other IE problems
+
+1.1.3b3:
+      * check_mk_templates: remove action_url from cluster and summary hosts (they have no performance data)
+      * Clusters: make real host checks for clusters (using check_icmp with multiple IP addresses)
+      * MRPE: Fix problems with quotes in commands
+
 1.1.3b2:
       * Make check_mk_agent.linux executable
       * check_mk-df.php: Fix locale setting (error of locale DE on PNP 0.6.2)
