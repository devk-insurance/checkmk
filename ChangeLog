1.2.5i7:
    Core & Setup:
    * 1439 mk-job: now also available on solaris systems...
    * 1483 FIX: Savely replace illegal vertical bars in check plugin output...
    * 1431 FIX: windows_agent: fixed error on parsing unicode formatted logfiles...
    * 1545 FIX: Check_MK Inventory check is now resulting in correct state on duplicate host
    * 1555 FIX: Improved validation on timeperiod references of non existing periods...
    * 1574 FIX: Hosts named like used python modules do not break precompiled checks anymore...
    * 1624 FIX: Remove illegal characters from service descriptions of active checks...
    * 1628 FIX: Remove trailing backslashes from service descriptions...

    Checks & Agents:
    * 1197 climaveneta_temp: New check for temperature sensors on Climaveneta clima devices
    * 1167 citrix_license/esx_license: Can now be configured to always show OK as state
    * 1198 climaveneta_fan: New check for fan speed on Climaveneta devices
    * 1199 climaveneta_alarm: New check to display the alarm states on Climaveneta devcies
    * 1484 dell_om_sensors: Use sensor name as item...
            NOTE: Please refer to the migration notes!
    * 1200 Docsis Checks: Now HW Rev2 of Arris Cable Modems are detected.
    * 1486 mk_oracle: completely overhauled ORACLE monitoring...
    * 1201 allnet_ip_sensoric: Detect Temperature Sensors now in more cases...
    * 1171 Added new check for monitoring mail delivery (SMTP -> IMAP/POP3 mailbox)...
    * 1444 f5_bigip_chassis_temp, f5_bigip_cpu_temp: Two new checks to replace the old f5_bigip_temp...
            NOTE: Please refer to the migration notes!
    * 1432 agent_vsphere: now able to monitor virtual machines snapshots...
    * 1507 New optional parse_function for check API...
    * 1445 quantum_libsmall_door, quantum_libsmall_status: Two new checks for monitoring small Quantum tape libraries
    * 1448 domino_info: check is extended to also show and monitor the lnNotesServerState
    * 1509 if, if64: New option for make inventory based on port alias...
    * 1440 livedump: now able to add hosts icon_image on config generation...
    * 1517 carel_sensors: New check for monitoring temperature sensors of Carel AC devices
    * 1551 f5_bigip_vserver: add performance data for connections and connection rate
    * 1554 mk_oracle: You can now monitor multiple ORACLE releases on the same host
    * 1518 raritan_pdu_inlet, raritan_pdu_inlet_summary: Modified existing check to give one item per phase and support setting levels....
            NOTE: Please refer to the migration notes!
    * 1592 AIX: New Plugin to monitor errpt in logwatch style...
    * 1565 mem.win: set default levels for page file to 80%/90%
    * 1608 zpool_status: Add an overall state check (thx to Craig Cook)...
    * 1594 ibm_svc_host: Can now be set to be always OK...
    * 1595 esx_vsphere_objects_count: New Check to Ouput the number of VMs
    * 1567 postfix_mailq: speedup in Linux agent for large mail queues...
    * 1611 mssql.vbs: Supporting SQL-Server 2014 now
    * 1568 f5_bigip_cluster_v11: new check for F5 cluster status for firmware version 11
    * 1450 checkpoint_connections, checkpoint_packets: new checks to monitor Checkpoint firewalls
    * 1569 check_mk_agent.openbsd: add sections for mem and lnx_if (memory and network interfaces)...
    * 1451 users: new check to monitor number of users logged in on a linux system...
    * 1615 qnap_disks: Added support for Fujitsu NAS QR802
    * 1616 drbd: Added support for Ahead/Behind cluster states (DRBD >= 8.3.10)
    * 1626 Renamed service descriptions of filesystem, process and logwatch checks...
    * 1627 megaraid_ldisks: Warn if current cache or write policy differs from logical drive default policy...
<<<<<<< HEAD
    * 1597 bluecat_dhcp, bluecat_dns: Checks can now be used in Check_MK Cluster Mode
=======
    * 1629 check_mk_agent.freebsd: several new features and improvements, now only use statgrab...
    * 1630 smart: update in plugin that also outputs information about disks attached to a MegaRAID controller...
    * 1631 juniper_bgp_state: check now detects and supports more differen device models...
    * 1645 Added basic kernel section to FreeBSD agent...
>>>>>>> 90dde2ee
    * 1478 FIX: kernel.util, statgrab_cpu: fix computation of utilization...
    * 1480 FIX: brocade_vdx_status: disable check on some devices that do not support it...
    * 1485 FIX: dell_om_disks, dell_om_esmlog, dell_om_mem, dell_om_processors, dell_om_sensors: detect more devices...
    * 1202 FIX: cisco_power, cisco_temp_perf: Both checks now using a new service description...
            NOTE: Please refer to the migration notes!
    * 1446 FIX: cisco_temp_perf: Check now finds missing sensors in case where also cisco_temp_sensor is being used....
    * 1203 FIX: veeam_client: Now supports multiple Backups for one host...
            NOTE: Please refer to the migration notes!
    * 1437 FIX: veeam_jobs: fixed incorrect state for BackupSync job...
    * 1511 FIX: oracle_jobs: avoid broken checks, make compatible with old version...
    * 1513 FIX: Handle broken SNMP bulk walk implementation of Mikrotik Router firmware RouterOS v6.22...
    * 1503 FIX: Fixed monitoring of multiple SAP instances with one mk_sap plugin...
    * 1515 FIX: cisco_secure: fix service description, fix OK state in case of no violation
    * 1449 FIX: nginx_status: agent plugin no longer honours "http(s)_proxy" env variables of root user
    * 1387 FIX: mk_oracle: Correctly deal with underscore in SID for Oracle 9.2-10.1...
    * 1532 FIX: mk_sap: Cleaning up old state information from sap.state file...
    * 1548 FIX: bluecat_ntp: do not inventorized devices where NTP information is missing
    * 1549 FIX: bluecat_threads: do not inventorize this check where information is missing...
    * 1536 FIX: fritz!Box special agent now deals with new URLs (firmware >= 6.0) correctly
    * 1550 FIX: zfs_arc_cache: do not inventorize of no cache information available...
    * 1572 FIX: Sample configs, plugins etc. for windows agent use windows linebreaks now...
    * 1575 FIX: vSphere Monitoring works with RedHat 5.x now...
    * 1584 FIX: winperf_if: Fixed checks of interfaces with equal names but one with index...
    * 1590 FIX: printer_supply_ricoh: Fixed broken check
    * 1591 FIX: netapp_volumes: The state mixed_raid_type is now treated as non-critical state
    * 1602 FIX: dell_om_esmlog: Fixed typo in plugin output
    * 1603 FIX: ad_replication: fixed typo in plugin output
    * 1604 FIX: mysql_slave: Dealing with situation where connection with master is lost
    * 1563 FIX: Reworked configuration of process monitoring...
            NOTE: Please refer to the migration notes!
    * 1593 FIX: IBM SVC Checks: The Service Descriptions not longer contain IBM SVC as prefix...
            NOTE: Please refer to the migration notes!
    * 1564 FIX: check_mk_agent.linux: fix situation where async plugin is not executed after crash...
    * 1609 FIX: zpool_status: fix problem when the zpool has a separate log or cache device...
    * 1566 FIX: 3ware_disks: consider VERIFYING state as OK now...
    * 1612 FIX: job: Fixed wrong reported start time for running jobs
    * 1596 FIX: etherbox: Fix for the inventory in case of not connected temperature sensors...
    * 1571 FIX: check_mk_agent.linux: fix output of lnx_if on Ubuntu 8.04 (on older kernels), repairs tcp_conn_stats...
    * 1622 FIX: megaraid_bbu: handle case isSOHGood and consider it as critical...
    * 1617 FIX: lnx_if: Deal with data provided by cluster host
    * 1618 FIX: ad_replication: Output of timeLastSuccess and timeLastFailure was inverted...
    * 1623 FIX: hp_proliant_mem: support for some yet unhandled status situations
<<<<<<< HEAD
    * 1598 FIX: bluecat_dhcp: Check is not longer found in inventory if dhcp service is not activated
=======
    * 1640 FIX: check_jolokia_metrics_serv_req: Fixed wrong levels shown for upper thresholds
    * 1453 FIX: drbd.stats: tried to send non-numeric write order parameter to rrd...
    * 1632 FIX: hr_fs: remove ugly "mounted on:" information appearing on Juniper devices
    * 1646 FIX: hyperv_vms: Plugin garbles following plugin output when no VMs exist...
    * 1647 FIX: agent_ipmi: Check_MK service gets critical now when ipmi-sensors command fails
>>>>>>> 90dde2ee

    Multisite:
    * 1508 Allow input of plugin output and perfdata when faking check results...
    * 1493 Added config option "Default filter group" to set the initial network topology view filter...
    * 1497 Implemented password policy capabilities for local users...
    * 1499 SEC: Fixed XSS injections in different places...
    * 1069 SEC: Replaced insecure auth.secret mechanism...
            NOTE: Please refer to the migration notes!
    * 1500 SEC: Preventing livestatus injections in different places...
    * 1530 Dashboard: Host/service statistics dashlets now deal with the context...
    * 1558 Better visualize manually changed notification enable/disable
    * 1621 Sorting Check_MK* services always on top of services lists
    * 1164 FIX: Fixed links from servicegroup overviews to single servicegroups
    * 1166 FIX: Also prevting stylesheet update issues during version updates (just like for JS files)
    * 1481 FIX: Fix broken layout of Host-, Service- and Contactgroup filters
    * 1482 FIX: Fix exception when editing a visual of type single host group...
    * 1487 FIX: Fixed exception in Web GUI "Internal error:: name 'Filter' is not defined" in manual setups (using setup.py)...
    * 1488 FIX: Fixed wrong information showing up on "Host Group" and "Service Group" views...
    * 1433 FIX: Quicksearch: no longer shows an invalid search result when looking for multiple hosts...
    * 1494 FIX: Fixed error in NagVis Maps snapin when some users had no contact groups assigned
    * 1496 FIX: Fixed exception after editing a dashboard as user without permission to publish dashboards...
    * 1436 FIX: quicksearch: search with multiple patterns (h: / s:) no longer discards the host pattern...
    * 1438 FIX: quicksearch: fixed various non-working quicksearch filters...
    * 1501 FIX: Legacy view formats created with 2014-09 snapshots are now converted...
    * 1506 FIX: Fixed randomly hidden dashboard title...
    * 1527 FIX: Fixed views missing values of some filters (serviceregex, hostgroup filters, ...)...
    * 1528 FIX: Fixed actions in mobile GUI...
    * 1529 FIX: Mobile-GUI: Fixed "all host problems" view not showing all problems...
    * 1533 FIX: Fixed sorting of hosts with same name in "services of host" view
    * 1534 FIX: Fixed filtering views in distributed setup lead to empty views...
    * 1553 FIX: Fix deleting (acknowleding) of logfiles in logwatch...
    * 1537 FIX: Added transformation code for user dashboards created between 2014-08 and 2014-10...
    * 1538 FIX: Only allow switching sites on/off when permitted to...
    * 1539 FIX: Fixed refreshing of PNP graphs in dashboards...
    * 1543 FIX: Hosttag columns are now available right ater creating a tag...
    * 1544 FIX: Fixed exception in complain phase in view editor...
    * 1573 FIX: WATO Quickaccess snapin: Pending button is not overlapped by icons anymore
    * 1557 FIX: Fix sorting of hostnames that only differ in lower/uppercaseness
    * 1577 FIX: Fixed editing of views using the "Downtime for host/service" sorter or column...
    * 1578 FIX: Folding states of containers with umlauts in titles are now persisted...
    * 1580 FIX: Views: Hardcoded single context filters are not shown in filter form anymore...
    * 1581 FIX: Single context views with missing context show an error message now...
    * 1585 FIX: Dashboard: Fixed mass client CPU load consumption when making graph dashlets too small...
    * 1586 FIX: Dashboard: Toggling edit/non-edit is now reflected when reloading the page
    * 1605 FIX: Fixed perfometer of check check_mk-printer_supply_ricoh
    * 1607 FIX: check_http: Fixed broken links in escaped plugin output
    * 1614 FIX: Fixed wrong URL in webapi.py documentation
    * 1619 FIX: Renamed "Hostgroups" and "Servicegroups" views to "Host Groups" and "Service Groups"
    * 1638 FIX: Fixed styling small styling problems in wiki snapin
    * 1641 FIX: Quicksearch: Now able to search for services with backslashes in names
    * 1642 FIX: Quicksearch: Improved error handling on invalid search statements (invalid regexes)

    WATO:
    * 1170 Added buttons to move rules to top/bottom of the list to ruleset edit dialog
    * 1489 Added iCalendar import for generating timeperiods e.g. for holidays...
    * 1495 Most WATO tables can now be sorted (where useful)...
    * 1504 WATO makes host tag and group information available for NagVis...
    * 1535 Disabled services on service discovery page now link to the ruleset
    * 1587 SEC: Prevent logging of passwords during initial distributed site login...
    * 1560 Put host and service groups into one WATO menu item...
    * 1561 Remove Auditlog from the main WATO menu and put it into the activate Changes page
    * 1562 Move manual checks into a new WATO module...
    * 1165 FIX: Fixed exception in service discovery of logwatch event console forwarding checks...
    * 1490 FIX: Timperiod excludes can now even be configured when creating a timeperiod...
    * 1491 FIX: Fixed bug in dynamic lists where removing an item was not always possible...
    * 1492 FIX: Fixed too long URL bug when deleting a timeperiod right after creating one
    * 1498 FIX: Fixed displaying of global settings titles / help texts...
    * 1502 FIX: Fixed removing elements from ListOf choices during complain phase
    * 1505 FIX: Snapshots are now bound to the used monitoring core...
    * 1540 FIX: Host diagnose page: Some tests were failing randomly
    * 1541 FIX: Fixed missing form fields for notification method when editing rbn default rule
    * 1542 FIX: Changed text of "debug_log" option to be clearer in distributed setups...
    * 1546 FIX: Fixed adding cluster nodes to new cluster in complain phase...
    * 1556 FIX: WATO inventory ignores already inventorized checks which does not exist anymore...
    * 1576 FIX: SNMP Community host attribute is now visible for IE<=8...
    * 1588 FIX: Renamed SNMP communities rule to SNMP credentials
    * 1589 FIX: Restructured SNMP credentials rule specification...
    * 1620 FIX: Fixed exception during host renaming when host has no perfdata
    * 1625 FIX: Safely handle characters that have a special meaning in regexes when creating service-specific rules...
    * 1637 FIX: Fixed exception in notification analysis when notifications have not NOTIFICATIONTYPE set
    * 1639 FIX: Interfaces with speed more than 10GBit/s can now be configured correctly

    Notifications:
    * 1512 Bulk notification can now be grouped according to custom macro values...
    * 1168 FIX: HTML mails can now be configured to display graphs among each other...
    * 1514 FIX: Try harder to detect previous hard state in notification when using Nagios as core...
    * 1582 FIX: Fixed missing graphs in mails when sending notifications to non-contacts...
    * 1583 FIX: Can use contact groups without hosts/services assigned in RBN rules now...
    * 1606 FIX: Moved notify.log to var/log/notify.log in OMD environments...
    * 1570 FIX: Fix notification of check_http active checks with Nagios core...

    BI:
    * 1435 FIX: Saving BI aggregations: No longer reports 'Request-URI Too Large'...
    * 1559 FIX: Fix link from BI icon to BI views (aggregations affected by this host/service)

    Event Console:
    * 1169 Added host state type filter to "recent event history" view
    * 1531 FIX: Fixed exception in event history view when displaying CHANGESTATE events
    * 1610 FIX: Hostname translation now also works for incoming SNMP traps
    * 1643 FIX: Improved error handling of exceptions when processing log lines
    * 1644 FIX: Fixed matching dynamic number of regex match groups...

    Livestatus:
    * 1613 FIX: Fixed invalid json format in Stats query with requested heaeders...

    HW/SW-Inventory:
    * 1479 liveproxyd: new function for collecting remote inventory data...
            NOTE: Please refer to the migration notes!
    * 1452 Solaris HW/SW-Inventory added...
    * 1547 FIX: win_cpuinfo: fix case where NumberOfCores is missing (Windows 2003)...
    * 1552 FIX: mk_inventory.ps1: fix garbled or missing entries by removing bogus binary zeroes...

    inventory:
    * 1516 FIX: win_disks: fix exception in case of empty signature


1.2.5i6:
    Core & Setup:
    * 1008 Overall check timeout for Check_MK checks now defaults to CRIT state...
    * 1373 SEC: Do not ouput complete command line when datasource programs fail...
    * 1425 New section header option "encoding" for agent output...
    * 1129 FIX: Windows MSI-Installer: some systems created corrupted check_mk_agent.msi files...
    * 1426 FIX: windows agent: logwatch: no longer reports incorrect formatted texts (japanese characters)...
    * 1429 FIX: Disabled snmp checktypes are now sorted out before Check_MK contacts the snmp host...

    Checks & Agents:
    * 0185 knuerr_rms_humidity, knuerr_rms_temp: Two new Checks to Monitor the Temperature and the Humidity on Knürr RMS Devices
    * 1065 heartbeat_crm / heartbeat_crm.resources: Rewrote checks / formalized parameters...
    * 1068 livedump: Added optional check interval (detect staleness) / option to encrypt mails...
    * 1093 windows agent: performance counter can now be specified by name...
    * 0189 docsis_channels: Support for Frequency of Downstream Channels for Devices with DOCSIS MIB
    * 0190 docsis_channels_upstream: New check for monitoring upstream channels on cable modems with DOCSIS MIB
    * 0193 docsis_cm_status: New Check Status Check for Cable Modems with Docsis MIB.
    * 1070 printer_input/printer_output: New checks to monitor input/output sub-units of printers...
    * 0196 esx_vsphere_hostsystem: New subcheck for maintenance mode...
    * 0197 check_uniserv: New Check for Uniserv Data Management Services...
    * 0199 veeam_client: Check rewritten to get a nicer output
    * 0200 arris_cmts_cpu,arris_cmts_temp: New Checks for Arris CMTS Devices ( Temperature and CPU Utilization)
    * 0202 cisco_temp_sensor: It is now possible to configure this check in WATO....
    * 1172 New check sap.value_groups...
    * 1173 cisco_secure: Check creates now a summary instead one service by port...
            NOTE: Please refer to the migration notes!
    * 1174 rms200_temp: New Temperature check for RMS200 Devices
    * 1175 dell_idrac_disks: New Check for Harddisks using Dell iDrac
    * 0644 adva_fsp_if: instead of lower warning and critical levels check now supports lower and upper levels
            NOTE: Please refer to the migration notes!
    * 1006 printer_pages: add Perf-O-Meter and PNP template
    * 0646 brocade_fcport: the administrative states for which ports are inventorized can now be configured in WATO
    * 1010 chrony: new check for NTP synchronization via chrony on Linux...
    * 1011 ibm_svc_systemstats.disk_latency: introduce levels for alerting...
    * 1372 cisco_vss: new check for monitoring state of Cisco Virtual Switches
    * 0648 brocade_fcport: new speed calculation of isl_ports...
    * 0649 f5_bigip_pool: check now also prints the node names of down nodes
    * 1374 arc_raid_status: moved plugin into main Linux agent...
            NOTE: Please refer to the migration notes!
    * 1375 vxvm_enclosures, vxvm_multipath, vxvm_objstatus: joined into one agent plugin called vxvm...
    * 1376 dmraid: moved plugin code into normal Linux agent...
    * 1377 Renamed agent plugin resolve_hostname into dnsclient, make portable to all Unices...
    * 1146 nfsmounts: supported by AIX agent now...
    * 1103 windows agent: now able to omit context text of logfiles...
    * 1150 netstat: new check for monitoring TCP/UDP connections and Linux and AIX...
    * 0654 oracle_instance: now also monitors the log mode
    * 1176 winperf_msx_queues: The list of counters for inventory can now be configured host based using wato
    * 0656 brocade_fcport: inventory rule can now choose upon physical und operations states as well, state choices were also updated
    * 1177 Hivemanger: New agent to check hivemanager devices
    * 1383 oracle_asm_diskgroup: Account for offline disks and required mirror free space...
            NOTE: Please refer to the migration notes!
    * 1178 arris_cmts_mem: New check for Memory usage on arris cmts modules.
    * 1179 bluecat_dhcp: New Check for DHCP Service on bluecat adonis devices.
    * 1180 bluecat_dns, bluecat_dns_queries: New DNS Checks for Bluecat Adonis.
    * 1181 bluecat_ntp: New Check for NTP on bluecat adonis or proteus devices
    * 1105 wmic_if.ps1: Powershell version of the wmic_if.bat script...
    * 1182 bluecat_ha: New Check for HA Status on Bluecat Adonis devices
    * 1183 bluecat_commandserver: New Check for bluecat adonis devices
    * 1397 juniper_screenos_cpu, juniper_screenos_fan, juniper_screenos_mem, juniper_screenos_temp, juniper_screenos_vpn: new checks for Juniper ScreenOS Firewalls
    * 1106 mk_inventory.ps1: now uses the MK_CONFDIR environment variable from the agent (if available)...
    * 1107 windows agent: now sets additional environment variables...
    * 1108 printer_io.include: included tray description in check output
    * 0657 diskstat: cluster support added for single disk modes
    * 1111 vCenter monitoring: greatly improved performance (at least 40 times faster)...
    * 1112 esx_vsphere_hostsystem.mem_usage_cluster: allows to monitor total RAM usage of all nodes in a cluster...
    * 0658 brocade_info: new check to retrieve informational data about Brocade switches
    * 1385 oracle_instance: new WATO rules for archivelog, logging, login and uptime...
    * 1403 kernel.util: allow levels for the total CPU utilization...
            NOTE: Please refer to the migration notes!
    * 1117 agent_vsphere: now able to query license information from esx system...
    * 1118 bluecat_dns, bluecat_dhcp: no able to run as clustered checks...
    * 1409 Extended Check_MK-API: check function may return None...
    * 0659 domino_tasks: new check to monitor tasks on a lotus domino server via snmp
    * 1187 Hivemanager: Extended Check and Agent...
    * 1130 esx monitoring: agent_vsphere now retrieves additional data (used by HW-inventory)...
    * 1422 agent_vsphere: now able to configure where the power state of a vm or esx-host should be assigned...
    * 1442 ups_socomec_out_source: New check for checking the power source of out phases for Socomec UPSs
    * 0662 domino_mailqueues: new check to monitor mail queues in Lotus Domino
    * 1188 veeam_client: Check now also outputs ReadSize and TransferedSize...
    * 0663 domino_info: new check to extract informational data about a Lotus Domino Server
    * 0664 domino_users: new check to monitor the number of users on a Domino Notes server
    * 1447 domino_transactions: new check to monitor the number of transactions per minute on Lotus Domino servers
    * 1190 statgrab_cpu: Check can now handle parameters
    * 1191 Linux agent now also sends information about tmpfs...
    * 1193 ps: Manual Checks can now use RegEx for user matching...
    * 1194 Linux Agent now supports monitoring of cifs mounts
    * 1195 AIX Agent now also supports monitoring of cifs mounts
    * 1196 apache_status: Added timeout...
    * 1443 ups_socomec_outphase: New check for monitoring the out phases of Socomec UPSs
    * 1051 FIX: tcp_conn_stats: fix missing performance data...
    * 1142 FIX: winperf_ts_sessions: fix computation, check has never really worked
    * 1090 FIX: zfsget: fixed exception which happened on incomplete zfs entries
    * 0187 FIX: hp_proliant_power: Fixed Wato configuration
    * 0192 FIX: oracle_rman_backups: Not longer try to make a inventory for broken plugin outputs
    * 0194 FIX: raritan_pdu_inlet: Check now outputs the correct values...
            NOTE: Please refer to the migration notes!
    * 1071 FIX: oracle_rman_backups: Only inventorize ARCHIVELOG / DB FULL / DB INCR entries...
    * 1152 FIX: mk-job: The check now captures currently running jobs and their start time...
    * 0198 FIX: cisco_temp_sensor: Removed dicey detection for temperature value....
    * 0645 FIX: brocade_fcport: since in newer firmware (7.*) swFCPortSpeed is deprecated, we then calculate port speed from IF-MIB::ifHighSpeed
    * 1097 FIX: windows_agent: preventing missing agent sections on first query...
    * 1009 FIX: df: deal with space in file system type for PlayStation file system...
    * 1098 FIX: esx_vsphere_counters.diskio: Now reports unknown when counter data is missing
    * 1143 FIX: dell_powerconnect_temp: fix configuration via WATO...
    * 1144 FIX: blade_bx_temp, dell_chassis_temp, emerson_temp, ibm_svc_enclosurestats, ups_bat_temp: rename service description...
            NOTE: Please refer to the migration notes!
    * 1145 FIX: windows_tasks: handle case correctly where task is currently running...
    * 1378 FIX: mk_logwatch: remove exceeding \n when rewriting message and using \0...
    * 1147 FIX: upc_capacity, ups_socomec_capacity: Fix checking of battery left levels...
    * 1099 FIX: tsm_scratch: now returns the variable name instead the values during inventory...
    * 0650 FIX: f5_bigip_pool: limits to the number of active nodes are now correctly applied...
            NOTE: Please refer to the migration notes!
    * 1102 FIX: esx_vsphere_counters: no longer raise false alarms because of invalid data from ESX Host...
    * 1149 FIX: check_mk-ibm_svc_systemstats.diskio, check_mk-ibm_svc_systemstats.iops: fix exception in Perf-O-Meter
    * 0651 FIX: f5_bigip_interfaces: Fix invalid throughput values, detect newer F5 devices...
    * 1393 FIX: casa_cpu_temp, casa_cpu_util: Change service description to standard...
            NOTE: Please refer to the migration notes!
    * 1104 FIX: winperf_if: Improved matching of data from wmic_if.bat / wmic_if.ps1 scripts...
    * 1110 FIX: windows agent: fixed missing agent section problem if a cached script ran into a timeout...
    * 1113 FIX: oracle_rman: fixed exception when backup was currently running
    * 1114 FIX: bluecat_threads: no longer detected on wrong systems...
    * 1116 FIX: megaraid_ldisk: now longer raises an exception for adapters with 'No Virtual Drive Configured'
    * 1122 FIX: windows agent: unicode logfile monitoring: now able to detect incomplete written lines...
    * 1184 FIX: cisco_power: Fixed detection of item. In some cases the status information was part of the item...
            NOTE: Please refer to the migration notes!
    * 1078 FIX: Fix compensation for daylight safing time in prediction
    * 1126 FIX: bluecat_ntp: check no longer crashes on evaluating sysLeap values higher than 1...
    * 1127 FIX: bluecat_dhcp: fixed exception when data was available.. returns UNKNOWN when data is missing
    * 1128 FIX: bluecat_dns: now reports UNKNOWN if no snmp data is available
    * 1131 FIX: esx_vsphere_hostsystem.maintenance: fixed misspelling in service description...
            NOTE: Please refer to the migration notes!
    * 1161 FIX: fc_port: Fixed invalid values of counters, fixed wrong values in graphs...
    * 1192 FIX: veeam_jobs: Check now recognize sync jobs...
    * 1386 FIX: oracle_jobs: Bugfix for forever running jobs...
    * 1427 FIX: esx_vsphere_hostsystem.multipath: no longer crashes at invalid multipath types...

    Multisite:
    * 1066 New Dashboard Designer...
    * 1392 WATO Folder filter: show only the paths a user is allowed to see
    * 1398 Allow to spread times of next check when rescheduling...
    * 1405 Checkbox for settings downtimes on the hosts of the selected services...
    * 1410 Output log text of scheduled downtime log entries...
    * 1411 New builting views for the history of scheduled downtimes
    * 1185 mobile ui: Added a new view to see events from the Event Console
    * 1412 Speed up of displaying and sorting after WATO folder path
    * 1477 New screenshot mode for Multisite...
    * 1067 FIX: Fixed login problem in LDAP connector when no user filter specified...
    * 1094 FIX: sidebar snaping 'Tree of folders': fixed exception
    * 1154 FIX: Availability: Fixed unwanted redirect to edit annotation page after editing availability options...
    * 1401 FIX: Display options in views are now again persistent...
    * 1120 FIX: Multisite filters Host/Service Contactgroup: Fixed livestatus exception...
    * 1158 FIX: Moved filter logic to visuals module...
            NOTE: Please refer to the migration notes!
    * 1077 FIX: Fixed labelling of Y achsis in prediction graphs...
    * 1162 FIX: User profiles can not be edited on WATO remote sites anymore...

    WATO:
    * 1096 New WATO web service: manage hosts via a new HTTP API...
    * 1155 NagVis map edit/view permissions can now be set using roles/groups...
    * 1115 Renamed rule: Hosts using SNMP v2c -> Legacy SNMP devices using SNMP v2c...
    * 1404 Make title/help of custom user attributes localizable...
    * 1159 Remote BI Aggregations can now be configured to be checked as single services...
    * 1163 Service discovery: Added direct link to check parameter ruleset of services...
    * 1428 Web-API: now able to add cluster hosts...
    * 1064 FIX: Fixed rare issue with WATO communication in distributed setups (different OS versions)...
    * 1089 FIX: Snapshot restore: fixed exception during exception handling......
    * 1091 FIX: logwatch patterns: allow unicode text in pattern comment
    * 1092 FIX: logwatch: now able to enter unicode text into the "Pattern (Regex)" field
    * 0191 FIX: Added swp files to the ignore list for the WATO git feature...
    * 1153 FIX: Changed custom user attributes can now be used immediately...
    * 0201 FIX: Fixed error message in Rulelist of RBN...
    * 1100 FIX: WATO backup domains: fixed bug were excluded files still got deleted on snapshot restore...
    * 1101 FIX: WATO check parameter: renamed 'Nominal Voltages' to 'Voltage Levels..'
    * 1396 FIX: Fix default setting of Enable sounds in views...
    * 1109 FIX: WATO active checks: passwords no longer shown as plain text....
    * 1119 FIX: WATO create rule: No longer raises an incorrect permission warning when creating a new rule...
    * 1121 FIX: Rule based notifications formular: No longer raises Request-Uri-Too-Large errors...
    * 1160 FIX: Fixed wrong named column in mkeventd rules
    * 1430 FIX: Clone group: Now displays correct alias name of cloned group...

    Notifications:
    * 1151 Add variables (HOST/SERVICE)ACK(AUTHOR/COMMENT) to notification context...
    * 1394 HTML notifications have a new content field for debugging variables...
    * 1400 Added example notification script for Pushover to doc/treasures/notifications...
    * 1123 Rule based notifications: New condition "Match Service Groups"
    * 1186 RBN: It's now possible to Filter for contactgroups...
    * 1189 sms notification: also send information about Downtimes, Acknowledgments and Fallping now
    * 1424 mknotifyd: now able to check if its still listening for telegrams...
    * 1156 FIX: Graphs in HTML mails are now sent again where they where missing...
    * 1157 FIX: Fixed SMS plugin on at least debian (distrs which have no sendsms/smssend)...
    * 1407 FIX: Fix exception in rule based notification on non-Ascii characters in log message
    * 1408 FIX: mknotifyd now really reads all configuration files below mknotifyd.d...

    BI:
    * 1406 Assume PEND in count_ok aggregations if all nodes are PEND...

    Event Console:
    * 1148 Allow execution of actions when cancelling events...
    * 1395 Event Console can now create notifications via Check_MK RBN...
    * 1007 FIX: check_mkevents: fix case where events contain binary zeroes
    * 1399 FIX: Fix left-over tac processes when showing Event Console history...
    * 1402 FIX: Fixed cased where counting events did not reach required count...
    * 1124 FIX: WATO EC configuration: no longer raises an exception when user has restricted WATO access...
    * 1125 FIX: EC actions are now saved when an EC rule has "Send monitoring notification" set...

    HW/SW-Inventory:
    * 0643 windows inventory: OS now contains the install date, reg_uninstall now contains the path...
            NOTE: Please refer to the migration notes!
    * 0652 windows software inventory gives some more details about OS and installed software...
            NOTE: Please refer to the migration notes!
    * 0653 script to extract HW/SW-Inventory data in CSV format...
    * 0660 mk_inventory-ps1: new uses the Install Location as path for win_reg_uninstall
    * 0661 HW/SW-Inventory: install date of software packages no longer in unix timestamps but date format...
            NOTE: Please refer to the migration notes!
    * 1413 HW/SW-Inventory implementation step one finished...
    * 0655 FIX: win_cpuinfo and mk_inventory.ps1 agent: unit of CPU speed fixed, fixes for long output lines in agent
    * 1379 FIX: Fixed filter "Host has inventory data"...
    * 1423 FIX: Host HW-inventory: now longer generates an exception on displaying the BIOS date

    check:
    * 1384 oracle_jobs: new WATO rules, changed service name to SID.OWNER.NAME...
            NOTE: Please refer to the migration notes!


1.2.5i5:
    Core & Setup:
    * 1012 Fix quoting of backslashes in custom checks with nagios core...
            NOTE: Please refer to the migration notes!
    * 1038 Massive speedup of cmk --snmptranslate
    * 1035 FIX: Do not fail on errors in *.mk files anymore - except in interactive mode...
    * 0174 FIX: Fixed appending of --keepalive-fd parameters to checkhelpers...
    * 1053 FIX: Fixed events check always being reporting OK state...
    * 1045 FIX: Gracefully restart check_mk helpers in case of memory leak...
    * 0633 FIX: diskstat: fixed performance data of old legacy disk IO read/write data...

    Checks & Agents:
    * 0168 f5_bigip_pool: Added Wato configuration...
    * 0995 raritan_pdu_outletcount: new check for outlet count of Raritan PX-2000 family PDUs
    * 0169 websphere_mq_channels,ebsphere_mq_queues: New Checks to monitor IBM Websphere MQ Queues and Channels...
    * 1034 Always provide also 64 bit version of Windows agent
    * 0170 hp_proliant_power: New check to monitor the Power Meter on Prolaint Servers and iLO Boards
    * 0172 zfsget: Check is now usable in cluster_mode...
    * 1039 aix_diskiod: new check for disk IO on AIX
    * 0997 New checks and a special agent for ALLNET IP Sensoric devices...
    * 0175 logwatch.groups: New logwatch subcheck who can be used to group logfiles together....
    * 1041 aix_memory: new check for RAM and SWAP on AIX
    * 0998 ibm_imm_health: Trying to recognice newer versions of IBM IMM now too
    * 0628 raritan_pdu_inlet: now also monitors the three phases of the inlet
    * 1073 sni_octopuse_cpu: added PNP graph definition and Perf-O-Meter
    * 0178 mssql_tablespaces: It is now possible to define thresholds
    * 0999 allnet_ip_sensoric.pressure: New Check for Pressure Sensors in ALLNET IP Sensoric devices
    * 1082 windows agent: now also available as msi installer...
    * 0179 check_dns: It is now possible to use the local dns server in wato configuration...
    * 1058 livedump-mail-fetch: Now supporting either quoted-printable or non encoded mails...
    * 0180 sap: It is now possible to add multiple sap instances to the sap.cfg file...
    * 0181 citrix_sessions, citrix_serverload: New checks for Citrix Load (a Score calculated by citrix) and the number of sessions
    * 0637 jolokia_metrics.gc, jolokia_metrics.tp, jolokia_info: two new subchecks for the jolokia_metrics checks and better error handling for jolokia_info...
    * 1000 qlogic_sanbox.temp: New Check for temperature sensors in QLogic SANbox Fibre Channel Switches
    * 1001 qlogic_sanbox.psu: New Check for power supplies in QLogic SANbox Fibre Channel Switches
    * 0182 MegaCli: Agent now also supports the 64bit version (Thanks to Philipp Lemke)
    * 1132 qlogic_fcport: New Check for Fibre Channel Ports in QLogic SANbox FC Switches
    * 1133 qlogic_sanbox_fabric_element: New Check for Fabric Elements in QLogic SANbox Fibre Channel Switches
    * 1134 bintec_sensors.fan: New Check for Fan Speed of Bintec Routers
    * 1135 bintec_sensors.voltage, bintec_sensors.temp: New Checks for Voltage and Temperature Sensors of Bintec Routers
    * 1048 mem.win: support predictive levels...
    * 1136 bintec_brrp_status: New Check for BRRP States on Bintec Routers
    * 0640 jolokia_metrics.gc, jolokia_metrics.tp: now come with its own pnp templates
    * 1088 included check_mk_agent windows msi installer...
    * 0183 sentry_pdu: New check to monitor plugs of sentry PDUs
    * 0184 knuerr_sensors: New Check to monitor Sensors on a Knürr RMS Device
    * 0994 FIX: agent plugin smart: fixed syntax error
    * 0989 FIX: logwatch.ec: Fix forwarding multiple messages via syslog/TCP...
    * 0943 FIX: if.include: fixed incorrect traffic percentage values in the check output of if checks...
    * 0944 FIX: oracle_tablespaces: fixed calculation of space left and number of remaining increments...
    * 1032 FIX: check_traceroute: Fix option Use DNS, worked vice versa
    * 0171 FIX: hp_blade_psu: Fixed pnp template...
    * 0996 FIX: apc_symmetra_test: Handle unknown date of last self test as intended...
    * 0173 FIX: hitachi_hnas_volume: Fixed bug when snmp outputs empty lines
    * 1037 FIX: bintec_info: support bintec RXL12500
    * 0948 FIX: mk_inventory.ps1: increased caching time to 14400, fixed incorrect default cachefile path
    * 0827 FIX: lnx_thermal: Not checking active trip points (e.g. cooling device triggers) anymore
    * 1043 FIX: printer_supply: fix value error in default parameters...
    * 0626 FIX: veeam_jobs: agent now supports output lines longer than 80 chars
    * 1072 FIX: printer_supply: fix colors of Perf-O-Meter on HP OfficeJet...
    * 0950 FIX: check_mkevents: now able to resolve the hostname of the remote hosts...
    * 0177 FIX: esx_vsphere_hostsystem.multipath: Fixed return state in case of paths in standby...
    * 1054 FIX: mysql_slave: Only monitor the age of the slave when it is running
    * 1075 FIX: if, if64: Fixed PNP template in order to correctly scale Y axis
    * 0631 FIX: fc_port: several fixes for the perfometer to display the right values...
    * 0632 FIX: brocade_fcport: fix perfometer output of out bandwidth when averaging is switched on
    * 1055 FIX: mysql_slave: Fixed detecting CRIT states when IO/SQL slaves are not running
    * 0634 FIX: Max Bandwidth for PNP-Graphs of Interface checks corrected...
    * 0635 FIX: fc_port: the check no longer inventorizes ports with administrative state of 'unknown' or 'offline'
    * 0636 FIX: fc_port: do not inventorize if brocade fibre channel mib is also supported on the device...
    * 1083 FIX: ad_replication.bat: does not return data if the server is no DC
    * 0638 FIX: windows_updates: agent plugin now always sends section header, even if no update information provided...
    * 1084 FIX: ps: now able to handle bigger process groups without constant MKCounterWrapped Exceptions...
    * 1087 FIX: Active checks: Non-ascii check commands now converted into utf-8...
    * 1049 FIX: ups_capacity: Fix exception when running on battery...
    * 0639 FIX: jolokia_metrics: fix for problem when catalina uses the standalone engine
    * 1050 FIX: websphere_mq_queues: make compatible with old agent, fix not-found case

    Multisite:
    * 1013 Sort host names naturally, e.g. foobar11 comes after foobar2...
    * 1033 New Mutisite filter for the number of services a host has...
    * 0949 quicksearch: now able to search for multiple hosts at once...
    * 1052 SEC: index start URL can not be used to redirect to absolute URLs anymore...
    * 1085 quicksearch: multiple hostname matches now lead to the searchhost view instead of the hosts view...
    * 1047 Virtual Host Tree: Allow to use topic as tree level...
    * 1062 SEC: Fixed several XSS issues on different pages...
    * 1063 SEC: Fixed several XSS issues on different pages...
    * 0945 FIX: Sidebar snapin "Problem hosts": Now excludes hosts and services in downtime
    * 1036 FIX: doc/treasures/downtime: fix --url option, better error output
    * 1074 FIX: Fix Virtual Host Tree snapin...
    * 1059 FIX: LDAP: Using configured user filter during login to prevent temporary created users...
    * 1060 FIX: Fixed exception during first login of a user when saving of access times is enabled...

    WATO:
    * 0825 WATO: Hover menu of user online state shows the last seen date/time now
    * 1057 WATO folder permissions are only exported to NagVis when configured...
    * 1086 check_http: now able to enter non-ascii signs in "Send HTTP POST data" rule...
    * 0990 FIX: Fix HTTP error handling in bulk inventory...
    * 1004 FIX: Fix exception when saving rules, caused by empty item
    * 0947 FIX: WATO snapshots: fixed missing files on restoring nagvis backup domains
    * 0826 FIX: Fixed problem where user access times were not updated correctly
    * 1044 FIX: Remove icon for service parameters in WATO service list for missing services...
    * 1056 FIX: Fixed selection of hosts for bulk actions

    Notifications:
    * 1042 Rule based notifications: allow matching on host groups...
    * 0828 FIX: Mails sent with mail/asciimail plugin now really set the from address
    * 1061 FIX: SMS notifications: correctly handling spaces in phone numbers...

    Reporting & Availability:
    * 0991 FIX: Availability: optionally show time stamps as UNIX epoch time...
    * 1076 FIX: Fix wrong percentual host availability > 100% when excluding downtimes...

    Event Console:
    * 1040 FIX: Avoid sporadic errors when checking event state in Event Console...

    Livestatus:
    * 0988 FIX: livedump: Fix exception in case no contact groups are defined for a service
    * 0951 FIX: table servicegroups: fixed service visibility when using group_authorization AUTH_STRICT...

    HW/SW-Inventory:
    * 0625 hw/sw inventory now reads the kernel version and architecture for linux and windows
    * 0627 lnx_video, win_video: added inventory function and agent for linux video cards, modified windows inventory function
    * 0629 improvements to windows sw/hw inventory (encoding, more details for sw inventory)
    * 0630 win_disks: hardware inventory for physical disks in windows
    * 1046 Added AIX support for HW/SW-Inventory...
    * 0167 FIX: mk_inventory.linux: Changed field separator from pipe to tab...
    * 1005 FIX: Fix exception when using pretty-print output format
    * 0946 FIX: hw/sw inventory: fixed display bug for byte fields with the value 0...
    * 0641 FIX: windows inventory: moved encoding from checks to windows agent plugin


1.2.5i4:
    Core & Setup:
    * 0940 SEC: Fixed various core SIGSEGV when using malformed livestatus queries...

    Checks & Agents:
    * 0812 nginx_status: New check for monitoring status information of the Nginx web server...
    * 0986 citrix_licenses: new check for monitoring Citrix licenses
    * 0814 Agent versions can now be checked with "at least version X" parameters...
    * 0815 mysql_slave: New check for monitoring MySQL slave sync state
    * 0617 adva_fsp_if: new check to monitor interfaces of the ADVA FSP 3000 scalable optical transport solution
    * 0618 adva_fsp_current: new check for the power supply units of the ADVA FSP 3000 scalable optical transport solution
    * 0619 adva_fsp_temp: new check to monitor temperature and temperature trends on ADVA scalable optical transport solutions
    * 0993 raritan_pdu_inlet: now delivers performance data
    * 0624 fc_port: new check for fibre channel devices supporting the FCMGMT MIB
    * 1003 ibm_svc_enclosure: support new firmware, also check fan modules
    * 0616 FIX: brocade.fan, brocade.power, brocade.temp: will now only discover services which are not marked as absent
    * 0992 FIX: zfs_arc_cache: returns OK even if values of arc meta are missing...
    * 0936 FIX: agent_ibmsvc: improved error messages on using wrong credentials
    * 0621 FIX: zfsget: better filesystem selection and calculation of sizes...
    * 0819 FIX: Fixed keepalive termination in case of exceptions during checking...
    * 0622 FIX: cisco_temp_sensor: fix to also work with newer IOS versions
    * 0623 FIX: fsc_fans: upper levels for fan RPMs are now optional also for the check
    * 0823 FIX: mk_sap: Fixed some wrong calculated values (decimal numbers)...

    Multisite:
    * 0982 SEC: Fix two XSS weaknesses according to CVSS 8.5 AV:N/AC:M/Au:S/C:C/I:C/A:C...
    * 0983 SEC: Fix security issue in code of row selections (checkboxes) (CVSS 4.9 AV:N/AC:M/Au:S/C:N/I:P/A:P)...
    * 0934 FIX: Logwatch messages with class unknown ( 'u' ) now displayed as WARN...
    * 0166 FIX: mobile gui: Fixed colors of command list...
    * 0820 FIX: Fixed wrong NagVis links in "custom links" snapin
    * 0938 FIX: logwatch: fixed incorrect display of warning messages
    * 0939 FIX: Fixed multisite exception caused by missing explanation text for a AUTODELETE event action
    * 0822 FIX: Sorting columns in view dashlets is now working again
    * 0941 FIX: esx_vsphere_hostsystem.cpu_usage: pnpgraph now displays AVERAGE instead of MAX values in all timeframes...
    * 0942 FIX: check_mk-winperf.cpuusage.php: now displays AVERAGE values instead of MAX...

    WATO:
    * 0984 Fix code injection for logged in users via automation url...
            NOTE: Please refer to the migration notes!
    * 0987 New button for updating DNS cache...
    * 0824 SEC: Valuespecs: Fixed several possible HTML injections in valuespecs...
    * 0813 FIX: LDAP: Improved slightly missleading logging of LDAP sync actions...
    * 0935 FIX: CPU utilization: increased maximum value to 10000...
    * 0821 FIX: Reducing size of auth.php (needed for authorisation in NagVis) in large environments...

    Notifications:
    * 1002 FIX: Fix crash when debugging notifications with non-Ascii characters...

    Reporting & Availability:
    * 0985 Availability: display phases of freqent state changes as "chaos"...

    Event Console:
    * 0816 States of events can now be set by patterns...

    HW/SW-Inventory:
    * 0620 new version of Check_MKs hardware and software inventory including a much extended windows agent and inventory functions
    * 0818 FIX: Fixed exception in HW/SW inventory search dialog...


1.2.5i3:
    Core & Setup:
    * 0884 New options --oid and --extraoid for cmk --snmpwalk...
    * 0785 FIX: Availability: fixed memory leak in table statehist...
    * 0903 FIX: availability: fixed bug causing the availability feature not considering timeperiod transitions
    * 0888 FIX: Fix SNMP inventory check in simulation mode

    Checks & Agents:
    * 0149 cisco_secure: New check for Port Security on Cisco swichtes
    * 0751 New localcheck for Linux that makes sure that filesystems in /etc/fstab are mounted...
    * 0783 enterasys_lsnat: new check monitoring the current LSNAT bindings
    * 0601 printer_alerts: check can now display a textual representation of the alert code...
            NOTE: Please refer to the migration notes!
    * 0799 ibm_svc_systemstats.cpu_util: New check for CPU Utilization of an IBM SVC / V7000 device in total
    * 0800 ibm_svc_nodestats.cache, ibm_svc_systemstats.cache: New checks for Cache Usage of IBM SVC / V7000 devices
    * 0150 printer_suply: New option to upturn toner levels...
    * 0801 ibm_svc_eventlog: New Check for Messages in Event log of IBM SVC / V7000 devices
    * 0151 enterasys_cpu_util: Changed check to not longer summarize all modules...
            NOTE: Please refer to the migration notes!
    * 0802 ibm_svc_nodestats.iops, ibm_svc_systemstats.iops: new checks for IO operations/sec on IBM SVC / V7000 devices
    * 0602 cmciii.humidity: new check for Rittals CMC III humidity sensors
    * 0829 oracle_tablespaces: improved formatting of levels text in check output...
    * 0757 Linux multipath check can now use the alias instead of the UUID as item...
    * 0879 windows_tasks: output last and next run time
    * 0881 rmon_stats: now needs to be activated via a rule in order to be inventorized...
            NOTE: Please refer to the migration notes!
    * 0804 ibm_svc_portfc: New check for status of FC Ports in IBM SVC / Storwize V3700 / V7000 devices
    * 0805 ibm_svc_enclosure: New Check for Enclosures, Canisters and PSUs in IBM SVC / Storwize V3700 / V7000 devices
    * 0806 ibm_svc_enclosurestats.temp: New Check for temperature in enclosures of IBM SVC / Storwize V3700 / V7000 devices
    * 0807 ibm_svc_enclosurestats.power: New check for power consumption of enclosures of IBM SVC / Storwize V3700 / V7000 devices
    * 0808 brocade_mlx*: Checks now also work correctly with Brocade ADX / FGS / ICX devices
    * 0892 wagner_titanus_topsense: new info check and overall status check for Wagner Titanus Top Sens devices
    * 0893 wagner_titanus_topsense.alarm: New check for Alarms Triggered on Wagner Titanus Top Sens devices
    * 0894 wagner_titanus_topsense.smoke: New check for Smoke Detectors in Wagner Titanus Top Sens devices
    * 0895 wagner_titanus_topsense.chamber_deviation: New Check for Chamber Deviation from Calibration Point in Wagner Titanus Top Sens devices
    * 0152 fsc_fans: Added support for Wato configuration and upper limits
    * 0896 wagner_titanus_topsense.airflow_deviation: New Check for Airflow Deviation in Wagner Titanus Top Sens devices
    * 0897 wagner_titanus_topsense.temp: New Check for Temperature measured by Wagner Titanus Top Sens devices
    * 0898 ibm_svc_nodestats.disk_latency, ibm_svc_systemstats.disk_latency: New Checks for Disk Latency in IBM SVC / Storwize V3700 / V7000 devices
    * 0156 akcp_daisy_temp: New Check for akcp daisyTemp sensor chains...
    * 0899 enterasys_temp: New Check for temperature sensor in Enterasys Switches
    * 0901 ibm_svc_portfc: more devices recognized...
    * 0952 ibm_svc_array: New check for Status of RAID Arrays in IBM SVC / Storwize devices.
    * 0911 esx_vsphere_hostsystem.multipath: now able to configure paths minimum count...
    * 0159 brocade: Added support for brocade fdx switches
    * 0160 brocade_vdx_status: New check to monitor the operational state of vdx switches.
    * 0916 if: now able to configure minimum bandwidth limits
    * 0917 df checks: now able to show time left until disk full as perfometer and pnpgraph...
    * 0954 juniper_bgp_state: New Check for BGP status at Juniper Routers
    * 0955 zfs_arc_cache, zfs_arc_cache.l2: New Checks for Hit Ratios and Sizes of ZFS arc Cache
    * 0162 if_brocade: New if64 Check version for Brocade VDX Switches...
            NOTE: Please refer to the migration notes!
    * 0956 fast_lta_headunit.status, fast_lta_headunit.replication: New checks for FAST LTA Storage Systems
    * 0957 fast_lta_silent_cubes.capacity: New check for Total Capacity over all Silent Cubes on FAST LTA Storage Systems
    * 0975 esx_vsphere_vm.guest_tools: renamed check (formerly esx_vsphere_vm.guestTools)...
            NOTE: Please refer to the migration notes!
    * 0920 blade_bays: now also detects if blade server is switched off
    * 0977 check_traceroute: new active check for checking presence and absence of routes...
    * 0959 libelle_business_shadow.info, libelle_business_shadow.process, libelle_business_shadow.status: New Checks for Libelle Business Shadow
    * 0960 libelle_business_shadow.archive_dir: New check for the Archive Dir of Libelle Business Shadow...
    * 0978 Fix security issue with mk-job on Linux...
            NOTE: Please refer to the migration notes!
    * 0925 ps: improved/fixed calculation of CPU utilization (linux)...
    * 0926 windows agent: local / plugin scripts now get the REMOTE_HOST as environment variable
    * 0163 kaspersky_av_quarantine,kaspersky_av_tasks,kaspersky_av_updates: New checks for kaspersky anti virus on linux
    * 0164 symantec_av_progstate,symantec_av_quarantine, symantec_av_updates: New checks for Symantec Anti Virus on Linux
    * 0615 apc_symmetra: check now also monitors the battery replacement status
    * 0927 windows agent: now able to evaluate logfiles written in unicode (2 bytes per character)...
    * 0165 ups checks now supports also GE devices (Thanks to Andy Taylor)...
    * 0928 runas: new plugin script to include and execute mrpe, local and plugin scripts as different user...
    * 0929 windows agent: now able to include and execute additional local and plugin scripts as different user...
    * 0812 nginx_status: New check for monitoring status information of the Nginx web server...
    * 0961 fast_lta_volumes: new check of capacity of volumes in FAST LTA Storage Systems...
    * 0777 FIX: special agent emcvnx: did not work with security file authentication...
    * 0786 FIX: zfsget: fixed compatibility with older Solaris agents...
    * 0809 FIX: brocade_fcport: Fixed recently introduced problem with port speed detection
    * 0787 FIX: df: fixed problems on some filesystem checks when legacy check parameters where used...
    * 0803 FIX: agent_ibmsvc: raw data for System Info Check and License Check now in correct format...
    * 0788 FIX: oracle_tablespaces: now able to bear None values as warn/crit levels...
    * 0789 FIX: oracle_tablespaces: fixed bug when using dynamic filesystem levels...
    * 0603 FIX: cmciii checks: more general scan function plus perf-o-meters for humidity and temperature checks
    * 0604 FIX: windows_updates: now handles situations with forced reboot and no limits correctly
    * 0605 FIX: enterasys_cpu_util enterasys_lsnat: syntax fixes
    * 0889 FIX: logwatch: fix case where rule wouldn't be applied...
    * 0882 FIX: check_bi_local.py: fix crash in case of non-ascii characters...
    * 0606 FIX: apache_status: now also sends an accept header to make it work with mod_security enables servers
    * 0832 FIX: solaris_mem: fixed invalid calculation of total swap...
    * 0810 FIX: fritz.link: Not inventorizing "unconfigured" interfaces anymore
    * 0154 FIX: zfsget: Fixed inventory of filesystems
    * 0155 FIX: mssql_counters: harded check agains odd agent output
    * 0907 FIX: windows agent: register_service: fixed ImagePath registry entry...
    * 0608 FIX: oracle_asm_diskgroup: check now also handles older oracle version 11.1.0
    * 0157 FIX: apc_symmetra_test: Fixed case of unkown last test date
    * 0910 FIX: brocade.power: fixed an error where the check reports an UNKNOWN on power supply failure...
    * 0158 FIX: dell_om_disks: Handle hotspares more correctly
    * 0161 FIX: cisco_fru_power: Exluded not existing devices from the inventory
    * 0969 FIX: blade_health: correctly output error message in non-OK state
    * 0611 FIX: nfsexports.solaris: fix in determination of path prefix
    * 0953 FIX: brocade_mlx_temp: special treatment for devices sometimes not delivering temperature by SNMP
    * 0958 FIX: df.include: failed for checks with grouping patterns...
    * 0924 FIX: windows agent: now able to execute python scripts again
    * 0614 FIX: cmciii.temp, cmciii.humidity: fixed bugs to get performance data back
    * 0932 FIX: prediction: fixed bug where predicted levels were not recalculated

    Multisite:
    * 0779 Hostgroups (Summary): Empty hostgroups are no longer shown (can be re-enabled by filter)
    * 0887 Add new column painter "Host Notifications Enabled"...
    * 0963 New snapin with virtual host trees...
    * 0914 Improved transaction handling to speedup the Web-GUI...
    * 0905 FIX: Multisite context buttons: links in context buttons are no longer called twice...
    * 0906 FIX: Improved transaction handling in Web GUI...
    * 0909 FIX: Table checkboxes: Fixed bug where selected checkboxes got ignored...
    * 0811 FIX: Fixed handling of exceptions occuring before login in debug mode
    * 0912 FIX: Multisite Views: Fixed bug where custom views could not get deleted
    * 0921 FIX: dashboards: fixed bug not updating header timestamp...
    * 0923 FIX: json export: fixed bug not stripping html tags from output
    * 0931 FIX: pnp-template ps.perf: fixed display bug of cpu averaging

    WATO:
    * 0784 Improved security of WATO bulk inventory by using transaction ids
    * 0880 Added support for 389 Directory Server to LDAP connector
    * 0607 online help text for host creation in WATO now also explains hostname caching
    * 0908 Check event state: New option "Less Verbose Output"...
    * 0965 Cumulative permissions and contact groups for WATO folders...
    * 0973 Renaming of hosts via WATO...
    * 0976 Show preview of active and custom checks in WATO services table...
    * 0930 WATO snapshots: disabled upload of legacy snaphots and snapshots with invalid checksums...
    * 0781 FIX: host diag page: fixed problem with update of diagnose subwindows...
    * 0904 FIX: Fixed exception in host parameter overview...
    * 0971 FIX: Fix missing authentication of PHP addons in D-WATO when activation mode is reload...
    * 0972 FIX: Do not loose site specific global settings anymore when chaning a site's configuration...
    * 0933 FIX: WATO snapshots: excluded some superfluous files from nagvis backup domaim...

    Notifications:
    * 0754 Allow users to disable their notifications completely...
    * 0755 Added variables LASTHOSTUP_REL and LASTSERVICEOK_REL to notification context...
    * 0883 Added Date / Time to HTML notification email
    * 0900 notify_multitech.py: new treasures script for notifying via MultiTech SMS Gateway...
    * 0968 Notification scripts are now configurable via WATO...
    * 0974 New notification plugin for ASCII emails...
    * 0752 FIX: FIX: compute correct state transitions for notifications...
    * 0753 FIX: FIX: correctly show original state in HTML notification mails...
    * 0609 FIX: mail notification script now uses 6 digit hex codes for colors to be better compatible with web based mail browsers
    * 0964 FIX: Fix hanging shutdown of CMC on RedHat 5.X...
    * 0918 FIX: notification: fixed exception when sending notifications as sms / ascii mail...

    Reporting & Availability:
    * 0756 Allow availability of multisite BI aggregates at once...
    * 0966 CSV export for availability works now also for BI aggregates
    * 0967 BI Availability timewarp: new buttons for moving back and forth
    * 0962 FIX: Fix CSV-Export in availability table
    * 0890 FIX: Fix availability computation for hosts...
    * 0891 FIX: Fix HTML encoding of tootip in inline timeline of availability

    Event Console:
    * 0885 New option for writing all messages into a syslog-like logfile...
    * 0902 FIX: event console view: fixed exception on rendering host tags for unknown hosts...

    Livestatus:
    * 0747 FIX: livestatus table hostsbygroup: fixed bug with group_authorization strict...
    * 0831 FIX: table statehist: no longer crashes on TIMEPERIOD TRANSITION entries with an invalid syntax...

    Livestatus-Proxy:
    * 0970 FIX: liveproxyd: handle situations with more then 1024 open files...
    * 0613 FIX: liveproxyd: fewer log messages in case a site is unreachable

    HW/SW-Inventory:
    * 0913 lnx_distro: Now able to detect SuSE distributions...
    * 0610 mk_inventory: windows inventory check now included, install date added to data
    * 0886 FIX: Fix exception on non-UTF-8 encoded characters in software list
    * 0922 FIX: dmidecode: fixed exceptions on missing/unknown data


1.2.5i2:
    Checks & Agents:
    * 0147 enterasys_fans: New Check to monitor fans of enterasys swichtes
    * 0773 ibm_svc_system: new check for System Info of IBM SVC / V7000 devices
    * 0774 ibm_svc_nodestats.diskio: new check for disk troughput per node on IBM SVC / V7000 devices
    * 0775 ibm_svc_systemstats.diskio: new check for disk throughput in IBM SVC / V7000 devices in total
    * 0764 lnx_quota: Added new check to monitor Linux File System Quota...
    * 0776 ibm_svc_nodestats.cpu_util: new check for CPU Utilization per Node on IBM SVC / V7000 devices
    * 0600 nfsexports.solaris: new agent plugin for monitoring nfs exports on solaris systems...
    * 0743 mem, fortigate_memory, solaris_mem: display total SWAP info in check output
    * 0745 drbd: Roles and diskstates are now configurable via WATO...
    * 0740 FIX: winperf_if: now able to handle bandwidth > 4GBit...

    Multisite:
    * 0765 NagVis-Maps-Snapin: Now visualizes downtime / acknowledgment states of maps...
    * 0766 FIX: Changed transid implemtation to work as CSRF protection (Fixes CVE-2014-2330)...

    WATO:
    * 0767 FIX: Signing and verification of WATO snapshot (addresses CVE-2014-2330)...

    BI:
    * 0741 FIX: BI editor: fixed display bug in "Create nodes based on a service search"...

    Livestatus:
    * 0742 FIX: table statehist: now able to cancel a running query if limit is reached...


1.2.5i1:
    Core & Setup:
    * 0386 Added all active checks to check_mk -L output...
    * 0452 Speedup generation of configuration...
    * 0124 Support multiline plugin output for Check_MK Checks...
    * 0675 Activate inline SNMP per default (if available)...
    * 0695 Remove obsolete option -u, --cleanup-autochecks...
            NOTE: Please refer to the migration notes!
    * 0087 FIX: Fixed possible locking issue when using datasource program with long output...
    * 0313 FIX: Avoid duplicate reading of configuration file on --create-rrd...
    * 0379 FIX: check_mk -c: Now also rewrites the location of conf.d directory
    * 0354 FIX: Catch exception when check plugins do not return a state...
    * 0398 FIX: Tolerate debug output in check plugins when using CMC...
    * 0314 FIX: Fix CMC not executing any Check_MK checks after config reload...
    * 0401 FIX: Fix rule precedence in WATO-configured manual checks...
    * 0402 FIX: Fix exception in case of missing agent sections of cluster-aware checks...
    * 0426 FIX: Fixed processing of cached agent plugins / local scripts...
    * 0451 FIX: Ignore missing check types when creating configuration for Nagios
    * 0259 FIX: Fixed htpasswd permission problem in check_mk standalone installation...
    * 0453 FIX: Fix ugly Python exception in host diagnosis page in case of SNMP error...
    * 0696 FIX: Remove garbled output of cmk -v in state of CMC
    * 0682 FIX: Allow overriding of active and custom checks by more specific rule...
    * 0267 FIX: Fixed auth.serials permission problem in check_mk standalone installation...
    * 0282 FIX: TIMEPERIOD TRANSITION messages no longer cut at 64 bytes...
    * 0730 FIX: cmc: fixed bug displaying logentries after a logfile rotation...
    * 0140 FIX: Fixed unwanted handling of hostname as regex...
    * 0739 FIX: Availablity: Prevent crash if the notification period is missing...

    Checks & Agents:
    * 0306 esx_vsphere_counters: added missing ramdisk levels sfcbtickets
    * 0073 moxa_iologik_register: new check to monitor moxa e2000 series registers
    * 0105 apc_humidity: New Check for humidity levels on APC Devices
    * 0106 3ware_units: The verifying state is now handled as ok...
    * 0086 timemachine: new check checking the age of latest backup by timemachine on MAC OS
    * 0074 raritan_pdu_plugs: new check for Raritan PX-2000 family PDUs...
    * 0107 stulz_alerts, stulz_powerstate, stulz_temp, stulz_humidity: New Checks for Stulz clima devices
    * 0075 raritan_pdu_inlet: new check to monitor inlet sensors of the Raritan PX-2000 PDUs
    * 0315 hitachi_hnas_quorumdevice, hitachi_hnas_pnode, hitachi_hnas_vnode: New checks for Hitachi HNAS devices
    * 0316 hitachi_hnas_cpu: New check for CPU utilization of Hitachi HNAS devices
    * 0373 wut_webtherm: Supporting several other devices now
    * 0377 check_http: Certificate Age mode now supports SNI...
    * 0317 emc_isilon: New checks for EMC Isilon Storage System
    * 0395 cmctc.temp: also detect older CMC devices
    * 0396 cmciii_access cmciii_io cmciii_psm_current cmciii_psm_plugs: Support other firmeware versions as well...
    * 0111 kemp_loadmaster_ha, kemp_loadmaster_realserver, kemp_loadmaster_services: New Checks for Kemp Loadbalancer
    * 0318 hitachi_hnas_fan: New check for fans in Hitachi HNAS systems
    * 0319 hitachi_hnas_psu, hitachi_hnas_psu: New checks for Hitachi HNAS storage systems
    * 0320 hitachi_hnas_fpga: new check for Hitachi HNAS storage systems
    * 0321 brocade_mlx: enhancing checks (BR-MLX modules, more OK states)...
    * 0323 emcvnx_hwstatus, emcvnx_hba, emcvnx_disks: new checks for EMC VNX storage systems
    * 0254 agent_vsphere: Make handling of spaces in hostnames of ESX configurable...
    * 0077 cmciii.psm_current, cmciii_psm_plugs, cmciii_io, cmciii.access, cmciii.temp, cmciii.can_current, cmciii.sensor, cmciii.state: new sub checks included in one new check cmcmiii superseding and improving several previous checks of the Rittal CMCIII device...
            NOTE: Please refer to the migration notes!
    * 0078 job: check now monitors the time since last start of the job, limits can be configured in WATO
    * 0079 f5_bigip_conns: new check to monitor number of current connections
    * 0324 hitachi_hnas_cifs: new check for the number of users using a CIFS share
    * 0455 hitachi_hnas_span: new check for Spans (Storage Pools) in Hitachi HNAS storage systems
    * 0445 mem.win: Allow time-averaging of values before applying levels...
    * 0446 mem.used, solaris_mem: Introduce optional averaging of used memory...
    * 0566 services.summary: new check to monitor stopped services of mode autostart in windows
    * 0568 f5_big_ip_conns: check now supports predictive monitoring and both connections types are merged in one check
    * 0257 windows_agent: now reports extended process information (obsoletes psperf.bat plugin)...
    * 0457 hitachi_hnas_volume: New check for Usage and Status of Volumes in Hitachi HNAS storage systems
    * 0450 mem.used: Add information about shared memory (on Linux hosts)
    * 0458 hitachi_hnas_fc_if: New check for FibreChannel Interfaces in Hitachi HNAS storage systems
    * 0459 emcvnx_info: New info check providing Model, Revision and Serial Number of EMC VNX storage systems
    * 0461 emcvnx_raidgroups.list_luns: New check for EMC VNX storage system...
    * 0462 emcvnx_raidgroups.list_disks: New check for EMC VNX storage system...
    * 0463 emcvnx_raidgroups.capacity, emcvnx_raidgroups.capacity_contiguous: New Checks for EMC VNX Storage systems...
    * 0570 fileinfo.groups: file groups now allow exclude patterns as well
    * 0464 stulz_pump: new check for the status of pumps of Stulz clima units
    * 0125 unitrends_backup:Unitrends Backup...
    * 0126 mikrotik_signal: Check for mikrotik wifi bridges
    * 0127 hp_proliant_raid: Check for proliant RAID status.
    * 0571 cmciii_lcp_fans: now monitors the lower limit for the rpm
    * 0572 cmciii_lcp_waterflow: lower and upper limits to the flow are now monitored
    * 0573 cmciii_lcp_airin, cmciii_lcp_airout, cmciii_lcp_waterin, cmciii_lcp_waterout: checks now observe limits to the temperatures
    * 0128 unitrends_replication: Check for monitoring  Replicaion staus on Unitrend systems
    * 0265 mpre_include: run additional mrpe configs within user context...
    * 0266 windows_agent: now supports mrpe include files...
    * 0574 if64: check now supports clustering...
    * 0576 fileinfo.groups: new feature to include current date in file pattern
    * 0130 Support of new Firmware version of various Fujitsu Sotarge Systems
    * 0698 emc_isilon.nodehealth: new check for EMC Isilon Storage systems: NodeHealth
    * 0699 emc_isilon_iops: New check for Disk Operations per Second (IOPS) in EMC Isilon Storage
    * 0132 New checks fjdarye101_disks fjdarye101_rluns: Fujitsu Storage Systems with 2013 Firmware
    * 0697 check_dns: allow to specify multiple expected answers
    * 0700 arcserve_backup: new check for status of backups in an Arcserve Backup Server
    * 0580 emc_datadomain_fans, emc_datadomain_nvbat, emc_datadomain_power, emc_datadomain_temps: new hardware checks for EMC Datadomain
    * 0691 Solaris agent: include lofs in list of monitored filesystem types
    * 0694 wut_webtherm: Support new versions of WUT-Thermometer...
    * 0135 apc_inputs: New Check for APC Input Contacts
    * 0701 emc_isilon_diskstatus: new check for Status of Disks in EMC Isilon Storage Systems
    * 0581 emc_datadomain_disks emc_datadomain_fs:  new checks to monitor disks and filesystems of EMC Datadomain
    * 0718 logwatch.ec: Optionally monitor the list of forwarded logfiles...
    * 0556 esx_vsphere_counters.diskio: now also shows disk latency
    * 0583 stulz_pump: now monitors the pumps rpm in precent of maximum and gathers performance data
    * 0560 check_mk_agent.solaris: report statgrab_mem section if solaris_mem section is missing...
    * 0702 Rule for checking agents for wanted version...
    * 0586 rmon_stats: new snmp check to gather network traffic statistics on RMON enabled network interfaces
    * 0704 windows_os_bonding: new check for bonding interfaces on windows...
    * 0562 esx_vsphere_vm.guest_tools: new check to monitor guest tools status...
    * 0674 brocade_fcport: Now supporting interface speed of 16 Gbit (just discovered in the wild)
    * 0138 Removed caching function in Windows Update agent plugin...
            NOTE: Please refer to the migration notes!
    * 0564 esx_vsphere_vm.datastores: displays the datastores of the VM...
    * 0731 mk_postgres: improved support for versions postgres < 9.2...
    * 0588 dell_poweredge_amperage.current, dell_poweredge_amperage.power, dell_poweredge_cpu, dell_poweredge_status, dell_poweredge_temp: new checks for the Dell PowerEdge Blade Server
    * 0589 brocade_tm: new check monitoring traffic manager statistics for interfaces of brocade devices
    * 0591 dell_poweredge_mem: new check to monitor memory modules of Dell PowerEdge Servers
    * 0592 dell_poweredge_pci: new check for pci devices on dell PowerEdge Servers
    * 0141 ups_socomec_capacity: Battery Capacity Check for Socomec UPS Devices.
    * 0705 arcserve_backup: improved documentation (check manpage and comments in the agent plugin)
    * 0143 ups_socomec_in_voltage, ups_socomec_out_voltage: Socomec UPS Devices, Input and Output Voltages...
    * 0732 df: now able to monitor inodes...
    * 0716 Add Linux caching agent also to normal agent RPM...
    * 0594 dell_poweredge_netdev: new check to monitor the status of network devices on Dells Poweredge Servers
    * 0733 mem, solaris_mem: now able to configure amount of free memory...
    * 0706 EMC VNX: special agent can alternatively authenticate via security files...
    * 0734 esx_vsphere_vm.running_on: shows the esx host of the VM
    * 0144 enterasys_cpu_util enterasys_powersupply: New Checks for CPU Utilization and Power Supplies on enterasys switches
    * 0595 dell_chassis_power, dell_chassis_powersupplies: new checks for Dell Poweredge Chassis Ppower consumption...
    * 0596 dell_chassis_status, dell_chassis_temp, dell_chassis_kvm, dell_chassis_io, dell_chassis_fans: new checks to monitor the overall status of various sections of the Dell Poweredge Chassis via CMC
    * 0597 dell_chassis_slots: new check to monitor the status of the blade slots of the Dell Poweredge Blade Servers
    * 0145 apc_symmetra: Changed naming of Batterie Temperature to System Temerature...
            NOTE: Please refer to the migration notes!
    * 0146 innovaphone_priports_l1, innovaphone_priports_l2: New Checks for Innovaphone PRI Ports
    * 0707 ibm_svc_host: New check: Status of hosts an IBM SVC / V7000 presents volumes to
    * 0598 kentix_temp, kentix_humidity: new checks for Kentix MultiSensor-Rack
    * 0768 ibm_svc_license: New check for Licensing Status on IBM SVC / V7000 devices
    * 0778 New Special Agent for innovaphone gateways...
    * 0769 juniper_trpz_cpu_util, juniper_trpz_flash, juniper_trpz_info, juniper_trpz_power: new Checks for juniper trapeze switches
    * 0770 innovaphone_licenses: New check to monitor licenses on innovaphone devices"
    * 0771 juniper_trpz_aps: Show the number of connected access points on juniper wlan controllers
    * 0772 added special agent for IBM SVC / V7000 storage systems...
    * 0147 enterasys_fans: New Check to monitor fans of enterasys swichtes
    * 0759 check_notify_count: New active check to monitor the number of notifications sent to contacts...
    * 0760 The windows agent contains meta information about version, manufacturer etc....
    * 0103 FIX: services: Fixed bug with service inventory defined in main.mk...
    * 0299 FIX: borcade_mlx_fan: Prettified output, handling "other" state now
    * 0300 FIX: cisco_fru_power: Trying not to inventorize not plugged in FRUs...
    * 0305 FIX: apache_status: Fixed exception when agent reports HTML code as apache-status data...
    * 0104 FIX: mssql: Server instances with underline in name are now supported....
    * 0240 FIX: Virtualmachine names with space no longer have missing piggyback data...
    * 0310 FIX: apache_status: Improved handling of unexpeted data sent by agents...
    * 0088 FIX: esx_vsphere_datastores: fixed error with reported capacity of 0 bytes...
    * 0243 FIX: cisco_qos: no longer crashes when the qos policy name is not set...
    * 0326 FIX: hr_fs printer_supply: Improved translation of wrong encoded chars...
    * 0059 FIX: agent_vpshere: new option for supporting ESX 4.1...
    * 0334 FIX: cisco_fantray: Fixed error on Cisco devices which do not support this check...
    * 0355 FIX: heartbeat_crm: Now handling "Failed actions:" output in agent...
    * 0357 FIX: megaraid_bbu: Fixed expected state checking...
    * 0358 FIX: df: now ignores filesystems with a reported size of '-'...
    * 0360 FIX: multipath: Inventory handles non loaded kernel module now...
    * 0339 FIX: blade_bays blade_blades blade_blowers blade_health blade_mediatray blade_powerfan blade_powermod: fix scan function...
    * 0340 FIX: blade_health: fix check, it was totally broken...
    * 0363 FIX: mysql_capacity: Did use wrong calculated warn / crit thresholds...
    * 0364 FIX: brocade_mlx*: Several cleanups, fixed bug in brocade_mlx_fan where only the first worst state was shown in output
    * 0365 FIX: RPMs: Cleaning up xinetd checkmk.rpmnew file after updating package...
    * 0366 FIX: heartbeat_crm: Agent code is now compatible to pacemaker 1.1.9...
    * 0367 FIX: Now using /dev/null instead of closing stdin in linux agent...
    * 0342 FIX: postgres_stat_database: make agent compatible with PostgreSQL 8.4.x...
    * 0343 FIX: postgres_sessions: make agent plugin compatible with PostgreSQL 9.2...
    * 0369 FIX: cups_queues: Fixed bug checking the last queue reported by agent...
    * 0370 FIX: brocade_mlx_module*: Improved output of checks
    * 0372 FIX: megaraid_ldisks: Ignoring adapters without configured logical disks...
    * 0345 FIX: Linux agent: fix detaching of background plugins...
    * 0378 FIX: agent_vsphere.pysphere: Trying to deal with permissions only on some guests/hosts
    * 0245 FIX: Inline SNMP no longer throws an exception when using SNMPv3 credentials...
    * 0380 FIX: jolokia_metrics.mem: PNP-Template now handles non existant max values...
    * 0381 FIX: win_printers: Fixed creation of duplicate services...
    * 0347 FIX: smart.stats: Remove duplicate disks...
    * 0349 FIX: winperf.cpuusage: update man page: this check is deprecated
    * 0383 FIX: solaris_mem: Is now compatible to more systems...
    * 0109 FIX: cisco_fantray: Prevent inventory for not available fans
    * 0110 FIX: cisco_fru_power:  Prevent inventory for not available FRUs
    * 0350 FIX: nfsmounts: correctly handle mount points with spaces...
    * 0387 FIX: df*: Negative filesystem space levels get a more clear text in check output...
    * 0351 FIX: local: Catch invalid state codes and map to 3 (UNKNOWN)...
    * 0397 FIX: mrpe: tolerate performance variable names with spaces...
    * 0399 FIX: check_ftp: cleanup configuration via WATO, remove Hostname field...
    * 0435 FIX: esx_vsphere_sensors: Fix garbled output in case of placeholder VMs...
    * 0251 FIX: agent_vsphere / check_mk agent: fixed outdated systemtime of check_mk agent...
    * 0439 FIX: postfix_mailq: Linux agent better detects Postfix installation...
    * 0440 FIX: heartbeat_crm: Inventory more gracefully handles case where agent output is invalid...
    * 0113 FIX: blade_blades: Now only make inventory for blades that are powered on...
    * 0441 FIX: megaraid_bbu: Fix several false alarms and cases where inventory failed
    * 0442 FIX: dell_om_disks: Treat global hot spare disks as OK, instead of WARN...
    * 0443 FIX: brocade_fcport: cope with firmware that does not provide speed information...
    * 0322 FIX: timemachine: Check now also works if there are spaces in the name of the backup volume or the hostname
    * 0253 FIX: windows agent: fixed crash on processing eventlog records...
    * 0403 FIX: mem.used: Prefer statgrab on FreeBSD for supporting more than 4GB...
    * 0404 FIX: cups_queues: fix exception in case of alternative time format...
    * 0444 FIX: timemachine: do not inventorize check when timemachine is not used
    * 0116 FIX: cisco_vpn_tunnel: Fixed typo that lead to an exception
    * 0118 FIX: stulz_humidity: Fixed coloring in pnp template...
    * 0119 FIX: stulz_humidity: Fixed lower thresholds...
    * 0565 FIX: windows_updates: fix for some cases when forced_reboot is not set
    * 0255 FIX: windows_agent: now able to handle the removal of local/plugin scripts during runtime...
    * 0447 FIX: fortigate_memory: Fix inventory, do not add check if no info available...
    * 0567 FIX: apc_symmetra: transformation from old tuple to new dict format fixed and improved
    * 0432 FIX: stulz_humidity: Fixed syntax error...
    * 0120 FIX: stulz_humidity, apc_humidity: Fixed bug while processing check params...
    * 0460 FIX: endless waiting for printer queues fixed...
    * 0260 FIX: Fixed incorrect formatting of checks with long output...
    * 0261 FIX: df_netapp32 / df_netapp: Fixed bug with negative size in check output...
    * 0262 FIX: ps: Now able to skip disabled "Process Inventory" rules...
    * 0264 FIX: printer_supply_ricoh: now reports correct filling levels...
    * 0575 FIX: cmciii_lcp_airin, cmciii_lcp_airout, cmciii_lcp_waterin, cmciii_lcp_waterout: improved handling of warning state...
    * 0272 FIX: if checks: port type 56 (fibrechannel) is no longer inventorized per default...
    * 0577 FIX: fileinfo.groups: new date pattern is now available for inventory check as well
    * 0688 FIX: winperf_msx_queues: Support output of Exchange 2013...
    * 0578 FIX: zypper: check is always registered as soon as mk_zypper plugin detects zypper tool...
    * 0689 FIX: postgres_sessions: fix empty agent section in case of 0 sessions...
    * 0579 FIX: veeam_client: fix for case when no StopTime section in agent output
    * 0692 FIX: fileinfo: Avoid duplicate entries in Solaris agent...
    * 0693 FIX: hpux_lvm: avoid problem when alternative vgdisplay is installed...
    * 0708 FIX: ntp.time, ntp: avoid DNS lookups in NTP queries and avoid timeouts...
    * 0277 FIX: solaris agent: ntp now able to work with ntpd and xntpd...
    * 0279 FIX: check_mk_agent.solaris: removed proc section from statgrab...
    * 0281 FIX: statgrab_net.ctr: only inventorize interfaces with actual traffic...
    * 0582 FIX: cisco_sys_mem: check now has a man page and a new WATO integration
    * 0667 FIX: oracle_asm_diskgroup: Now really uses the generic filesystem levels...
    * 0555 FIX: snmp_uptime: no longer fails if uptime is < 1 seconds
    * 0136 FIX: cisco_fru_power: Prevent inventory of not exsisting devices
    * 0557 FIX: check_mk_agent.solaris: removed section statgrab mem...
    * 0673 FIX: zfsget: Fixed broken check - was not compatible to current agent output of "df"
    * 0719 FIX: postfix_mailq: fix Linux agent in case of ssmtp being installed
    * 0584 FIX: agent_vsphere: special agent now handles non-standard https port correctly...
    * 0585 FIX: check_mk_agent.linux: more efficient handling of cups printer queues...
    * 0703 FIX: brocade_mlx: omit inventory of cpu and memory on more states...
    * 0137 FIX: Fixed printer_pages...
    * 0587 FIX: if64: problems resolved when running as a clustered service...
    * 0563 FIX: windows agent: now able to process perl scripts...
    * 0729 FIX: esx_vsphere_hostsystem: fixed incorrect status label (not state)...
    * 0142 FIX: winperf_if: treat unknown packets no longer as error packets
    * 0593 FIX: zypper: agent plugin and check now lead to UNKNOWN result in case of repo problems
    * 0758 FIX: check_sql: Fixed monitoring of stored procedures with oracle
    * 0599 FIX: esx_vsphere_datastores: provisioning levels in WATO are no longer limited to 101%
    * 0737 FIX: megaraid_ldisks: now able to handle "No Virtual Drive Configured" states...
    * 0763 FIX: hpux_if: Fixed exception during parsing of provided data on some systems...

    Multisite:
    * 0371 Added log class filter to hostsvcevents view
    * 0352 Avoid Livestatus connections on pages that do not need them...
    * 0390 Added an icon selector to the view editor...
    * 0391 Added sorter / filter for host/service service levels...
    * 0247 New mkp package for web applications: iNag / nagstatus / nagios status.dat...
    * 0429 Implemented role permissions for dashboards...
    * 0430 It is now possible to define custom time ranges in PNP graph search...
    * 0449 Show all custom variables of hosts and services in the detail views...
    * 0665 Added mail notificaton method to custom user notification dialog...
    * 0123 New time range filter for Downtimes and Comments...
    * 0683 New column painter for the last time a service was OK...
    * 0561 quicksearch: now able to search with multiple filters...
    * 0748 Also custom views now have permissions...
    * 0302 FIX: Fixed highlight of choosen elements in foldertee/views snapin in Chrome/IE
    * 0239 FIX: Fixed incorrect html formatting when displaying host or service comments...
    * 0307 FIX: Increased performance of multisite GUI with a large userbase...
    * 0312 FIX: Hiding views related to not existing datasources, like the EC now...
    * 0325 FIX: Removed CSV export icon from availability views...
    * 0327 FIX: Most forms did now work with "Profile Requests" enabled...
    * 0333 FIX: Fixed too long page title during performing several actions...
    * 0356 FIX: Fixed exception caused by utf8 chars in tooltip text...
    * 0368 FIX: Generating selection id is hopefully now compatible to more systems...
    * 0374 FIX: Fixed syntax error in exception handler of LDAP search code...
    * 0375 FIX: LDAP: Now handling user-ids with umlauts...
    * 0246 FIX: brocade_fcport: fixed error in pnp-template...
    * 0393 FIX: LDAP: Enabled paged LDAP search by default now with a page size of 1000...
    * 0394 FIX: LDAP: Auth expiration plugin now checks users for being disabled (in AD)...
    * 0436 FIX: Fix broken Site status switching via sidebar snapin...
    * 0420 FIX: LDAP: Roles/Groups are now synced even if case of DNs do not match...
    * 0421 FIX: UserDB: Fixed lost passwords when changing users in large user databases...
    * 0423 FIX: Users are not logged out anymore during changing their own passwords...
    * 0424 FIX: Improved error handling in case of incorrect auth config in distributed WATO environments
    * 0425 FIX: Fix login loop bug in distributed environments with different auth secrets
    * 0117 FIX: Availability button is now visible for users without the right to edit views
    * 0431 FIX: LDAP: Fixed group syncrhonisation when nested group sync is enabled
    * 0122 FIX: Multisite view editor not longer throwing a exception when loading views from other users
    * 0569 FIX: recurring updates of serial numbers of disabled ldap users fixed...
    * 0676 FIX: Move view "Stale services" to Problems folder
    * 0270 FIX: Multisite host tag filter: Now uses exact match...
    * 0273 FIX: Fixed exceptions when modifying / cloning views...
    * 0274 FIX: Fixed exception when view title or description was missing
    * 0278 FIX: Fixed bookmark icon images for non-english user languages...
    * 0670 FIX: LDAP: Fixed sync when non lower case attributes are configured...
    * 0671 FIX: LDAP: Disable logging of password changes received from LDAP
    * 0558 FIX: availability: fixed exception on specific filter settings...
    * 0712 FIX: Fix multiple groups with same tag when grouping hosts after a tag...
    * 0738 FIX: csv_export: now able to handle umlauts in download filenames...
    * 0762 FIX: Fixed availability filters not opening in IE7

    WATO:
    * 0308 Multisite can now set rotation view permissions for NagVis...
    * 0329 Removed Distributed WATO peer mode...
            NOTE: Please refer to the migration notes!
    * 0244 New features for WATO page Backup & Restore...
    * 0382 Active HTTP check now supports multiline regexp matching...
    * 0112 Explicit mapping of clustered services can now be done with WATO...
    * 0437 Convert WATO rule for debug_log into simple Checkbox...
    * 0428 Changed user profiles (e.g. pw changes) are now replicated in distributed setups...
    * 0114 User Custom Attributes can now be exported to the core...
    * 0448 New button in WATO service list for displaying check parameters...
    * 0454 Add output of traceroute to host diagnostic page
    * 0677 Make title of tags and tag groups localizable...
    * 0685 Distributed WATO now disabled WATO on slave sites per default...
    * 0687 New summary pages with all settings of a host or service...
    * 0275 WATO "Notify Users" feature: Improved confirmation info...
    * 0134 New option to use expect string in response heads for check_http in wato...
    * 0717 Sort permissions of views, dashboards, commands and snapins alphabetically
    * 0761 New bulk host import mode in WATO...
    * 0057 FIX: Fix exception in WATO host editor on custom tag without topic...
    * 0241 FIX: Improved sorting of WATO folders in dropdown menu...
    * 0019 FIX: Fixed wording in WATO rule for MSSQL check
    * 0242 FIX: Parameters for clustered services can now be configured on the cluster host...
    * 0309 FIX: Trying to prevent read/write conflicts with a large user base...
    * 0311 FIX: Fixed "Inventory failed" message when trying an inventory on clusters via WATO...
    * 0330 FIX: Improved performance of WATO slave push with a large user base...
    * 0331 FIX: LDAP diagnostic LOG can now have the $OMD_SITE$ macro configured via WATO...
    * 0332 FIX: Own host tag groups without topics resulted in two groups "Host tags" in the rule editor
    * 0361 FIX: The page linked by "new rule" can now be bookmarked again
    * 0341 FIX: Avoid rare exception in WATO when deleting a host...
    * 0376 FIX: LDAP: Default configuration of attributes is reflected within WATO now
    * 0346 FIX: Fix folder visibility in WATO for unpriviledged users...
    * 0385 FIX: Better error handling for invalid service regex in rule conditions...
    * 0389 FIX: Showing LDAP settings on site specific global settings page now...
    * 0400 FIX: WATO BI editor now supports percentages for count_ok...
    * 0392 FIX: LDAP: Improved error messages of LDAP configuration test...
    * 0415 FIX: LDAP: The LDAP Settings dialog is now disabled when the LDAP Connector is disabled
    * 0416 FIX: When doing user sync on user page rendering, contact group memberships are shown correctly now...
    * 0417 FIX: LDAP: Fixed "Sync-Plugin: Roles" test with OpenLDAP
    * 0248 FIX: Backup & Restore: Snapshot comments now support unicode character...
    * 0418 FIX: LDAP: Fixed broken role sync plugin with OpenLDAP...
    * 0419 FIX: LDAP: The default user profile roles are only assigned to users without roles...
    * 0249 FIX: Backup & Restore: fixed bug when uploading legacy snapshots...
    * 0250 FIX: Fixed error on creating very large WATO snapshots...
    * 0422 FIX: Fixed numbers shown in log entries of bulk inventory...
    * 0252 FIX: ESX vSphere configuration: Fixed non-working configuration parameters...
    * 0456 FIX: Column was too short...
    * 0256 FIX: wato snapshots: snapshot restore no longer fails with older python versions...
    * 0433 FIX: Creating WATO lock during automations (like e.g. master to slave syncs)...
    * 0434 FIX: Fixed wrong count of failed hosts in bulk inventory mode...
    * 0678 FIX: Move two last global settings of Event Console to proper places
    * 0268 FIX: wato inventory: fixed missing services...
    * 0686 FIX: Fix replication with WATO if EC is enabled on master and disabled on slave
    * 0129 FIX: Fixed permission bug in "Edit user profile" dialog....
    * 0269 FIX: brocade_fcport: fixed problem on displaying check_parameters in WATO...
    * 0271 FIX: Fixed sorting in duallist element (two lists with interchangable elements)...
    * 0131 FIX: Error rates for network interfaces can now be set smaller then 0.1 when using Wato....
    * 0690 FIX: Fix language jumping to German when saving user profiles
    * 0666 FIX: Minimum port for the mknotifyd is now 1024 (never use well known ports)...
    * 0559 FIX: WATO snapshots: improved validation of (uploaded) snapshots...
    * 0709 FIX: Fix NoneType has not attribute userdb_automatic_sync bug in D-WATO
    * 0728 FIX: mem.win: fixed bug in WATO configuration rule...
    * 0139 FIX: ldap sync: syncing if rules against ldap is not longer case sensitiv
    * 0736 FIX: WATO backup and restore: improved error handling...

    Notifications:
    * 0362 sms: now searching PATH for sendsms and smssend commands...
    * 0684 New notification variables NOTIFY_LASTSERVICEOK and NOTIFY_LASTHOSTUP...
    * 0711 New rules based notifications...
    * 0713 New bulk notifications...
    * 0108 FIX: Prevent service notification on host alerts...
    * 0058 FIX: Fix email notifications containing non-ASCII characters in some situtations...
    * 0133 FIX: Fixed mkeventd notification plugin...
    * 0720 FIX: Fix timeperiod computation with CMC and flexible notifications...

    BI:
    * 0721 Use hard states in BI aggregates...
    * 0714 BI aggregations now also honor scheduled downtimes...
    * 0715 BI aggregates now acknowledgement information...
    * 0669 FIX: Fixed regex matching in BI when using character groups [...]...

    Reporting & Availability:
    * 0018 New option for displaying a legend for the colors used in the timeline...
    * 0405 Add CSV export to availability views...
    * 0338 FIX: Introduce time limit on availability queries...
    * 0681 FIX: Display correct year for availability range for last month in january
    * 0750 FIX: Availability: fix exception when summary is on and some elements have never been OK

    Event Console:
    * 0301 Handling messages of special syslog format correctly...
    * 0388 Moved Event Console related settings to own settings page...
    * 0710 Create a history entry for events that failed their target count...
    * 0749 Allow to restrict visibility of events by their host contacts...
    * 0303 FIX: Old log entries were shown in event history first...
    * 0304 FIX: Escaping several unwanted chars from incoming log messages...
    * 0089 FIX: CSV export of event console was broken...
    * 0359 FIX: Fixed exception in event simulator when one match group did not match
    * 0384 FIX: Trying to prevent problem when restarting mkeventd...
    * 0427 FIX: Fixed exception when handling connections from event unix socket...
    * 0679 FIX: Allow non-Ascii characters in generated events
    * 0680 FIX: Do not allow spaces in host names in event simulator...
    * 0672 FIX: Service item of "Check event state in event console" checks can now be configured...
    * 0590 FIX: mkeventd: fixed encoding of unicode characters in the snmptrap receiver...

    Livestatus:
    * 0337 New header for limiting the execution time of a query...
    * 0276 nagios4 livestatus support...
    * 0335 FIX: Parse state of downtime notification log entries correctly...
    * 0336 FIX: Limit the number of lines read from a single logfile...
    * 0344 FIX: Fix semantics of columns num_services_hard_*...

    Livestatus-Proxy:
    * 0263 FIX: livestatus log table: fixed missing logentries of archived logfiles...


1.2.3i7:
    Core & Setup:
    * 0011 Introduce optional lower limit for predicted levels...
    * 0217 FIX: More verbose error output for SNMP errors on the command line...
    * 0288 FIX: Error messages of datasource programs (e.g. VSphere Agent) are now visible within WATO...
    * 0010 FIX: Fix computation of hour-of-the-day and day-of-month prediction...
    * 0292 FIX: Inline SNMP: Check_MK check helpers are closing UDP sockets now...

    Checks & Agents:
    * 0060 cisco_fantray: new check for monitoring fan trays of Cisco Nexus switches
    * 0061 cisco_cpu: check now recognizes new object cpmCPUTotal5minRev...
    * 0063 veeam_client: new check to monitor status of veeam clients with special agent plugin...
    * 0064 veeam_jobs: new check to monitor the backup jobs of the veeam backup tool...
    * 0047 fritz.conn fritz.config fritz.uptime fritz.wan_if fritz.link: New checks for monitoring Fritz!Box devices...
    * 0027 esx_vsphere_sensors: it is now possible override the state of sensors...
    * 0090 apc_ats_status: New Check for monitoring APC Automatic Transfer Switches
    * 0080 Added new checks for Brocade NetIron MLX switching / routing devices...
    * 0091 apc_ats_output: new check for output measurements on APC ATS devices
    * 0068 check_sql: support for mssql databases included
    * 0208 fileinfo.groups: Added minimum/maximum file size parameters...
    * 0093 check_http: Default service description prefix can be avoided...
    * 0004 df: dynamic filesystem levels now reorder levels automatically...
    * 0069 veeam_client: limits for time since last backup introduced
    * 0214 Logwatch: context lines can now be disabled using nocontext=1...
    * 0038 casa_cpu_mem casa_cpu_temp casa_cpu_util casa_fan casa_power: New checks for casa Cable Modem Termination Systems...
    * 0097 arc_raid_status: New check for Areca RAID controllers
    * 0070 cmciii_lcp_airin cmciii_lcp_airout cmciii_lcp_fans cmciii_lcp_waterflow cmciii_lcp_waterin cmciii_lcp_waterout: new checks for the Rittal CMC-III LCP device
    * 0098 apc_inrow_airflow, apc_inrow_fanspeed, apc_inrow_temp: New checks for APC inrow devices
    * 0099 apc_mod_pdu_modules: New check for APC Modular Power Distribution Unit
    * 0072 cmciii_pu_access cmciii_pu_canbus cmciii_pu_io cmciii_pu_temp: New checks for the Rittal CMC-III PU Unit
    * 0100 juniper_cpu: New check for CPU utilization on Juniper switches
    * 0236 windows_agent: each script can now be configured to run sync / async...
    * 0101 liebert_chiller_status: New check for Liebert Chiller devices
    * 0083 brocade_mlx: Temperature sensors of one module now in one common check...
    * 0008 df: Solaris agent now also supports samfs
    * 0084 brocade_mlx: single checks now instead of sub checks...
    * 0291 winperf_ts_sessions: New check to monitor Microsoft Terminal Server sessions...
    * 0102 modbus_value: New check and Agent to modbus devices...
    * 0013 Solaris Agent: implement cached async plugins and local checks...
    * 0238 vsphere monitoring: new option to skip placeholder vms in agent output...
    * 0016 Linux+Windows agent: allow spooling plugin outputs via files...
    * 0017 local: New state type P for state computation based on perfdata...
    * 0085 brocade_mlx: now handles more different module states...
    * 0024 FIX: cisco_wlc: removed check configuration parameter ap_model...
    * 0003 FIX: ps: Remove exceeding [ and ] in service description when using process inventory...
    * 0037 FIX: checkman browser (cmk -m) was not working properly in network subtree...
    * 0283 FIX: Interface Checks: ignore invalid error counts while interface is down...
    * 0081 FIX: Fixed corruption in SNMP walks created with cmk --snmpwalk...
    * 0286 FIX: esx_vsphrere_counters.ramdisk: Better handling for non existant ramdisks...
    * 0290 FIX: winperf_processor mem.win: Handling no/empty agent responses correctly now...
    * 0293 FIX: esx_vsphere_counters_ramdisk_sizes: Handles ram disk "ibmscratch" by default now
    * 0012 FIX: Solaris Agent: fixed broken fileinfo section...
    * 0297 FIX: mk-job is now also usable on CentOS 5+...
    * 0298 FIX: win_dhcp_pools: Fixed wrong percentage calculation
    * 0237 FIX: tsm_sessions: fixed invalid check output during backups...

    Multisite:
    * 0001 New filters for selecting several host/service-groups at once...
    * 0050 New concept of favorite hosts and services plus matching filters and views...
    * 0211 GUI Notify: Added notify method "popup" to really create popup windows...
    * 0215 Added option to make HTML escape in plugin outputs configurable...
    * 0071 livedump: new option to include contact_groups instead of contacts when dumping configuration
    * 0043 FIX: LDAP: Improved error reporting during synchronisation...
    * 0044 FIX: LDAP: Fixed error with empty groups during non nested group sync...
    * 0045 FIX: LDAP: Fixed error when synchronizing non nested groups to roles...
    * 0046 FIX: Fixed editing contactgroup assignments of hosts or folders with "-" in names...
    * 0049 FIX: Fixed useless I/O during page processing...
    * 0203 FIX: Changed sidebar reload interval to be more random...
    * 0204 FIX: Reduced I/O on logins with access time recording or failed login counts...
    * 0206 FIX: Fixed logwatch permission check when using liveproxy for normal users...
    * 0210 FIX: LDAP: Fixed problem syncing contactgroups of a user with umlauts in CN
    * 0035 FIX: Convert HTTP(S) links in plugin output into clickable icon...
    * 0006 FIX: Checkboxes for hosts/services were missing on modified views...
    * 0284 FIX: Context help toggled on/off randomly...
    * 0285 FIX: Fixed bookmarking of absolute URLs or PNP/NagVis URLs in sidebar snapin...
    * 0296 FIX: Fixed moving of snapins while in scrolled sidebar...

    WATO:
    * 0053 New rule for configuring the display_name of a service...
    * 0216 Supporting float values as SNMP timeout value now...
    * 0082 Improved online help for LDAP connections...
    * 0009 Automatically schedule inventory check after service config change...
    * 0294 Added "services" button to host diagnose page
    * 0048 FIX: Tests on host diagnose page are executed parallel now...
    * 0033 FIX: Fixed problem when saving settings in WATOs host diagnostic page...
    * 0205 FIX: NagVis related permissions of roles can be edited again...
    * 0207 FIX: Explicit communities were not saved in all cases...
    * 0094 FIX: Hide SNMPv3 credentials in WATO...
    * 0212 FIX: Fixed broken site edit page in case a TCP socket has been configured...
    * 0095 FIX: Fixed problem with portnumber in Wato Distributed Monitoring dialog
    * 0213 FIX: LDAP: Various small improvements for handling the LDAP user connector...
    * 0039 FIX: Fixed exception on displaying WATO helptexts in the global settings...
    * 0219 FIX: Fixed display problems in WATO folders with long contact group names
    * 0220 FIX: Added HTML escaping to several global settings attributes...
    * 0234 FIX: Improved handling of interface inventory states / types...
    * 0289 FIX: Renamed "Hosts & Folders" page to "Hosts"
    * 0295 FIX: Fixed problem with new created tag groups with "/" in title...

    Notifications:
    * 0005 Added notification script for sending SMS via mobilant.com...
    * 0032 FIX: Fixed problem when forwarding notification mails in windows...
    * 0218 FIX: Fixed rendering of HTML mails for Outlook (at least 2013)...

    BI:
    * 0287 FIX: Fixed assuming states of services with backslashes in descriptions...

    Reporting & Availability:
    * 0051 Option for showing timeline directly in availability table...
    * 0052 Visual colorization of availability according to levels...
    * 0054 New labelling options for availability table...
    * 0055 Allow grouping by host, host group or service group...
    * 0056 New concept of service periods in availability reporting...
    * 0002 You can now annotate events in the availability reporting...
    * 0014 FIX: Fix styling of tables: always use complete width...
    * 0015 FIX: Fixed summary computation in availability when grouping is used...

    Event Console:
    * 0026 FIX: snmptd_mkevent.py: fixed crash on startup
    * 0036 FIX: Fixed bug where multsite commands did not work properly...

    Livestatus:
    * 0067 livedump: new option to mark the mode at the beginning of the dump and documentation fixes...
    * 0023 FIX: Fixed incorrect starttime of table statehist entries...
    * 0034 FIX: Availability no longer showes incorrect entries when only one logfile exists...
    * 0233 FIX: Fixed missing entries in log file and availability view...


1.2.3i6:
    Core & Setup:
    * 0041 FIX: setup.py now handles non existing wwwuser gracefully...

    Checks & Agents:
    * 0040 Add agent plugin to test local hostname resolving...
    * 0020 FIX: Inventory problem with inventory_processes parameter...

    Multisite:
    * 0000 Improved performance of LDAP sync by refactoring the group sync code

    WATO:
    * 0042 FIX: Removed debug outputs from service inventory...


1.2.3i5:
    Core:
    * Automatically remove duplicate checks when monitoring with Agent+SNMP
       at the same time. TCP based ones have precedence.
    * inventory check of SNMP devices now does scan per default (configurable)
    * FIX: inventory check now honors settings for exit code
    * FIX: avoid exception nodes of cluster have different agent type
    * FIX: continue inventory, if one check does not support it
    * FIX: fix configuration of explicit SNMP community, allow unicode
    * FIX: avoid invalid cache of 2nd and up hosts in bulk inventory
    * FIX: fixed error handling in SNMP scan, inventory check fails now
           if SNMP agent is not responding
    * FIX: Ignore snmp_check_interval cache in interactive situations (e.g.  -nv)
    * FIX: check_mk config generation: on computing the checks parameters
           there is no longer a small chance that existing rules get modified

    Event Console:
    * check_mkevents now available as C binary: check_mkevents_c
    * FIX: use default values for unset variables in actions

    Multisite:
    * Speed-O-Meter: now measure only service checks. Host checks
      are omitted, since they do not really matter and make the
      results less useful when using CMC.
    * Added host aliases filter to some views (host/service search)
    * It is now possible to enforce checkboxes in views upon view loading
      (needs to be confgured per view via the view editor)
    * Wiki Sidebar Snapin: showing navigation and quicksearch. OMD only.
    * Sidebar can now be folded. Simply click somewhere at the left 10 pixels.
    * Foldable sections now have an animated triangle icon that shows the folding state
    * Added new snapin "Folders", which interacts with the views snapin when
      both are enabled. You can use it to open views in a specific folder context
    * LDAP: Added option to make group and role sync plugin handle nested
            groups (only in Active Directory at the moment). Enabling this
	    feature might increase the sync time a lot - use only when really needed.
    * FIX: Fixed encoding problem in webservice column output
    * FIX: Fix output format python for several numeric columns
    * FIX: Fixed searching hosts by aliases/adresses
    * FIX: Remove duplicate entries from Quicksearch
    * FIX: Avoid timed browser reload after execution of exections
    * FIX: Hosttag filter now works in service related views
    * FIX: Added code to prevent injection of bogus varnames
           (This might break code which uses some uncommon chars for varnames)
    * FIX: Fixed computation of perfometer values, which did not care about
           the snmp_check_interval. Simplyfied computation of perfometer values
    * FIX: LDAP: Custom user attributes can now be synced again

    BI:
    * FIX: Fix exception when showing BI tree in reporting time warp
    * FIX: Fixed blue triangle link: would show more aggregations,
       if one name was the prefix of another

    Notifications:
    * Blacklisting for services in the felixble notification system
    * FIX: mail with graph plugin: set explicit session.save_path for php
           Fixes instances where the php command couldn't fetch any graphs

    Checks & Agents:
    * diskstat: removed (ever incorrect) latency computation for Linux
    * statgrab_load: support predictive levels, add perf-o-meter
    * ucd_cpu_load: support predictive levels
    * hpux_cpu, blade_bx_load: support predictive levels, add perf-o-meter,
       make WATO-configable
    * check_sql: Database port can now be explicitly set
    * steelhead_perrs: New check for Rivergate Gateways
    * alcatel_power: Check for power supplies on Alcatel switches
    * qnap_disks: New check for Hardisks in Qnap devices
    * Dell Open Manage: SNNP Checks for Physical Disks, CPU and Memory
    * check_tcp: Now able to set custom service description
    * Apache ActiveMQ: New Special Agent and Check to query ActiveMQ Queues
    * check_ftp: can now be configured via Wato
    * windows_tasks: New check to  monitor the Windows Task Scheduler
    * sensatronics_temp: New check for Sensatronic E4 Temperatur Sensor
    * akcp_sensor_drycontact: New Check for AKCP drycontact Sensors
    * esx_vsphere_vm.heartbeat: Heartbeat status alert level now configurable
    * ps:  new configuration option: handle_count (windows only)
    * FIX: Windows agent: gracefully handle garbled logstate.txt
    * FIX: esx_vsphere_counters: added missing ramdisk type upgradescratch
    * FIX: esx_vsphere_hostsystem: fixed bug in handling of params
    * FIX: local: tolerate invalid output lines
    * FIX: hp_proliant: Correct handling of missing snmp data
    * FIX: logwatch.ec: No longer forwards "I" lines to event console
    * FIX: check_dns: default to querying the DNS server on the localhost itself
    * FIX: ps: do not output perfdata of CPU averaging (use ps.perf for that)
    * FIX: nfsexports: also support systems with rpcbind instead of portmap
    * FIX: ups_in_freq: corrected spelling of service description
    * FIX: ups_bat_temp: renamed service description to "Temperature Battery",
           in order to make it consistent with the other temperature checks
    * FIX: hp_blade_blades: Fixed crash on inventory when receiving
           unexpected snmp data
    * FIX: apache_status: If ReqPerSec and BytesPerSec are not reported by
           the agent, no PNP graphs for them are drawn.
           (This is the case if ExtendedStatus set to Off in Apache config)
    * FIX: oracle_jobs: fixed issues with incorrect column count in check output
    * FIX: if/if64/...: layout fix in PNP template for packets


    WATO:
    * You can now have site-specific global settings when using
      distributed WATO (available in the "Distributed Monitoring")
    * bulk inventory: display percentage in progress bar
    * New option for full SNMP scan in bulk inventory
    * bulk operations now also available when checkboxes are off
    * LDAP: Added test to validate the configured role sync groups
    * LDAP: The sync hooks during activate changes can now be enabled/disabled
      by configuration (Global Settings)
    * Disabled replication type "peer" in site editor.
    * Added "permanently ignore" button to inventory services dialog which 
      links directly to the disabled services view
    * Added diagnose page linked from host edit dialog. This can be used to test
      connection capabilities of hosts
    * The rule "Process inventory" now offers the same configuration options 
      as its manual check equivalent "State and count of processes"
    * New configuration option handle_count (windows only) in the rules
      "Process inventory" and "State and count of processes"
    * FIX: correct display of number of hosts in bulk inventory
    * FIX: nailed down ".siteid" exception when added new site
    * FIX: fixed setting for locking mode from 'ait' to 'wait'
    * FIX: avoid removal of tags from rules when not yet acknowledged
    * FIX: avoid need for apache restart when adding new service levels
    * FIX: fix encoding problem on GIT integration

    Livestatus:
    * Removed "livecheck". It never was really stable. Nagios4 has something
      similar built in. And also the Check_MK Micro Core.
    * table statehist: no longer computes an unmonitored state for hosts and
                       services on certain instances.
                       (showed up as no hosts/services in the multisite gui)
    * table statehist: fixed SIGSEGV chance on larger queries

1.2.3i4:
    Core:
    * Create inventory check also for hosts without services, if they
          have *no* ping tag.

    WATO:
    * Bulk inventory: speed up by use of cache files and doing stuff in
          groups of e.g. 10 hosts at once
    * Multisite connection: new button for cloning a connection

    Checks & Agents:
    * Linux agent RPM: remove dependency to package "time". That package
         is just needed for the binary mk-job, which is useful but not
         neccessary.

    Multisite:
    * FIX: fix broken single-site setups due to new caching

1.2.3i3:
    Core:
    * FIX: fixed typo in core startup message "logging initial states"
    * FIX: livestatus table statehist: fixed rubbish entries whenever
           logfile instances got unloaded

    Livestatus:
    * FIX: check_mk snmp checks with a custom check interval no longer
           have an incorrect staleness value

    Notifications:
    * mkeventd: new notification plugin for forwarding notifications
       to the Event Console. See inline docu in share/check_mk/notification/mkeventd
       for documentation.
    * FIX: cleanup environment from notifications (needed for CMC)

    Checks & Agents:
    * Windows agent: increased maximum plugin output buffer size to 2MB
    * check_icmp: New WATO rule for custom PING checks
    * agent_vsphere: now able to handle < > & ' " in login credentials
    * if/if64 and friends: add 95% percentiles to graphs
    * services: inventory now also matches against display names of services
    * esx_vsphere_hostsystem.multipath: now able to set warn/crit levels
    * cpu_netapp: added Perf-O-Meter and PNP template
    * cisco_cpu: added Perf-O-Meter and PNP template
    * apc_symmetra: add input voltage to informational output
    * agent_vsphere: new debug option --tracefile
    * FIX: windows_agent: fixed bug in cleanup of open thread handles
    * FIX: cups default printer is now monitored again in linux agent
    * FIX: host notification email in html format: fixed formating error
           (typo in tag)
    * FIX: netapp_volumes: better output when volume is missing
    * FIX: winperf_phydisk: handle case where not performance counters are available
    * FIX: check_mk_agent.linux: limit Livestatus check to 3 seconds
    * FIX: esx_vsphere_vm: fixed exception when memory info for vm is missing
    * FIX: esx_vsphere_hostsystem: Fixed typo in check output
    * FIX: psperf.bat/ps: Plugin output processing no longer crashes when
           the ps service is clustered

    Multisite:
    * Filtering in views by Hostalias is possible now too
       (however the filter is not displayed in any standard view - user needs
       to enable it by customizing the needed views himself)
    * FIX: add missing service icons to view "All Services with this descr..."
    * FIX: ldap attribute plugins: fixed crash when parameters are None
    * FIX: avoid duplicate output of log message in log tables
    * FIX: fixed problem with ldap userid encoding
    * FIX: removed state-based colors from all Perf-O-Meters
    * FIX: brocade_fcport pnp-template: fixed incorrect display of average values
    * FIX: all log views are now correctly sorted from new to old

    Livestatus-Proxy:
    * Implement caching of non-status requests (together with Multisite)
    * FIX: fix exception when printing error message
    * FIX: honor wait time (now called cooling period) after failed TCP connection
    * FIX: fix hanging if client cannot accept large chunks (seen on RH6.4)

    WATO:
    * Rule "State and count of processes": New configuration options:
           virtual and resident memory levels
    * Added title of tests to LDAP diagnose table
    * Bulk inventory: new checkbox to only include hosts that have a failed
        inventory check.
    * Bulk inventory: yet another checkbox for skipping hosts where the
        Check_MK service is currently critical
    * New rule: Multipath Count (used by esx_vsphere_hostsystem.multipath)
    * FIX: The rule "State and count of processes" is no longer available
           in "Parameters for inventorized check". This rule was solely
           intented for "Manual checks" configuration
    * FIX: Trying to prevent auth.php errors while file is being updated

1.2.3i2:
    Core:
    * New option -B for just generating the configuration
    * Introduced persistent host address lookup cache to prevent issues
      loading an unchanged configuration after a single address is not resolvable anymore
    * Assigning a service to a cluster host no longer requires a reinventory
    * Setting a check_type or service to ignore no longer requires a reinventory
      Note: If the ignore rule is removed the services will reappear
    * Config creation: The ignore services rule now also applies to custom, active
                       and legacy checks
    * Predictive monitoring: correctly handle spaces in variable names (thanks
       to Karl Golland)
    * New man page browser for console (cmk -m)
    * New option explicit_snmp_communities to override rule based SNMP settings
    * Preparations for significant SNMP monitoring performance improvement
      (It's named Inline SNMP, which is available as special feature via subscriptions)
    * Allow to specify custom host check via WATO (arbitrary command line)
    * Implement DNS caching. This can be disabled with use_dns_cache = False

    Livestatus:
    * new service column staleness: indicator for outdated service checks
    * new host    column staleness: indicator for outdated host checks

    Checks & Agents:
    * esx_hostystem multipath: criticize standby paths only if not equal to active paths
    * mk_logwatch: fixed bug when rewriting logwatch messages
    * check_mk: Re-inventory is no longer required when a service is ignored via rule
    * check_mk: Now possible to assign services to clusters without the need to
                reinventorize
    * lnx_if: Fixed crash on missing "Address" field
    * viprinet_router: Now able to set required target state via rule
    * windows_agent: Now available as 64 bit version
    * agent_vsphere: fix problem where sensors were missing when
      you queried multiple host systems via vCenter
    * cached checks: no longer output cached data if the age of the
                     cache file is twice the maximum cache age
    * windows agent: no longer tries to execute directories
    * fileinfo: no longer inventorize missing files(reported by windows agent)
    * New checks for Brocade fans, temperature and power supplies
    * cluster hosts: removed agent version output from Check_MK service (this
      was misleading for different agent versions on multiple nodes)
    * job check: better handling of unexpected agent output
    * lnx_thermal: Added check for linux thermal sensors (e.g. acpi)
    * hwg_temp: Make WATO-Rule "Room Temperature" match, add man page, graph
                and Perf-O-Meter
    * ps.perf: Support Windows with new plugin "psperf.bat". wmicchecks.bat
               is obsolete now.
    * Special Agent vSphere: support ESX 4.1 (thanks to Mirko Witt)
    * esx_vsphere_object: make check state configurable
    * mk_logwatch: support continuation lines with 'A'. Please refer to docu.
    * mk_oracle: Added plugin for solaris
    * win_netstat: New check for Windows for checking the existance of a UDP/TCP
        connection or listener
    * ps/ps.perf: allow to set levels on CPU util, optional averaging of CPU
    * diskstat: Agent is now also processing data of mmcblk devices
    * qmail: Added check for mailqueue 
    * cisco_locif: removed obsolete and already disabled check completely
    * fc_brocade_port: removed obsolete check
    * fc_brocade_port_detailed: removed obsolete check
    * tsm_stgpool: removed orphaned check
    * vmware_state: removed ancient, now orphaned check. Use vsphere_agent instead.
    * vms_{df,md,netif,sys}: remove orphaned checks that are not needed by the current agent
    * tsm: Added new TSM checks with a simple windows agent plugin
    * windows_agent: now starts local/plugin scripts in separate threads/processes
                     new script parameters cache_age, retry_count, timeout
                     new script caching options "off", "async", "sync"
    * windows_agent: increased maximum local/plugin script output length to 512kB
                     (output buffer now grows dynamically)
    * jolokia_metrics: fixed incorrect plugin output for high warn/crit levels
    * jolokia_metrics.uptime: Added pnp template
    * hyperv: Added a check for checking state changes.
    * df / esx_vsphere_datastore: now able to set absolute levels and levels depending
                                  on total disk space of used and free space
    * cisco_wlc: New check for monitoring cisco wireless lan access points 
    * cisco_wlc_clients: New check for the nummber of clients in a wlc wifi
    * df: Negative integer levels for MB left on a device
    * win_printers: Monitoring of printer queue on a windows printserver
    * cisco_qos: Updated to be able to mintor IOS XR 4.2.1 (on a ASR9K device)
    * New active check, check_form_submit, to submit HTML forms and check the resulting page
    * mk-job: /var/lib/check_mk_agent/job directory is now created with mode 1777 so 
              mk-job can be used by unprivileged users too
    * ADD: etherbox: new check for etherbox (messpc) sensors.
           currently supported: temperature, humidity, switch contact and smoke sensors
    * cisco_wlc_client: now supports low/high warn and crit levels
    * cisco_wlc: now supports configuration options for missing AP
    * agent_vsphere: completely rewritten, now considerably faster
                     vCenter is still queried by old version
    * windows_agent: windows eventlog informational/audit logs now reported with O prefix
    * mk_logwatch: ignored loglines now reported with an "." prefix (if required)
    * apache_status: Nopw also supports multithreaded mpm
    * windows_agent: now able to suppress context messages in windows eventlogs
    * agent_vsphere: completely rewritten, now considerably faster
                     vCenter is still queried by old version
    * windows_agent: windows eventlog informational/audit logs now reported with O prefix
    * mk_logwatch: ignored loglines now reported with an "." prefix (if required)
    * check_mk-if.pnp: fixed bug with pnp template on esx hosts without perfdata
    * jolokia checks (JVM): uptime, threads, sessions, requests, queue
      now configurable via WATO
    * vSphere checks: secret is not shown to the user via WATO anymore
    * WATO rule to check state of physical switch (currently used by etherbox check)
    * cisco_wlc: Allows to configure handling of missing AP
    * logwatch.ec: show logfiles from that we forwarded messages
    * FIX: blade_blades: Fixed output of "(UNKNOWN)" even if state is OK
    * FIX: apache_status: fix exception if parameter is None
    * FIX: hr_mem: handle virtual memory correct on some devices
    * FIX: apache_status agent plugin: now also works, if prog name contains slashes
    * FIX: check_dns: parameter -A does not get an additional string
    * FIX: cisco_qos: Catch policies without post/drop byte information
    * FIX: cisco_qos: Catch policies without individual bandwidth limits
    * FIX: windows_agent: fixed bug on merging plugin output buffers
    * FIX: esx_vsphere_datastores: Fix incomplete performance data and Perf-O-Meter
    * FIX: cleaned up fileinfo.groups pattern handling, manual configuration
      is now possible using WATO
    * FIX: check_mk-ipmi.php: PNP template now displays correct units as delivered
           by the check plugin
    * FIX: check_disk_smb: Remove $ from share when creating service description.
           Otherwise Nagios will not accept the service description.
    * FIX: mrpe: gracefully handle invalid exit code of plugin

    Notifications:
    * notify.py: Matching service level: Use the hosts service level if a
                 service has no service level set
    * notify.py: fixed bug with local notification spooling
    * HTML notifications: Now adding optional links to host- and service names
      when second argument notification script is configured to the base url of the
      monitoring installation (e.g. http://<host>/<site>/ in case of OMD setups)
    * HTML notifications: Added time of state change

    Multisite:
    * Finally good handling of F5 / browser reloads -> no page switching to
      start page anymore (at least in modern browsers)
    * User accounts can now be locked after a specified amount of auth
      failures (lock_on_logon_failures can be set to a number of tries)
    * Column Perf-O-Meter is now sortable: it sorts after the *first*
      performance value. This might not always be the one you like, but
      its far better than nothing.
    * logwatch: Logwatch icon no longer uses notes_url
    * Inventory screen: Host inventory also displays its clustered services
    * Rules: Renamed "Ignored services" to "Disabled services"
             Renamed "Ignored checks" to "Disabled checks"
    * Sorter Host IP address: fixed sorting, no longer uses str compare on ip
    * Views: New: Draw rule editor icon in multisite views (default off)
             Can be activated in global settings
    * New global multisite options: Adhoc downtime with duration and comment
                                    Display current date in dashboard
    * LDAP: Using asynchronous searches / added optional support for paginated
      searches (Can be enabled in connection settings)
    * LDAP: It is now possible to provide multiple failover servers, which are
      tried when the primary ldap server fails
    * LDAP: Supporting posixGroup with memberUid as member attribute
    * LDAP: Added filter_group option to user configuration to make the
    synchonized users filterable by group memberships in directories without
    memberof attributes
    * LDAP: Moved configuration to dedicated page which also provides some
      testing mechanisms for the configuration
    * Added option to enable browser scrollbar to the multisite sidebar (only
      via "sidebar_show_scrollbar = True" in multisite.mk
    * Added option to disable automatic userdb synchronizations in multisite
    * Implemented search forms for most data tables
    * New icons in view footers: export as CSV, export as JSON
    * Availability: new columns for shortest, longest, average and count
    * Editing localized strings (like the title) is now optional when cloning
      views or editing cloned views. If not edited, the views inherit the
      localized strings from their ancestors
    * Added simple problems Dashboard
    * New filter and column painter for current notification number (escalations)
    * Added new painters for displaying host tags (list of tags, single tag
    groups). All those painters are sortable. Also added new filters for tags.
    * Added painters, icon and filters for visualizing staleness information
    * Improved filtering of the foldertree snapin by user permissions (when a user is
      only permitted on one child folder, the upper folder is removed from the
      hierarchy)
    * "Unchecked Services" view now uses the staleness of services for filtering
    * Globe dashlets make use of the parameter "id" to make it possible to
      provide unique ids in the render HTML code to the dashlets
    * Multisite can now track wether or not a user is online, this need to be
      enabled e.g. via Global Settings in WATO (Save last access times of
      users)
    * Added popup message notification system to make it possible to notify
      multisite users about various things. It is linked on WATO Users page at
      the moment. An image will appear for a user in the sidebar footer with
      the number of pending messages when there are pending messages for a user.
      To make the sidebar check for new messages on a regular base, you need
      to configure the interval of sidebar popup notification updates e.g. via
      WATO Global Settings.
    * Event views: changed default horizon from 31 to 7 days
    * New option for painting timestamp: as Unix Epoch time
    * New filters: Host state type and Service state type
    * FIX: better error message in case of exception in SNMP handling
    * FIX: Inventory screen: Now shows custom checks
    * FIX: Fixed locking problem of multisite pages related to user loading/saving
    * FIX: Fixed wrong default settings of view filters in localized multisite
    * FIX: line wrapping of logwatch entries
    * FIX: Fixed button dragging bug when opening the view editor
           (at least in Firefox)

    WATO:
    * Allow to configure check-/retry_interval in second precision
    * Custom user attributes can now be managed using WATO
    * Allow GIT to be used for change tracking (enable via global option)
    * Hosts/Folders: SNMP communities can now be configured via the host
      and folders hierarchy. Those settings override the rule base config.
    * Require unique alias names in between the following elements:
      Host/Service/Contact Groups, Timeperiods and Roles
    * Removed "do not connect" option from site socket editor. Use the
      checkbox "Disable" to disable the site for multisite.
    * Converted table of Event Console Rules to new implementation, make it sortable
    * FIX: do validation of check items in rule editor
    * FIX: More consistent handling of folderpath select in rule editor
    * FIX: Now correctly handling depends_on_tags on page rendering for
           inherited values
    * FIX: Changed several forms from GET to POST to prevent "Request-URI too
           large" error messages during submitting forms
    * FIX: automation snmp scan now adhere rules for shoddy snmp devices
           which have no sys description
    * FIX: Cisco ruleset "Cisco WLC WiFi client connections" has been generalized to
           "WLC WiFi client connections"
    * FIX: Snapshot handling is a little more robust agains manually created
           files in snapshot directory now
    * FIX: Slightly more transparent handling of syntax errors when loading rules.mk

    Notifications:
    * Flexible Notification can now filter service levels
    * FIX: check_tcp corrected order of parameters in definition

    Event Console:
    * New global setting "force message archiving", converts the EC into
      a kind of syslog archive
    * New built-in snmptrap server to directly receive snmp traps
    * FIX: fix layout of filter for history action type
    * FIX: better detect non-IP-number hosts in hostname translation

1.2.3i1:
    Core:
    * Agents can send data for other hosts "piggyback". This is being
      used by the vSphere and SAP plugins
    * New variable host_check_commands, that allows the definition of
      an alternative host check command (without manually defining one)
    * New variable snmp_check_interval which can be used to customize
      the check intervals of SNMP based checks
    * setup: Added missing vars rrd_path and rrdcached_sock
    * new variable check_mk_exit_status: allows to make Check_MK service OK,
      even if host in not reachable.
    * set always_cleanup_autochecks to True per default now
    * check_mk: new option --snmptranslate

    Multisite:
    * New availability view for arbitrary host/service collections
    * New option auth_by_http_header to use the value of a HTTP header
      variable for authentication (Useful in reverse proxy environments)
    * New permission that is needed for seeing views that other users
      have defined (per default this is contained in all roles)
    * New path back to the view after command exection with all
      checkboxes cleared
    * Added plugins to config module to make registration of default values
      possible for addons like mkeventd - reset to default values works now
      correctly even for multisite related settings
    * perfometer: Bit values now using base of 1000
    * Added PNP tempate for check_disk_smb
    * Dashboards can now be configured to be reloaded on resizing
      (automatically adds width/height url parameters)
    * LDAP authentification: New config option "Do not use persistent
                             connections to ldap server"
    * Hosttags and auxiliary tags can now be grouped in topics
    * Fixed output of time in view if server time differs from user time

    Event Console:
    * New rule feature: automatically delete event after actions
    * New filter for maximum service level (minimum already existed)
    * New global setting: hostname translation (allows e.g. to drop domain name)
    * New rule match: only apply rule within specified time period

    Checks & Agents:
    * solaris_mem: New check for memory and swap for Solaris agent
    * agent_vsphere: New VMWare ESX monitoring that uses pySphere and the VMWare
      API in order to get data very efficiently. Read (upcoming) documentation
      for details.
    * new special agent agent_random for creating random monitoring data
    * New checks: windows_intel_bonding / windows_broadcom_bonding
    * Implemented SAP monitoring based on the agent plugin mk_sap. This
      must be run on a linux host. It connects via RFC calls to SAP R/3
      systems to retrieve monitoring information for this or other machines.
    * sap.dialog: Monitors SAP dialog statistics like the response time
    * sap.value: Simply processes information provided by SAP to Nagios
    * openvpn_clients: new check for OpenVPN connections
    * if64_tplink: special new check for TP Link switches with broken SNMP output
    * job: Monitoring states and performance indicators of any jobs on linux systems
    * oracle_asm_diskgroups: Added missing agent plugin + asmcmd wrapper script
    * oracle_jobs: New check to monitor oracle database job execution
    * oracle_rman_backups: New check to monitor state of ORACLE RMAN backups
    * jar_signature: New check to monitor wether or not a jar is signed and
      certificate is not expired
    * cisco_qos: adhere qos-bandwidth policies
    * check_disk_smb: WATO formalization for active check check_disk_smb
    * if.include: new configurable parameters for assumed input and output speed
    * cisco_qos: new param unit:    switches between bit/byte display
                 new param average: average the values over the given minute
                 new params post/drop can be configured via int and float
                 fixed incorrect worst state if different parameters exceed limit
    * logwatch.ec: Added optional spooling to the check to prevent dataloss
      when processing of current lines needs more time than max execution time
    * mounts: ignore multiple occurrances of the same device
    * Linux agent: allow cached local/plugins checks (see docu)
    * mem.include: Linux memory check now includes size of page tables. This
      can be important e.g. on ORACLE systems with a lot of memory
    * windows_agent: Now buffers output before writing it to the socket
                     Results in less tcp packages per call
    * smart.stats: rewrote check. Please reinventorize. Error counters are now
      snapshotted during inventory.
    * smart.temp: add WATO configuration
    * windows_agent: check_mk.ini: new option "port" - specifies agent port
    * winperf_processor: introduce averaging, support predictive levels
    * cpu_util.include: fixed bug when params are set to None
    * predictive levels: fixed bug when existing predictive levels get new options
    * windows_plugin mssql.vbs: No longer queries stopped mssql instances
    * cisco_hsrp: fixed problem when HSRP groups had same ip address
    * winperf_if: hell has frozen over: a new check for network adapters on Windows
    * windows agent: new config section plugins, now able to set timeouts for specific plugins
                     new global config option: timeout_plugins_total
    * lnx_if in Linux agent: force deterministical order of network devices
    * Linux agent: remove obsolete old <<<netif>>> and <<<netctr>>> sections
    * logwatch, logwatch.ec: detect error in agent configuration
    * Linux agent: cups_queues: do not monitor non-local queues (thanks to Olaf Morgenstern)
    * AIX agent: call lparstat with argument 1 1, this give more accurate data
    * Check_MK check: enable extended performance data per default now
    * viprinet checks: New checks for firmware version/update, memory usage, power supply status, 
                       router mode, serialnumber and temperature sensors
    * uptime, snmp_uptime, esx_vsphere_counters.uptime: allow to set lower and upper levels
    * winperf_processor: Now displays (and scales) to number of cpus in pnpgraph
    * mk_postgres plugin: replace select * with list of explicit columns (fix for PG 9.1)
    * lnx_if: show MAC address for interfaces (needs also agent update)
    * winperf_tcp_conn: New check. Displays number of established tcpv4 connections in windows
                        Uses WATO Rule "TCP connection stats (Windows)"
    * windows_agent: fixed timeouts for powershell scripts in local/plugins
    * logwatch: Agent can now use logwatch.d/ to split config to multipe files
    * logwatch: Agent can now rewrite Messages
    * apache_status: New rule: set levels for number of remaining open slots
    * mrpe: handle long plugin output correctly, including performance data
    * cisco_qos: parameters now configurable via WATO

    Notifications:
    * notify.py: unique spoolfiles name no longer created with uuid
    * Warn user if only_services does never match

    Livestatus:
    * Table statehist: Improved detection of vanished hosts and services.
                       Now able to detect and remove nonsense check plugin output
    * FIX: able to handle equal comment_id between host and service
    * livestatus.log: show utf-8 decoding problems only with debug logging >=2
    * livestatus: fixed incorrect output formatting of comments_with_info column

    BI:
    * Integrated availability computing, including nifty time warp feature

    WATO:
    * Configuration of datasource programs via dedicated rules
    * New editor for Business Intelligence rules
    * Rule Editor: Now able to show infeffective rules
    * Valuespec: CascadingDropdown now able to process choice values from functions
    * Removed global option logwatch_forward_to_ec, moved this to the
      logwatch_ec ruleset. With this option the forwarding can now be enabled
      for each logfile on a host
    * Configuration of an alternative host check command
    * Inventory: Display link symbol for ps ruleset
    * New rule for notification_options of hosts and services
    * FIX: Rulesets: correct display of rules within subfolders
    * Remove Notification Command user settings, please use flexible notifications instead


1.2.2p3:
    Core:
    * FIX: get_average(): Gracefully handle time anomlies of target systems
    * FIX: notifications: /var/lib/check_mk/notify directory is now created 
           correctly during setup from tgz file. (Without it notifications
           did not get sent out.)
    * FIX: add missing $DESTDIR to auth.serials in setup.sh

    Checks & Agents:
    * FIX: winperf_processor: fix case where CPU percent is exactly 100%
    * FIX: blade_powerfan: fix mixup of default levels 50/40 -> 40/50
    * FIX: Cleaned up graph rendering of Check_MK services 
    * FIX: zypper: deal with output from SLES 10
    * FIX: zpool_status: Ignoring "No known data errors" text
    * FIX: dmi_sysinfo: Handling ":" in value correctly
    * FIX: check_http: Fixed syntax error when monitoring certificates
    * FIX: check_dns: parameter -A does not get an additional string
    * FIX: diskstat: Fixed wrong values for IO/s computation on linux hosts
    * FIX: blade_healts: Fixed wrong index checking resulting in exceptions
    * FIX: notifications: /var/lib/check_mk/notify directory is now created 
           correctly during setup from tgz file. (Without it notifications
           did not get sent out.)

    Multisite:
    * FIX: LDAP: Disabling use of referrals in active directory configuration
    * FIX: Fixed missing roles in auth.php (in some cases) which resulted in
           non visible pnp graphs and missing nagvis permissions
    * FIX: Fixed label color of black toner perfometers when fuel is low
    * FIX: Fixed wrong default settings of view filters in localized multisite
    * FIX: Fixed exception when enabling sounds for views relying on 
           e.g. alert statistics source
    * FIX: Folder Tree Snapin: make folder filter also work for remote
           folders that do not exist locally
    * FIX: correctly display sub-minute check/retry intervals
    * FIX: fix logic of some numeric sorters
    * FIX: Improved user provided variable validation in view code
    * FIX: Escaping html code in plugin output painters

    WATO:
    * FIX: fix layout of Auxiliary tags table
    * FIX: avoid exception when called first time and first page ist host tags
    * FIX: fix validation of time-of-day input field (24:00)
    * FIX: automation users can now be deleted again (bug was introduced in 1.2.2p1)
    * FIX: fix logwatch pattern analyzer message "The host xyz is not
           managed by WATO." after direct access via snapin
    * FIX: Fixed first toggle of flags in global settings when default is set to True
    * FIX: fix exception and loss of hosts in a folder when deleting all site connections
           of a distributed WATO setup
    * FIX: avoid Python exception for invalid parameters even in debug mode
    * FIX: check_ldap: Removed duplicate "-H" definition
    * FIX: Fixed some output encoding problem in snapshot restore / deletion code
    * FIX: Improved user provided variable validation in snapshot handling code
    * FIX: Improved user provided variable validation in inventory dialog

    Event Console:
    * FIX: apply rewriting of application/hostname also when cancelling events
    * FIX: check_mkevents now uses case insensitive host name matching

    Livestatus:
    * FIX: fixed incorrect output formatting of comments_with_info column
    * FIX: statehist table: fixed memory leak

1.2.2p2:
    Core:
    * FIX: livecheck: fixed handling of one-line plugin outputs and missing \n
           (Thanks to Florent Peterschmitt)

    Checks & Agents:
    * FIX: jolokia_info: ignore ERROR instances
    * FIX: apache_status: use (also) apache_status.cfg instead of apache_status.conf
    * FIX: f5_bigip_vserver: fix wrong OID (13 instead of 1), thanks to Miro Ramza
    * FIX: f5_bigip_psu: handle more than first power supply, thanks to Miro Ramza
    * FIX: ipmi_sensors: ignore sensors in state [NA] (not available)
    * FIX: aix_lvm: handle agents that output an extra header line
    * FIX: zfsget: do not assume that devices begin with /, but mountpoints
    * FIX: ipmi_sensors: handle two cases for DELL correctly (thanks to Sebastian Talmon)
    * FIX: check_dns: enable performance data
    * FIX: free_ipmi: fix name of sensor cache file if hostname contains domain part
    * FIX: ad_replication plugin: Fixed typo (Thanks to Dennis Honke)

    Multisite:
    * List of views: Output the alias of a datasource instead of internal name
    * FIX: fix column editor for join columns if "SERVICE:" is l10n'ed
    * FIX: fix invalid request in livestatus query after reconnect

    WATO:
    * FIX: convert editing of global setting to POST. This avoid URL-too-long
      when defining lots of Event Console actions
    * FIX: LDAP configuration: allow DNs without DC=

    Event Console:
    * FIX: fix icon in events check if host specification is by IP address
    * Renamed "Delete Event" to "Archive Event" to clearify the meaning

    Notifications:
    * FIX: contacts with notifications disabled no longer receive 
           custom notifications, unless forced

1.2.2p1:
    Core:
    * FIX: correctly quote ! and \ in active checks for Nagios
    * FIX: Performing regular inventory checks at configured interval even
           when the service is in problem state
    * Check_MK core now supports umlauts in host-/service- and contactgroup names

    Checks & Agents:
    * FIX: vsphere_agent: fix problems whith ! and \ in username or password
    * FIX: check_mk_agent.aix: fix shebang: was python, must be ksh
    * FIX: cisco_qos: Be compatible to newer IOS-XE versions (Thanks to Ken Smith)
    * FIX: mk_jolokia: Handling spaces in application server instances correctly

    Multisite:
    * FIX: do not remove directories of non-exisant users anymore. This lead to
           a deletion of users' settings in case of an external authentication
           (like mod_ldap).
    * FIX: Fixed handling of dashboards without title in sidebar view snapin
    * FIX: titles and services got lost when moving join-columns in views
    * FIX: Fixed exception during initial page rendering in python 2.6 in special cases
           (Internal error: putenv() argument 2 must be string, not list)

    Livestatus:
    * livestatus.log: show utf-8 decoding problems only with debug logging >=2

    Notifications:
    * FIX: HTML mails: Handle the case where plugin argument is not set
    * FIX: HTML mails: remove undefinded placeholders like $GRAPH_CODE$

    WATO:
    * Improved handling of valuespec validations in WATO rule editor. Displaying a
      warning message when going to throw away the current settings.
    * FIX: fix bug where certain settings where not saved on IE. This was mainly
           on IE7, but also IE8,9,10 in IE7 mode (which is often active). Affected
           was e.g. the nodes of a cluster or the list of services for service
           inventory

1.2.2:
    Core:
    * Added $HOSTURL$ and $SERVICEURL$ to notification macros which contain an
      URL to the host/service details views with /check_mk/... as base.

    Checks & Agents:
    * FIX: blade_bx_load: remove invalid WATO group
    * FIX: lnx_bonding: handle also 802.3ad type bonds

    Notifications:
    * FIX: Removing GRAPH_CODE in html mails when not available
    * Using plugin argument 1 for path to pnp4nagios index php to render graphs
    * Little speedup of check_mk --notify

    Multisite:
    * FIX: Fixed umlaut handling in reloaded snapins

    WATO:
    * FIX: Fix several cases where WATO rule analyser did not hilite all matching rules
    * Added tcp port parameter to SSL certificate check (Thanks to Marcel Schulte)

    Event Console:
    * FIX: Syslog server is now able to parse RFC 5424 syslog messages

1.2.2b7:
    Checks & Agents:
    * FIX: postfix_mailq: fix labels in WATO rule, set correct default levels
    

1.2.2b6:
    Core:
    * FIX: setup: detect check_icmp also on 64-Bit CentOS
           (thanks to あきら) 
    * FIX: setup.sh: create auth.serials, fix permissions of htpasswd
    * FIX: livecheck: now able to handle check output up to 16kB

    Checks & Agents:
    * FIX: apc_symmetra_power: resurrect garble PNP template for 
    * FIX: check_mk_agent.freebsd: remove garble from output
           (Thanks to Mathias Decker)
    * FIX: check_mk-mssql_counters.locks: fix computation, was altogether wrong
    * FIX: check_mk-mssql_counters.transactions: fix computation also
    * check_http: now support the option -L (urlizing the result)
    * Added mem section to Mac OSX agent (Thanks to Brad Davis)
    * FIX: mssql.vbs (agent plugin) now sets auth options for each instance
    * FIX: jolokia_metrics.mem: error when missing max values
    * Make levels for SMART temperature editable via WATO

    Multisite:
    * FIX: fix localization in non-OMD environment
           (thanks to あきら)
    * FIX: hopefully fix computation of Speed-O-Meter
    * Add $SERVICEOUTPUT$ and $HOSTOUTPUT$ to allowed macros for
      custom notes
    * FIX: Writing one clean message to webserver error_log when write fails
    * FIX: Escaping html entities when displaying comment fields
    * FIX: Monitored on site attribute always has valid default value

    Notifications:
    * FIX: fix event type for recoveries
    * FIX: fix custom notifications on older nagios versions
    * FIX: handle case where type HOST/SERVICE not correctly detected
    
    Livestatus:
    * FIX: memory leak when removing downtime / comment 

    WATO:
    * FIX: Removed "No roles assigned" text in case of unlocked role attribute
           in user management dialog
    * FIX: Fix output of rule search: chapters appeared twice sometimes

    Event Console:
    * FIX: check_mkevents: fix usage help if called with illegal options
    * check_mkevents now allows specification of a UNIX socket
      This is needed in non-OMD environments
    * setup.py now tries to setup Event Console even in non-OMD world

1.2.2b5:
    Core:
    * Checks can now omit the typical "OK - " or "WARN -". This text
      will be added automatically if missing.
    * FIX: livecheck: fixed compilation bug
    * FIX: check_mk: convert service description unicode into utf-8
    * FIX: avoid simultanous activation of changes by means of a lock
    
    Checks & Agents:
    * FIX: jolokia_metrics.mem - now able to handle negative/missing max values
    * ADD: tcp_conn_stats: now additionally uses /proc/net/tcp6
    * ADD: wmic_processs: cpucores now being considered when calculating 
           user/kernel percentages. (thanks to William Baum)
    * FIX: UPS checks support Eaton Evolution
    * FIX: windows agent plugin: mssql now exits after 10 seconds

    Notifications:
    * FIX: fixed crash on host notification when contact had explicit services set

    Livestatus:
    * FIX: possible crash with VERY long downtime comments

    WATO:
    * FIX: Fix hiliting of errors in Nagios output
    * FIX: localisation error

    Multisite:
    * FIX: Avoid duplicate "Services" button in host detail views
    * FIX: fix rescheduling icon for services with non-ASCII characters
    * New filter for IP address of a host
    * Quicksearch: allow searching for complete IP addresses and IP
      address prefixes
    * Add logentry class filter to view 'Host- and Service events'

    BI:
    * FIX: fix exception with expansion level being 'None'
    * FIX: speedup for single host tables joined by hostname (BI-Boxes)
    * FIX: avoid closing BI subtree while tree is being loaded

    Event Console:
    * FIX: make hostname matching field optional. Otherwise a .* was
           neccessary for the rule in order to match
    * FIX: event_simulator now also uses case insensitive matches

1.2.2b4:
    Core:
    * FIX: Fix output of cmk -D: datasource programs were missing
    * FIX: allow unicode encoded extra_service_conf
    * FIX: no default PING service if custom checks are defined
    * FIX: check_mk_base: fixed rounding error in get_bytes_human_readable
    * FIX: check_mk: improved support of utf-8 characters in extra_service_conf
    * FIX: livestatus: table statehist now able to check AuthUser permissions
    * New configuration variable contactgroup_members

    Checks & Agents:
    * FIX: smart - not trying to parse unhandled lines to prevent errors
    * FIX: winperf_processor - fixed wrong calculations of usage
    * FIX: WATO configuration of filesystem trends: it's hours, not days!
    * FIX: mysql: fixed crash on computing IO information
    * FIX: diskstat: fix local variable 'ios_per_sec' referenced before assignment
    * FIX: multipath: ignore warning messages in agent due to invalid multipath.conf
    * FIX: megaraid_bbu: deal with broken output ("Adpater"), found in Open-E
    * FIX: megaraid_pdisk: deal with special output of Open-E
    * FIX: jolokia_metrics.mem: renamed parameter totalheap to total
    * FIX: megaraid_bbu: deal with broken output ("Adpater")
    * FIX: check_ldap: added missing host address (check didn't work at all)
    * FIX: check_ldap: added missing version option -2, -3, -3 -T (TLS)
    * FIX: mssql: Agent plugin now supports MSSQL Server 2012
    * FIX: hr_mem: fix max value in performance data (thanks to Michaël COQUARD)
    * FIX: f5_bigip_psu: fix inventory function (returned list instead of tuple)
    * FIX: mysql.connections: avoid crash on legacy agent output
    * FIX: tcp_conn_stats: use /proc/net/tcp instead of netstat -tn. This
           should avoid massive performance problems on system with many
           connections
    * Linux agent: limit netstat to 10 seconds
    * ps: Allow %1, %2, .. instead of %s in process_inventory. That allows
      reordering of matched groups
    * FIX: f5_bigip_psu - fixed inventory function
    * FIX: printer_supply - fixed inventory function for some kind of OKI printers

    Multisite:
    * FIX: Fixed problem with error during localization scanning
    * FIX: Fixed wrong localization right after a user changed its language
    * FIX: Improved handling of error messages in bulk inventory
    * FIX: fixed focus bug in transform valuespec class
    * FIX: stop doing snapin refreshes after they have been removed
    * FIX: sidebar snapins which refresh do not register for restart detection anymore
    * FIX: fix user database corruption in case of a race condition
    * FIX: added checks wether or not a contactgroup can be deleted
    * FIX: Avoid deadlock due to lock on contacts.mk in some situations
    * Changed sidebar snapin reload to a global interval (option:
      sidebar_update_interval), defaults to 30 seconds
    * Sidebar snapins are now bulk updated with one HTTP request each interval

    BI:
    * FIX: fixed invalid links to hosts and services in BI tree view
    * FIX: fix exception in top/down and bottom/up views
    * FIX: fix styling of top/down and bottom/up views (borders, padding)
    * FIX: fix style of mouse pointer over BI boxes
    * FIX: list of BI aggregates was incomplete in some cases
    * FIX: single host aggregations didn't work for aggregations += [...]
    * FIX: top-down and bottom-up was broken in case of "only problems"
    * FIX: BI see_all permission is now working again
    * Do not handle PENDING as "problem" anymore
    * Make titles of non-leaf tree nodes klickable

    WATO:
    * FIX: flexible notification valuespec is now localizable
    * FIX: Alias values of host/service/contact groups need to be set and unique
           within the group
    * FIX: Fixed exception when editing contactgroups without alias
    * FIX: Fix localization of rule options
    * FIX: ValueSpec OptionalDropDown: fix visibility if default is "other"
    * Suggest use default value for filesystem levels that make sense
    * Valuespec: CascadingDropdown now able to process choice values from functions
    * Freshness checking for classical passive Nagios checks (custom_checks)

1.2.2b3:
    Checks & Agents:
    * FIX: Fixed date parsing code ignoring the seconds value in several checks
           (ad_replication, cups_queues, heartbeat_crm, mssql_backup, smbios_sel)
    * FIX: Fixed pnp template for apc_symmetra check when using multiple rrds

    Multisite:
    * FIX: Removed uuid module dependency to be compatible to python < 2.5
    * FIX: remove Javascript debug popup from multi-string input fields
    * FIX: list of strings (e.g. host list in rule editor) didn't work anymore

1.2.2b2:
    Checks & Agents:
    * Added dynamic thresholds to the oracle_tablespace check depending on the
      size of the tablespaces.

    BI:
    * FIX: fix exception in BI-Boxes views of host groups
    * FIX: fix problem where BI-Boxes were invisible if not previously unfolded

    Event Console:
    * FIX: support non-Ascii characters in matching expressions. Note:
           you need to edit and save each affected rule once in order
           to make the fix work.
    * FIX: Fixed exception when logging actions exectuted by mkeventd
    * FIX: etc/init.d/mkeventd flush did not work when mkeventd was stopped

    Multisite:
    * FIX: Fixed several minor IE7 related layout bugs
    * FIX: title of pages was truncated and now isn't anymore
    * Cleanup form for executing commands on hosts/services

    WATO:
    * FIX: Fixed layout of rulelist table in IE*
    * FIX: Fixed adding explicit host names to rules in IE7
    * Add: Improved navigation convenience when plugin output contains [running on ... ]

1.2.2b1:
    Core:
    * cmk --notify: added notification script to generate HTML mails including
      the performance graphs of hosts and services
    * cmk --notify: added the macros NOTIFY_LASTHOSTSTATECHANGE, NOTIFY_HOSTSTATEID,
      NOTIFY_LASTSERVICESTATECHANGE, NOTIFY_SERVICESTATEID, NOTIFY_NOTIFICATIONCOMMENT,
      NOTIFY_NOTIFICATIONAUTHOR, NOTIFY_NOTIFICATIONAUTHORNAME, NOTIFY_NOTIFICATIONAUTHORALIAS
    * FIX: more robust deletion of precompiled files to ensure the correct 
      creation of the files (Thanks to Guido Günther)
    * FIX: Inventory for cluster nodes who are part of multiple clusters 
    * cmk --notify: added plugin for sms notification
    * FIX: precompiled checks: correct handling of sys.exit() call when using python2.4 
    * cmk --notify: improved logging on wrong notification type
    * RPM: Added check_mk-agent-scriptless package (Same as normal agent rpm,
      but without RPM post scripts)

    Checks & Agents:
    * winperf_processor now outputs float usage instead of integer
    * FIX: mssql_counters.file_sizes - Fixed wrong value for "Log Files" in output
    * FIX: drbd: Parameters for expected roles and disk states can now be set to 
           None to disable alerting on changed values
    * printer_supply_ricoh: New check for Ricoh printer supply levels
    * jolokia_metrics.mem: now supports warn/crit levels for heap, nonheap, totalheap
    * jolokia_metrics.mem: add dedicated PNP graph
    * FIX: logwatch.ec: use UNIX socket instead of Pipe for forwarding into EC 
    * FIX: logwatch.ec: fixed exception when forwarding "OK" lines
    * FIX: logwatch.ec: fixed forwarding of single log lines to event console
    * Improved performance of logwatch.ec check in case of many messages
    * livestatus_status: new check for monitoring performance of monitoring
    * FIX: diskstat.include: fix computation of queue length on windows
      (thanks to K.H. Fiebig)
    * lnx_bonding: new check for bonding interfaces on Linux
    * ovs_bonding: new check for bonding interfaces on Linux / Open vSwitch
    * if: Inventory settings can now be set host based
    * FIX: lnx_bonding/ovs_bonding: correct definition of bonding.include
    * Add: if check now able to handle interface groups  (if_groups)
    * Add: New check for DB2 instance memory levels
    * Add: winperf_phydisk can now output IOPS
    * Add: oracle_tablespace now with flexible warn/crit levels(magic number)
    
    Livestatus:
    * Add: new column in hosts/services table: comments_with_extra_info
    Adds the entry type and entry time

    Multisite:
    * Added comment painter to notification related views
    * Added compatibility code to use hashlib.md5() instead of md5.md5(), which
      is deprecated in python > 2.5 to prevent warning messages in apache error log
    * Added host filter for "last host state change" and "last host check"
    * FIX: Preventing autocomplete in password fields of "edit profile" dialog
    * The ldap member attribute of groups is now configruable via WATO
    * Added option to enforce lower User-IDs during LDAP sync
    * Improved debug logging of ldap syncs (Now writing duration of queries to log)
    * Displaying date/time of comments in comment icon hover menu (Please
      note: You need to update your livestatus to current version to make this work)
    * FIX: Making "action" context link unclickable during handling actions / confirms

    BI:
    * Use Ajax to delay rendering of invisible parts of the tree (this
      saves lots of HTML code)

    WATO:
    * Added hr_mem check to the memory checkgroup to make it configurable in WATO
    * Make page_header configurable in global settings
    * FIX: Fixed some typos in ldap error messages
    * FIX: Fixed problem on user profile page when no alias set for a user
    * FIX: list valuespecs could not be extended after once saving
    * FIX: fix title of foldable areas contained in list valuespecs
    * FIX: Fixed bug where pending log was not removed in multisite setup
    * FIX: Fixed generation of auth.php (Needed for NagVis Multisite Authorisation)
    * FIX: Fixed missing general.* permissions in auth.php on slave sites in 
      case of distributed WATO setups
    * Added oracle_tablespaces configuration to the application checkgroup
    * FIX: Fixed synchronisation of mkeventd configs in distributed WATO setups
    * FIX: "Sync & Restart" did not perform restart in distributed WATO setups
    * FIX: Fixed exception in editing code of ldap group to rule plugin
    * FIX: Don't execute ldap sync while performing actions on users page

    Event Console:
    * Added UNIX socket for sending events to the EC
    * Speed up rule matches in some special cases by factor of 100 and more
    * Init-Script: Improved handling of stale pidfiles
    * Init-Script: Detecting and reporting already running processes
    * WATO: Added hook to make the mkeventd reload in distributed WATO setups
      during "activate changes" process
    * Added hook mkeventd-activate-changes to add custom actions to the mkeventd
      "activate changes" GUI function
    * FIX: When a single rule matching raises an exception, the line is now
      matched agains the following rules instead of being skipped. The
      exception is logged to mkeventd.log

1.2.1i5:
    Core:
    * Improved handling of CTRL+C (SIGINT) to terminate long runnining tasks 
      (e.g.  inventory of SNMP hosts)
    * FIX: PING services on clusters are treated like the host check of clusters
    * cmk --notify: new environment variable NOTIFY_WHAT which has HOST or SERVICE as value
    * cmk --notify: removing service related envvars in case of host notifications
    * cmk --notify: added test code to help developing nitofication plugins.
      Can be called with "cmk --notify fake-service debug" for example

    Checks & Agents:
    * Linux Agent, diskstat: Now supporting /dev/emcpower* devices (Thanks to Claas Rockmann-Buchterkirche)
    * FIX: winperf_processor: Showing 0% on "cmk -nv" now instead of 100%
    * FIX: win_dhcp_pools: removed faulty output on non-german windows 2003 servers 
           with no dhcp server installed (Thanks to Mathias Decker)
    * Add: fileinfo is now supported by the solaris agent. Thanks to Daniel Roettgermann
    * Logwatch: unknown eventlog level ('u') from windows agent treated as warning
    * FIX: logwatch_ec: Added state undefined as priority
    * Add: New Check for Raritan EMX Devices
    * Add: mailman_lists - New check to gather statistics of mailman mailinglists
    * FIX: megaraid_bbu - Handle missing charge information (ignoring them)
    * FIX: myssql_tablespaces - fix PNP graph (thanks to Christian Zock)
    * kernel.util: add "Average" information to PNP graph
    * Windows Agent: Fix startup crash on adding a logfiles pattern, but no logfile specified
    * Windows Agent: check_mk.example.ini: commented logfiles section

    Multisite:
    * FIX: Fixed rendering of dashboard globes in opera
    * When having row selections enabled and no selected and performing
      actions an error message is displayed instead of performing the action on
      all rows
    * Storing row selections in user files, cleaned up row selection 
      handling to single files. Cleaned up GET/POST mixups in confirm dialogs
    * Add: New user_options to limit seen nagios objects even the role is set to see all
    * Fix: On site configaration changes, only relevant sites are marked as dirty
    * Fix: Distributed setup: Correct cleanup of pending changes logfile after "Activate changes"
    * FIX: LDAP: Fixed problem with special chars in LDAP queries when having
    contactgroup sync plugin enabled
    * FIX: LDAP: OpenLDAP - Changed default filter for users
    * FIX: LDAP: OpenLDAP - Using uniqueMember instead of member when searching for groups of a user
    * FIX: LDAP: Fixed encoding problem of ldap retrieved usernames
    * LDAP: Role sync plugin validates the given group DNs with the group base dn now
    * LDAP: Using roles defined in default user profile in role sync plugin processing
    * LDAP: Improved error handling in case of misconfigurations
    * LDAP: Reduced number of ldap querys during a single page request / sync process
    * LDAP: Implemnted some kind of debug logging for LDAP communication
    * FIX: Re-added an empty file as auth.py (wato plugin) to prevent problems during update 

    WATO:
    * CPU load ruleset does now accept float values
    * Added valuespec for cisco_mem check to configure thresholds via WATO
    * FIX: Fixed displaying of tag selections when creating a rule in the ruleeditor
    * FIX: Rulesets are always cloned in the same folder
    * Flexibile notifications: removed "debug notification" script from GUI (you can make it
      executable to be choosable again)
    * Flexibile notifications: added plain mail notification which uses the
      mail templates from global settings dialog

    BI:
    * Added FOREACH_SERVICE capability to leaf nodes
    * Add: Bi views now support debug of livestatus queries

1.2.1i4:
    Core:
    * Better exception handling when executing "Check_MK"-Check. Printing python
      exception to status output and traceback to long output now.
    * Added HOSTTAGS to notification macros which contains all Check_MK-Tags
      separated by spaces
    * Output better error message in case of old inventory function
    * Do object cache precompile for monitoring core on cmk -R/-O
    * Avoid duplicate verification of monitoring config on cmk -R/-O
    * FIX: Parameter --cleanup-autochecks (long for -u) works now like suggested in help
    * FIX: Added error handling when trying to --restore with a non existant file

    Notifications:
    * Fix flexible notifications on non-OMD systems
    
    Checks & Agents:
    * Linux Agent, mk_postgres: Supporting pgsql and postgres as user
    * Linux Agent, mk_postgres: Fixed database stats query to be compatible
      with more versions of postgres
    * apache_status: Modified to be usable on python < 2.6 (eg RHEL 5.x)
    * apache_status: Fixed handling of PIDs with more than 4 numbers
    * Add: New Check for Rittal CMC PSM-M devices
    * Smart plugin: Only use relevant numbers of serial
    * Add: ibm_xraid_pdisks - new check for agentless monitoring of disks on IBM SystemX servers.
    * Add: hp_proliant_da_cntlr check for disk controllers in HP Proliant servers
    * Add: Check to monitor Storage System Drive Box Groups attached to HP servers
    * Add: check to monitor the summary status of HP EML tape libraries
    * Add: apc_rackpdu_status - monitor the power consumption on APC rack PDUs
    * Add: sym_brightmail_queues - monitor the queue levels on Symantec Brightmail mail scanners.
    * Add: plesk_domains - List domains configured in plesk installations
    * Add: plesk_backups - Monitor backup spaces configured for domains in plesk
    * Add: mysql_connections - Monitor number of parallel connections to mysql daemon
    * Add: flexible notifcations: filter by hostname
    * New script multisite_to_mrpe for exporting services from a remote system
    * FIX: postgres_sessions: handle case of no active/no idle sessions
    * FIX: correct backslash representation of windows logwatch files
    * FIX: postgres_sessions: handle case of no active/no idle sessions
    * FIX: zfsget: fix exception on snapshot volumes (where available is '-')
    * FIX: zfsget: handle passed-through filesystems (need agent update)
    * FIX: loading notification scripts in local directory for real
    * FIX: oracle_version: return valid check result in case of missing agent info
    * FIX: apache_status: fixed bug with missing 'url', wrote man page
    * FIX: fixed missing localisation in check_parameteres.py 
    * FIX: userdb/ldap.py: fixed invalid call site.getsitepackages() for python 2.6
    * FIX: zpool_status: fixed crash when spare devices were available
    * FIX: hr_fs: handle negative values in order to larger disks (thanks to Christof Musik)
    * FIX: mssql_backup: Fixed wrong calculation of backup age in seconds


    Multisite:
    * Implemented LDAP integration of Multisite. You can now authenticate your
      users using the form based authentication with LDAP. It is also possible
      to synchronize some attributes like mail addresses, names and roles from
      LDAP into multisite.
    * Restructured cookie auth cookies (all auth cookies will be invalid
      after update -> all users have to login again)
    * Modularized login and cookie validation
    * Logwatch: Added buttons to acknowledge all logs of all hosts or really
      all logs which currently have a problem
    * Check reschedule icon now works on services containing an \
    * Now showing correct representation of SI unit kilo ( k )
    * if perfometer now differs between byte and bit output
    * Use pprint when writing global settings (makes files more readable)
    * New script for settings/removing downtimes: doc/treasures/downtime
    * New option when setting host downtimes for also including child hosts
    * Option dials (refresh, number of columns) now turnable by mouse wheel
    * Views: Commands/Checkboxes buttons are now activated dynamically (depending on data displayed)
    * FIX: warn / crit levels in if-check when using "bit" as unit
    * FIX: Fixed changing own password when notifications are disabled
    * FIX: On page reload, now updating the row field in the headline
    * FIX: ListOfStrings Fields now correctly autoappend on focus
    * FIX: Reloading of sidebar after activate changes
    * FIX: Main Frame without sidebar: reload after activate changes
    * FIX: output_format json: handle newlines correctly
    * FIX: handle ldap logins with ',' in distinguished name
    * FIX: quote HTML variable names, fixes potential JS injection
    * FIX: Sidebar not raising exceptions on configured but not available snapins
    * FIX: Quicksearch: Fixed Up/Down arrow handling in chrome
    * FIX: Speedometer: Terminating data updates when snapin is removed from sidebar
    * FIX: Views: toggling forms does not disable the checkbox button anymore
    * FIX: Dashboard: Fixed wrong display options in links after data reloads
    * FIX: Fixed "remove all downtimes" button in views when no downtimes to be deleted 
    * FIX: Services in hosttables now use the service name as header (if no custom title set)
    * New filter for host_contact and service_contact
    
    WATO:
    * Add: Creating a new rule immediately opens its edit formular
    * The rules formular now uses POST as transaction method
    * Modularized the authentication and user management code
    * Default config: add contact group 'all' and put all hosts into it
    * Reverse order of Condition, Value and General options in rule editor
    * Allowing "%" and "+" in mail prefixes of contacts now
    * FIX: Fixed generated manual check definitions for checks without items
      like ntp_time and tcp_conn_stats
    * FIX: Persisting changing of folder titles when only the title has changed
    * FIX: Fixed rendering bug after folder editing

    Event Console:
    * Replication slave can now copy rules from master into local configuration
      via a new button in WATO.
    * Speedup access to event history by earlier filtering and prefiltering with grep
    * New builtin syslog server! Please refer to online docu for details.
    * Icon to events of host links to view that has context button to host
    * FIX: remove event pipe on program shutdown, prevents syslog freeze
    * FIX: hostnames in livestatus query now being utf8 encoded
    * FIX: fixed a nastiness when reading from local pipe
    * FIX: fix exception in rules that use facility local7
    * FIX: fix event icon in case of using TCP access to EC
    * FIX: Allowing ":" in application field (e.g. needed for windows logfiles)
    * FIX: fix bug in Filter "Hostname/IP-Address of original event"

    Livestatus:
    * FIX: Changed logging output "Time to process request" to be debug output

1.2.1i3:
    Core:
    * added HOST/SERVICEPROBLEMID to notification macros
    * New configuration check_periods for limiting execution of
      Check_MK checks to a certain time period.

    Checks & Agents:
    * Windows agent: persist offsets for logfile monitoring

    Notifications:
    * fix two errors in code that broke some service notifications

    Event Console:
    * New performance counter for client request processing time
    * FIX: fixed bug in rule optimizer with ranges of syslog priorities

    WATO:
    * Cloning of contact/host/service groups (without members)

    Checks & Agents:
    * logwatch: Fixed confusion with ignore/ok states of log messages
    * AIX Agent: now possible to specify -d flag. Please test :)

1.2.1i2:
    Core:
    * Improved validation of inventory data reported by checks
    * Added -d option to precompiled checks to enable debug mode
    * doc/treasures: added script for printing RRD statistics

    Notifications:
    * New system of custom notification, with WATO support

    Event Console:
    * Moved source of Event Console into Check_MK project 
    * New button for resetting all rule hits counters
    * When saving a rule then its hits counter is always reset
    * New feature of hiding certain actions from the commands in the status GUI
    * FIX: rule simulator ("Try out") now handles cancelling rules correctly
    * New global option for enabling log entries for rule hits (debugging)
    * New icon linking to event views for the event services
    * check_mkevents outputs last worst line in service output
    * Max. number of queued connections on status sockets is configurable now
    * check_mkevents: new option -a for ignoring acknowledged events
    * New sub-permissions for changing comment and contact while updating an event
    * New button for generating test events directly via WATO
    * Allow Event Console to replicate from another (master) console for
      fast failover.
    * Allow event expiration also on acknowledged events (configurable)

    Multisite:
    * Enable automation login with _username= and _secret=, while
      _secret is the content of var/check_mk/web/$USER/automation.secret
    * FIX: Fixed releasing of locks and livestatus connections when logging out
    * FIX: Fixed login/login confusions with index page caching
    * FIX: Speed-o-meter: Fixed calculation of Check_MK passive check invervals
    * Removed focus of "Full name" attribute on editing a contact
    * Quicksearch: Convert search text to regex when accessing livestatus
    * FIX: WATO Folder filter not available when WATO disabled
    * WATO Folder Filter no longer available in single host views
    * Added new painters "Service check command expanded" and
      "Host check command expanded"
    * FIX: Corrected garbled description for sorter "Service Performance data" 
    * Dashboard globes can now be filtered by host_contact_group/service_contact_group
    * Dashboard "iframe" attribute can now be rendered dynamically using the
      "iframefunc" attribute in the dashlet declaration
    * Dashboard header can now be hidden by setting "title" to None
    * Better error handling in PNP-Graph hover menus in case of invalid responses

    Livestatus:
    * Added new table statehist, used for SLA queries
    * Added new column check_command_expanded in table hosts
    * Added new column check_command_expanded in table services
    * New columns livestatus_threads, livestatus_{active,queued}_connections

    BI:
    * Added missing localizations
    * Added option bi_precompile_on_demand to split compilations of
      the aggregations in several fragments. If possible only the needed
      aggregations are compiled to reduce the time a user has to wait for
      BI based view. This optimizes BI related views which display
      information for a specific list of hosts or aggregation groups.
    * Added new config option bi_compile_log to collect statistics about
      aggregation compilations
    * Aggregations can now be part of more than one aggregation group
      (just configure a list of group names instead of a group name string)
    * Correct representation of (!), (!!) and (?) markers in check output
    * Corrected representation of assumed state in box layout
    * Feature: Using parameters for hosttags

    WATO:
    * Added progress indicator in single site WATO "Activate Changes"
    * Users & Contacts: Case-insensitive sorting of 'Full name' column
    * ntp/ntp.time parameters are now configurable via WATO
    * FIX: Implemented basic non HTTP 200 status code response handling in interactive
           progress dialogs (e.g. bulk inventory mode)
    * FIX: Fixed editing of icon_image rules
    * Added support of locked hosts and folders ( created by CMDB )
    * Logwatch: logwatch agents/plugins now with ok pattern support 
    * Valuespec: Alternative Value Spec now shows helptext of its elements
    * Valuespec: DropdownChoice, fixed exception on validate_datatype

    Checks & Agents:
    * New check mssql_counters.locks: Monitors locking related information of
      MSSQL tablespaces
    * Check_MK service is now able to output additional performance data
      user_time, system_time, children_user_time, children_system time
    * windows_updates agent plugin: Fetching data in background mode, caching
      update information for 30 minutes
    * Windows agent: output ullTotalVirtual and ullAvailVirtual (not yet
      being used by check)
    * Solaris agent: add <<<uptime>>> section (thanks to Daniel Roettgermann)
    * Added new WATO configurable option inventory_services_rules for the
      windows services inventory check
    * Added new WATO configurable option inventory_processes_rules for the
      ps and ps.perf inventory
    * FIX: mssql_counters checks now really only inventorize percentage based
      counters if a base value is set
    * win_dhcp_pools: do not inventorize empty pools any more. You can switch
      back to old behaviour with win_dhcp_pools_inventorize_empty = True
    * Added new Check for Eaton UPS Devices
    * zfsget: new check for monitoring ZFS disk usage for Linux, Solaris, FreeBSD
      (you need to update your agent as well)
    * Added new Checks for Gude PDU Units
    * logwatch: Working around confusion with OK/Ignore handling in logwatch_rules
    * logwatch_ec: Added new subcheck to forward all incoming logwatch messages
      to the event console. With this check you can use the Event Console 
      mechanisms and GUIs instead of the classic logwatch GUI. It can be 
      enabled on "Global Settings" page in WATO for your whole installation.
      After enabling it you need to reinventorize your hosts.
    * Windows Update Check: Now with caching, Thanks to Phil Randal and Patrick Schlüter
    * Windows Check_MK Agent: Now able to parse textfiles for logwatch output
    * Added new Checks sni_octopuse_cpu, sni_octopuse_status, sni_octopuse_trunks: These
      allow monitoring Siemens HiPath 3000/5000 series PBX.
    * if-checks now support "bit" as measurement unit
    * winperf_phydisk: monitor average queue length for read/write

1.2.0p5:
    Checks & Agents:
    * FIX: windows agent: fixed possible crash in eventlog section

    BI:
    * FIX: fixed bug in aggregation count (thanks Neil) 

1.2.0p4:
    WATO:
    * FIX: fixed detection of existing groups when creating new groups
    * FIX: allow email addresses like test@test.test-test.com
    * FIX: Fixed Password saving problem in user settings

    Checks & Agents:
    * FIX: postgres_sessions: handle case of no active/no idle sessions
    * FIX: winperf_processor: handle parameters "None" (as WATO creates)
    * FIX: mssql_counters: remove debug output, fix bytes output
    * FIX: mssql_tablespaces: gracefully handle garbled agent output

    Multisite:
    * FIX: performeter_temparature now returns unicode string, because of °C
    * FIX: output_format json in webservices now using " as quotes

    Livestatus:
    * FIX: fix two problems when reloading module in Icinga (thanks to Ronny Biering)

1.2.0p3:
    Mulitisite
    * Added "view" parameter to dashlet_pnpgraph webservice
    * FIX: BI: Assuming "OK" for hosts is now possible
    * FIX: Fixed error in makeuri() calls when no parameters in URL
    * FIX: Try out mode in view editor does not show context buttons anymore
    * FIX: WATO Folder filter not available when WATO disabled
    * FIX: WATO Folder Filter no longer available in single host views
    * FIX: Quicksearch converts search text to regex when accessing livestatus
    * FIX: Fixed "access denied" problem with multisite authorization in PNP/NagVis
           in new OMD sites which use the multisite authorization
    * FIX: Localize option for not OMD Environments

    WATO:
    * FIX: Users & Contacts uses case-insensitive sorting of 'Full name' column  
    * FIX: Removed focus of "Full name" attribute on editing a contact
    * FIX: fix layout bug in ValueSpec ListOfStrings (e.g. used in
           list of explicit host/services in rules)
    * FIX: fix inheritation of contactgroups from folder to hosts
    * FIX: fix sorting of users, fix lost user alias in some situations
    * FIX: Sites not using distritubed WATO now being skipped when determining
           the prefered peer
    * FIX: Updating internal variables after moving hosts correctly
      (fixes problems with hosts tree processed in hooks)

    BI:
    * FIX: Correct representation of (!), (!!) and (?) markers in check output

    Livestatus:
    * FIX: check_icmp: fixed calculation of remaining length of output buffer
    * FIX: check_icmp: removed possible buffer overflow on do_output_char()
    
    Livecheck:
    * FIX: fixed problem with long plugin output
    * FIX: added /0 termination to strings
    * FIX: changed check_type to be always active (0)
    * FIX: fix bug in assignment of livecheck helpers 
    * FIX: close inherited unused filedescriptors after fork()
    * FIX: kill process group of called plugin if timeout is reached
           -> preventing possible freeze of livecheck
    * FIX: correct escaping of character / in nagios checkresult file
    * FIX: fixed SIGSEGV on hosts without defined check_command
    * FIX: now providing correct output buffer size when calling check_icmp 

    Checks & Agents:
    * FIX: Linux mk_logwatch: iregex Parameter was never used
    * FIX: Windows agent: quote '%' in plugin output correctly
    * FIX: multipath check now handles '-' in "user friendly names"
    * New check mssql_counters.locks: Monitors locking related information of
      MSSQL tablespaces
    * FIX: mssql_counters checks now really only inventorize percentage based
      counters if a base value is set
    * windows_updates agent plugin: Fetching data in background mode, caching
      update information for 30 minutes
    * FIX: netapp_vfiler: fix inventory function (thanks to Falk Krentzlin)
    * FIX: netapp_cluster: fix inventory function
    * FIX: ps: avoid exception, when CPU% is missing (Zombies on Solaris)
    * FIX: win_dhcp_pools: fixed calculation of perc_free
    * FIX: mssql_counters: fixed wrong log size output

1.2.0p3:
    Multisite:
    * Added "view" parameter to dashlet_pnpgraph webservice

    WATO:
    * FIX: It is now possible to create clusters in empty folders
    * FIX: Fixed problem with complaining empty ListOf() valuespecs

    Livestatus:
    * FIX: comments_with_info in service table was always empty

1.2.1i1:
    Core:
    * Allow to add options to rules. Currently the options "disabled" and
      "comment" are allowed. Options are kept in an optional dict at the
      end of each rule.
    * parent scan: skip gateways that are reachable via PING
    * Allow subcheck to be in a separate file (e.g. foo.bar)
    * Contacts can now define *_notification_commands attributes which can now
      override the default notification command check-mk-notify
    * SNMP scan: fixed case where = was contained in SNMP info
    * check_imap_folder: new active check for searching for certain subjects
      in an IMAP folder
    * cmk -D shows multiple agent types e.g. when using SNMP and TCP on one host

    Checks & Agents:
    * New Checks for Siemens Blades (BX600)
    * New Checks for Fortigate Firewalls
    * Netapp Checks for CPU Util an FC Port throughput
    * FIX: megaraid_pdisks: handle case where no enclosure device exists
    * FIX: megaraid_bbu: handle the controller's learn cycle. No errors in that period.
    * mysql_capacity: cleaned up check, levels are in MB now
    * jolokia_info, jolokia_metrics: new rewritten checks for jolokia (formerly
      jmx4perl). You need the new plugin mk_jokokia for using them
    * added preliminary agent for OpenVMS (refer to agents/README.OpenVMS) 
    * vms_diskstat.df: new check file usage of OpenVMS disks
    * vms_users: new check for number of interactive sessions on OpenVMS
    * vms_cpu: new check for CPU utilization on OpenVMS
    * vms_if: new check for network interfaces on OpenVMS
    * vms_system.ios: new check for total direct/buffered IOs on OpenVMS
    * vms_system.procs: new check for number of processes on OpenVMS
    * vms_queuejobs: new check for monitoring current VMS queue jobs
    * FIX: mssql_backup: Fixed problems with datetime/timezone calculations
    * FIX: mssql agent: Added compatibility code for MSSQL 9
    * FIX: mssql agent: Fixed connection to default instances ("MSSQLSERVER")
    * FIX: mssql agent: Fixed check of databases with names starting with numbers
    * FIX: mssql agent: Fixed handling of databases with spaces in names
    * f5_bigip_temp: add performance data
    * added perf-o-meters for a lot of temperature checks
    * cmctc_lcp.*: added new checks for Rittal CMC-TC LCP
    * FIX: diskstat (linux): Don't inventorize check when data empty
    * Cisco: Added Check for mem an cpu util
    * New check for f5 bigip network interfaces
    * cmctc.temp: added parameters for warn/crit, use now WATO rule
      "Room temperature (external thermal sensors)"
    * cisco_asa_failover: New Check for clustered Cisco ASA Firewalls 
    * cbl_airlaser.status: New Check for CBL Airlaser IP1000 laser bridge.
    * cbl_airlaser.hardware: New Check for CBL Airlaser IP1000 laser bridge.
      Check monitors the status info and allows alerting based on temperature.
    * df, hr_fs, etc.: Filesystem checks now support grouping (pools)
      Please refer to the check manpage of df for details
    * FIX: windows agent: try to fix crash in event log handling
    * FreeBSD Agent: Added swapinfo call to mem section to make mem check work again
    * windows_multipath: Added the missing check for multipath.vbs (Please test)
    * carel_uniflair_cooling: new check for monitoring datacenter air conditioning by "CAREL"
    * Added Agent for OpenBSD
    * Added Checks for UPS devices
    * cisco_hsrp: New Check for monitoring HSRP groups on Cisco Routers. (SMIv2 version)
    * zypper: new check and plugin mk_zypper for checking zypper updates.
    * aironet_clients: Added support for further Cisco WLAN APs (Thanks to Stefan Eriksson for OIDs)
    * aironet_errors: Added support for further Cisco WLAN APs
    * apache_status: New check to monitor apache servers which have the status-module enabled.
      This check needs the linux agent plugin "apache_status" installed on the target host.

    WATO:
    * Added permission to control the "clone host" feature in WATO
    * Added new role/permission matrix page in WATO to compare
      permissions of roles
    * FIX: remove line about number of rules in rule set overview
      (that garbled the logical layout)
    * Rules now have an optional comment and an URL for linking to 
      documntation
    * Rule now can be disabled without deleting them.
    * Added new hook "sites-saved"
    * Allow @ in user names (needed for some Kerberos setups)
    * Implemented new option in WATO attributes: editable
      When set to False the attribute can only be changed during creation
      of a new object. When editing an object this attribute is only displayed.
    * new: search for rules in "Host & Service Configuration"
    * parent scan: new option "ping probes", that allows skipping 
      unreachable gateways.
    * User managament: Added fields for editing host/service notification commands
    * Added new active check configuration for check_smtp
    * Improved visualization of ruleset lists/dictionaries
    * Encoding special chars in RegExp valuespec (e.g. logwatch patterns)
    * Added check_interval and retry_interval rules for host checks
    * Removed wmic_process rule from "inventory services" as the check does not support inventory
    * Made more rulegroup titles localizable
    * FIX: Fixed localization of default permissions
    * FIX: Removed double collect_hosts() call in activate changes hook
    * FIX: Fixed double hook execution when using localized multisite
    * FIX: User list shows names of contactgroups when no alias given
    * FIX: Reflecting alternative mode of check_http (check ssl certificate
    age) in WATO rule editor
    * FIX: Fixed monitoring of slave hosts in master site in case of special
      distributed wato configurations
    * FIX: Remove also user settings and event console rule on factory reset
    * FIX: complex list widgets (ListOf) failed back to old value when
           complaining
    * FIX: complex list widgets (ListOf) lost remaining entries after deleting one
    * FIX: Fixed error in printer_supply valuespec which lead to an exception
           when defining host/service specific rules
    * FIX: Fixed button url icon in docu-url link

    BI:
    * Great speed up of rule compilation in large environments

    Multisite:
    * Added css class="dashboard_<name>" to the dashboard div for easier
    customization of the dashboard style of a special dashboard
    * Dashboard: Param wato_folder="" means WATO root folder, use it and also
      display the title of this folder
    * Sidebar: Sorting aggregation groups in BI snapin now
    * Sidebar: Sorting sites in master control snapin case insensitive
    * Added some missing localizations (error messages, view editor)
    * Introducted multisite config option hide_languages to remove available
      languages from the multisite selection dialogs. To hide the builtin
      english language simply add None to the list of hidden languages.
    * FIX: fixed localization of general permissions
    * FIX: show multisite warning messages even after page reload
    * FIX: fix bug in Age ValueSpec: days had been ignored
    * FIX: fixed bug showing only sidebar after re-login in multisite
    * FIX: fixed logwatch loosing the master_url parameter in distributed setups
    * FIX: Fixed doubled var "site" in view editor (site and siteopt filter)
    * FIX: Don't crash on requests without User-Agent HTTP header
    * Downtimes: new conveniance function for downtime from now for ___ minutes.
      This is especially conveniant for scripting.
    * FIX: fixed layout of login dialog when showing up error messages
    * FIX: Fixed styling of wato quickaccess snapin preview
    * FIX: Made printer_supply perfometer a bit more robust against bad perfdata
    * FIX: Removed duplicate url parameters e.g. in dashboard (display_options)
    * FIX: Dashboard: If original request showed no "max rows"-message, the
           page rendered during reload does not show the message anymore
    * FIX: Fixed bug in alert statistics view (only last 1000 lines were
           processed for calculating the statistics)
    * FIX: Added missing downtime icon for comment view
    * FIX: Fixed handling of filter configuration in view editor where filters
           are using same variable names. Overlaping filters are now disabled
	   in the editor.
    * FIX: Totally hiding hidden filters from view editor now

    Livecheck:
    * FIX: Compile livecheck also if diet libc is missing

1.2.0p2:
    Core:
    * simulation_mode: legacy_checks, custom_checks and active_checks
      are replaced with dummy checks always being OK
    * FIX: Precisely define order of reading of configuration files. This
      fixes a WATO rule precedence problem

    Checks & Agents:
    * FIX: Fixed syntax errors in a bunch of man pages
    * if_lancom: silently ignore Point-To-Point interfaces
    * if_lancom: add SSID to logical WLAN interface names
    * Added a collection of MSSQL checks for monitoring MSSQL servers
      (backups, tablespaces, counters)
    * New check wut_webio_io: Monitor the IO input channels on W&T Web-IO 
      devices
    * nfsmounts: reclassify "Stale NFS handle" from WARN to CRIT
    * ORACLE agent/checks: better error handling. Let SQL errors get
      through into check output, output sections even if no database
      is running.
    * oracle_version: new check outputting the version of an ORACLE
      database - and using uncached direct SQL output.
    * ORACLE agent: fix handling of EXCLUDE, new variable ONLY_SIDS
      for explicitely listing SIDs to monitor
    * mk_logwatch on Linux: new options regex and iregex for file selection
    * remove obsolete ORACLE checks where no agent plugins where available
    * FIX: printer_supply: Fix problem on DELL printers with "S/N" in output
      (thanks to Sebastian Talmon)
    * FIX: winperf_phydisk: Fix typo (lead to WATO rule not being applied)
    * Windows agent: new [global] option crash_debug (see online docu)
    * AIX agent: new check for LVM volume status in rootvg.
    * PostgreSQL plugin: agent is now modified to work with PostgreSQL 
      versions newer than 8.1. (multiple reports, thanks!)

    Multisite:
    * Show number of rows and number of selected rows in header line
      (also for WATO hosts table)
    * FIX: fix problem in showing exceptions (due to help function)
    * FIX: fixed several localization problems in view/command processing
    * FIX: fixed duplicated settings in WATO when using localisation
    * FIX: fixed exception when refering to a language which does not exist
    * FIX: Removing all downtimes of a host/service is now possible again
    * FIX: The refresh time in footer is updated now when changing the value
    * FIX: view editor shows "(Mobile)" hint in view titles when linking to views

    WATO: 
    * Main menu of ruleeditor (Host & Service Parameters) now has
      a topic for "Used rules" - a short overview of all non-empty
      rulesets.
    * FIX: add missing context help to host details dialog
    * FIX: set new site dirty is host move due to change of
      folder attributes
    * FIX: fix exception on unknown value in DropdownChoice
    * FIX: add service specification to ruleset Delay service notifications
    * FIX: fixed problem with disabled sites in WATO
    * FIX: massive speedup when changing roles/users and activing changes
      (especially when you have a larger number of users and folders)
    * Add variable CONTACTPAGER to allowed macros in notifications
    * FIX: fixed default setting if "Hide names of configuration variables"
      in WATO
    * FIX: ListOfString Textboxes (e.g. parents of folders) do now extend in IE
    * FIX: fixed duplicated sections of permissions in rule editor

    BI:
    * New iterators FOREACH_CHILD and FOREACH_PARENT
    * FIX: fix handling of FOREACH_ in leaf nodes (remove hard coded
      $HOST$, replace with $1$, $2$, ..., apply argument substitution)
    * New logical datatable for aggregations that have the same name
      as a host. Converted view "BI Boxes" to this new table. This allows
      for Host-Aggregations containing data of other hosts as well.
    * count_ok: allow percentages, e.g. "count_ok!70%!50%"

1.2.0p1:
    Core:
    * Added macros $DATE$, $SHORTDATETIME$ and $LONGDATETIME$' to
      notification macros

    Checks & Agents:
    * FIX: diskstat: handle output 'No Devices Found' - avoiding exception
    * 3ware_units: Following states now lead to WARNING state instead of
      CRITICAL: "VERIFY-PAUSED", "VERIFYING", "REBUILDING"
    * New checks tsm_stagingpools, tsm_drive and tsm_storagepools
      Linux/UNIX
    * hpux_fchba: new check for monitoring FibreChannel HBAs und HP-UX

    Multisite:
    * FIX: fix severe exception in all views on older Python versions
      (like RedHat 5.5).

    WATO:
    * FIX: fix order of rule execution: subfolders now take precedence
      as they should.

1.2.0:
    Setup:
    * FIX: fix building of RPM packages (due to mk_mysql, mk_postgres)

    Core:
    * FIX: fix error message in case of duplicate custom check

    WATO:
    * FIX: add missing icon on cluster hosts to WATO in Multisite views
    * FIX: fix search field in host table if more than 10 hosts are shown
    * FIX: fix bulk edit and form properties (visibility of attributes was broken)
    * FIX: fix negating hosts in rule editor

    Checks & Agents: 
    * fileinfo: added this check to Linux agent. Simply put your
      file patterns into /etc/check_mk/fileinfo.cfg for configuration.
    * mysql.sessions: New check for MySQL sessions (need new plugin mk_mysql)
    * mysql.innodb_io: New check for Disk-IO of InnoDB
    * mysql_capacity: New check for used/free capacity of MySQL databases
    * postgres_sessions: New check for PostgreSQL number of sessions
    * postgres_stat_database: New check for PostgreSQL database statistics
    * postgres_stat_database.size: New check for PostgreSQL database size
    * FIX: hpux_if: convert_to_hex was missing on non-SNMP-hosts -replace
      with inline implementation
    * tcp_conn_stats: handle state BOUND (found on Solaris)
    * diskstat: support for checking latency, LVM and VxVM on Linux (needs 
      updated agent)
    * avoid duplicate checks cisco_temp_perf and cisco_sensor_temp

1.2.0b6:
    Multisite:
    * FIX: Fixed layout of some dropdown fields in view filters
    * Make heading in each page clickable -> reload page
    * FIX: Edit view: couldn't edit filter settings
    * FIX: Fixed styling of links in multisite context help
    * FIX: Fixed "select all" button for IE
    * FIX: Context links added by hooks are now hidden by the display
           option "B" again
    * FIX: preselected "refresh" option did not reflect view settings
           but was simply the first available option - usually 30.
    * FIX: fixed exception with custom views created by normal users

    WATO:
    * FIX: Fixed "select all" button in hosts & folders for IE
    * Optically mark modified variables in global settings
    * Swapped icons for rule match and previous rule match (makes for sense)

    Core:
    * FIX: Fixed "make_utf is not defined" error when having custom
           timeperiods defined in WATO

    Checks & Agents: 
    * MacOS X: Agent for MacOS (Thanks to Christian Zigotzky)
    * AIX: New check aix_multipath: Supports checking native AIX multipathing from AIX 5.2 onward
    * Solaris: New check solaris_multipath: Supports checking native Solaris multipath from Solaris10 and up.
    * Solaris: The ZFS Zpool status check now looks more closely at the reported messages. (It's also tested to work on Linux now)

1.2.0b5:
    Core:
    * FIX: handle UTF-8 encoded binary strings correctly (e.g. in host alias)
    * FIX: fix configuration of passive checks via custom_checks
    * Added NOTIFICATIONTYPE to host/service mail bodies

    WATO:
    * Site management: "disabled" only applies to Livestatus now
    * FIX: fix folding problems with dependent host tags
    * FIX: Detecting duplicate tag ids between regular tags and auxtags
    * FIX: Fixed layout problem of "new special rule" button in rule editor
    * FIX: Fixed layout problem on "activate changes" page
    * FIX: Added check if contacts belong to contactgroup before contactgroup deletion
    * FIX: fix site configuration for local site in Multisite environments
    * FIX: "(no not monitor)" setting in distributed WATO now works
    * FIX: Site management: replication setting was lost after re-editing
    * FIX: fixed problems after changing D/WATO-configuration
    * FIX: D/WATO: mark site dirty after host deletion
    * FIX: D/WATO: replicate auth.secret, so that login on one site also
           is valid on the replication slaves
    * FIX: implement locking in order to prevent data corruption on
           concurrent changes
    * FIX: Fixed handling of validation errors in cascading dropdown fields
    * FIX: fix cloning of users
    * Keep track of changes made by other users before activating changes,
      let user confirm this, new permission can be used to prevent a user
      from activating foreign changes.
    * FIX: Allowing german umlauts in users mail addresses
    * Allow list of aux tags to be missing in host tag definitions. This
      makes migration from older version easier.
    * FIX: user management modules can now deal with empty lines in htpasswd
    * FIX: Fixed js error on hostlist page with search form

    Multisite:
    * New display type 'boxes-omit-root' for BI views
    * Hostgroup view BI Boxes omits the root level
    * Finalized layout if view options and commands/filters/painteroptions.
    * Broken plugins prevent plugin caching now
    * FIX: remove refresh button from dashboard.
    * FIX: remove use of old option defaults.checkmk_web_uri
    * FIX: fixed outgoing bandwidth in fc port perfometer
    * FIX: remove nasty JS error in sidebar
    * FIX: fix folding in custom links (directories would not open)
    * FIX: animation of rotation treeangle in trees works again
    * FIX: Logwatch: Changed font color back to black
    * FIX: show toggle button for checkboxes in deactivated state
    * FIX: fix repeated stacked refresh when toggling columns
    * FIX: disable checkbox button in non-checkboxable layouts
    * FIX: fix table layout for views (gaps where missing sometimes)
    * FIX: Fixed sorting views by perfdata values which contain floats
    * FIX: fix sometimes-broken sizing of sidebar and dashboard on Chrome
    * FIX: fix dashboard layout on iPad
    * FIX: Fixed styling issues of sidebar in IE7
    * FIX: fix problem where filter settings (of checkboxes) are not effective
           when it comes to executing commands
    * FIX: Fixed styling issues of view filters with dropdown fields
    * FIX: multisite login can now deal with empty lines in htpasswd
    * FIX: Fixed a bunch of js/css errors

    Mobile:
    * FIX: Fixed logtime filter settings in all mobile views
    * FIX: fix some layout problems

    BI:
    * New aggregation function count_ok, that counts the number
      of nodes in state OK.
    * FIX: Removed debug output int count_ok aggregation

    Checks & Agents:
    * Linux: Modified cluster section to allow pacemaker/corosync clusters without heartbeat
    * AIX: convert NIC check to lnx_if (now being compatible with if/if64)
    * AIX: new check for CPU utilization (using section lparstat_aix)
    * ntp checks: Changed default value of time offsets to be 200ms (WARN) / 500ms (CRIT)
    * aironet_{errors,clients}: detect new kinds of devices (Thanks to Tiago Sousa)
    * check_http, check_tcp: allow to omit -I and use dynamic DNS name instead

1.2.0b4:
    Core:
    * New configuration variable snmp_timing, allowing to 
      configure timeout and retries for SNMP requests (also via WATO)
    * New configuration variable custom_checks. This is mainly for
      WATO but also usable in main.mk It's a variant of legacy_checks that
      automatically creates the required "define command" sections.

    WATO:
    * ps and ps.perf configurable via WATO now (without inventory)
    * New layout of main menu and a couple of other similar menus
    * New layout of ruleset overviews
    * Hide check_mk variable names per default now (change via global settings)
    * New layout of global settings
    * Folder layout: show contact groups of folder
    * Folder movement: always show complete path to target folder
    * Sidebar snapin: show pending changes
    * New rule for configuring custom_checks - allowing to run arbitrary
      active checks even if not yet formalized (like HTTP and TCP)
    * Added automation_commands to make automations pluginable
    * New layout and new internal implementation of input forms
    * New layout for view overview and view editor
    * Split up host search in two distinct pages
    * Use dynamic items in rule editor for hosts and items (making use
      of ListOfStrings())
    * FIX: audit log was not shown if no entry for today existed
    * FIX: fix parent scan on single site installations
    * FIX: fix folder visibility permission handling
    * FIX: honor folder-permissions when creating, deleting 
           and modifiying rules
    * FIX: detect non-local site even if unix: is being used
    * FIX: better error message if not logged into site during 
           action that needs remote access
    * FIX: send automation data via POST not GET. This fixes inventory
           on hosts with more than 500 services.
    * FIX: make config options directly active after resetting them
           to their defaults (didn't work for start_url, etc.
    * FIX: Fixed editing of ListOf in valuespec editors (e.g. used in logwatch
    pattern editor)
    * FIX: Reimplemented correct behaviour of the logwatch pattern "ignore"
    state which is used to drop the matching log lines

    Multisite:
    * FIX: fixed filter of recent event views (4 hours didn't catch)
    * FIX: convert more buttons to new graphical style
    * FIX: Logwatch handles logs with only OK lines in it correctly in logfile list views
    * FIX: Fixed syntax error in "Single-Host Problems" view definition
    * New help button at top right of each page now toggles help texts
    * Snapin Custom Links allows to specify HTTP link target
    * Redesign of bar with Display/Filter/Commands/X/1,2,3,4,6,8/30,60,90/Edit

    Mobile GUI:
    * FIX: commands can be executed again
    * FIX: fixed styling of buttons

    Checks & Agents:
    * FIX: Logwatch: fixed missing linebreak during reclassifing lines of logfiles
    * FIX: Logwatch: Logwatch services in rules configured using WATO must be
      given as item, not as whole service name
    * New active check via WATO: check_ldap
    * printer_alerts: new configuration variable printer_alerts_text_map. Make
      'Energiesparen' on Brother printers an OK state.
    * services: This check can now be parameterized in a way that it warn if
      a certain service is running. WATO formalization is available.

    BI:
    * FIX: make rotating folding arrows black (white was not visible)
    * Display format 'boxes' now in all BI views available
    * Display format 'boxes' now persists folding state

1.2.0b3:
    Core:
    * FIX: fixed SNMP info declaration in checks: could be garbled
      up in rare cases
    * avoid duplicate parents definition, when using 'parents' and
      extra_host_conf["parents"] at the same time. The later one has
      precedence.

    Multisite:
    * Logwatch: Colorizing OK state blocks correctly
    * FIX: allow web plugins to be byte compiled (*.pyc). Those
      are preferred over *.py if existing
    * View Editor: Fixed jump to top of the page after moving painters during
      editing views
    * FIX: Fixed login redirection problem after relogging
    * Filter for times now accept ranges (from ... until)
    * New view setting for page header: repeat. This repeats the
      column headers every 20'th row.
    * FIX: Fixed problem with new eval/pickle
    * FIX: Fixed commands in host/service search views

    Checks & Agents:
    * FIX: Made logwatch parsing mechanism a little more robust
      (Had problems with emtpy sections from windows agent)
    * FIX: brocade_fcport: Configuration of portsates now possible  
    * if_lancom: special version for if64 for LANCOM devices (uses
      ifName instead of ifDescr)


    WATO:
    * Reimplemented folder listing in host/folders module
    * Redesigned the breadcrumb navigation
    * Global settings: make boolean switches directly togglable
    * New button "Recursive Inventory" on folder: Allows to do
      a recursive inventory over all hosts. Also allows to selectively
      retry only hosts that have failed in a previous inventory.
    * You can configure parents now (via a host attribute, no rules are
      neccessary).
    * You can now do an automated scan for parents and layer 3 (IP)
    * You can configure active checks (check_tcp, ...) via WATO now
    * FIX: fix page header after confirmation dialogs
    * FIX: Fixed umlaut problem in host aliases and ip addresses created by WATO
    * FIX: Fixed exception caused by validation problems during editing tags in WATO
    * FIX: create sample config only if both rules.mk and hosttags.mk are missing
    * FIX: do not loose host tags when both using WATO-configured and 
      manual ones (via multisite.mk)
    * Timeperiods: Make list of exceptions dynamic, not fixed to 10 entries
    * Timeperiods: Configure exclusion of other timeperiods
    * Configuration of notification_delay and notification_interval

1.2.0b2:
    Core:
    * FIX: Cluster host checks were UNKNOWN all the time
    * FIX: reset counter in case of (broken) future time
    * FIX: Automation try-inventory: Fixed problem on where checks which
      produce equal service descriptions could lead to invalid inventory
      results on cluster hosts.
    * FIX: do not create contacts if they won't be assigned to any host
      or service. Do *not* assign to dummy catch-all group "check_mk".

    WATO:
    * Added new permission "move hosts" to allow/deny moving of hosts in WATO
    * Also write out contact definitions for users without contactgroups to
      have the mail addresses and other notification options persisted
    * FIX: deletion of automation accounts now works
    * FIX: Disabling notifications for users does work now
    * New main overview for rule editor
    * New multisite.mk option wato_hide_varnames for hiding Check_MK 
      configuration variable names from the user
    * New module "Logwatch Pattern Analyzer" to verify logwatch rules
    * Added new variable logwatch_rules which can also be managed through the
      WATO ruleset editor (Host/Service Parameters > Parameters and rules for
      inventorized checks > Various applications > Logwatch Patterns)
    * Users & Contacts: Added new option wato_hidden_users which holds a list
      of userids to hide the listed users from the WATO user management GUI.
    * WATO API: Added new method rewrite_configuration to trigger a rewrite of
      all host related wato configuration files to distribute changed tags
    * Added new internal hook pre-activate-changes to execute custom
      code BEFORE Check_MK is called to restart Nagios
    * FIX: Only showing sudo hint message on sudo error message in automation
      command
    * FIX: Fixed js eror in IE7 on WATO host edit page
    * FIX: Using pickle instead of repr/eval when reading data structures from
      urls to prevent too big security issues
    * Rule editor: improve sorting of groups and rulesets
    * FIX: Escaping single quotes in strings when writing auth.php
    * FIX: Fix resorting of host tags (was bug in ListOf)

    Multisite
    * Added config option default_ts_format to configure default timestamp
      output format in multisite
    * Layout and design update
    * Quicksearch: display site name if more than one different site
      is present in the current search result list
    * FIX: Fixed encoding problem in "custom notification" message
    * New configuration parameter page_heading for the HTML page heads
      of the main frameset (%s will be replaced with OMD site name)
    * FIX: Fix problem where snapins where invisible
    * FIX: Fixed multisite timeout errors when nagios not running
    * Sidebar: some new layout improvements
    * Login page is not shown in framesets anymore (redirects framed page to
      full screen login page)
    * FIX: fix exception when disallowing changing display options
    * FIX: Automatically redirect from login page to target page when already
      logged in
    * FIX: Updating the dashboard header time when the dashlets refresh

    BI:
    * Added new painter "affected hosts (link to host page)" to show all
      host names with links to the "hosts" view
    * FIX: Fixed filtering of Single-Host Aggregations
    * New sorter for aggregation group
    * FIX: fix sorting of Single-Host Aggregations after group
    * Avoid duplicate rule incarnations when using FOREACH_*
    * BI Boxes: allow closing boxes (not yet persisted)
    * New filter for services (not) contained in any aggregate
    * Configure sorting for all BI views

    Checks & Agents:
    * FIX: snmp_uptime handles empty snmp information without exception
    * FIX: Oracle checks try to handle ORA-* errors reported by the agent
      All oracle checks will return UNKNOWN when finding an ORA-* message
    * FIX: filesystem levels set via WATO didn't work, but do now
    * FIX: Group filters can handle groups without aliases now
    * nfsmounts: Added nfs4 support thanks to Thorsten Hintemann
    * megaraid_pdisks megaraid_ldisks: Support for Windows.  Thanks to Josef Hack

1.2.0b1:
    Core, Setup, etc.:
    * new tool 'livedump' for dumping configuration and status
      information from one monitoring core and importing this
      into another.
    * Enable new check registration API (not yet used in checks)
    * FIX: fix handling of prefix-tag rules (+), needed for WATO
    * FIX: handle buggy SNMP devices with non-consecutive OIDS
      (such as BINTEC routers)
    * Check API allows a check to get node information
    * FIX: fix problem with check includes in subchecks
    * Option --checks now also applies to ad-hoc check (e.g.
      cmk --checks=mrpe,df -v somehost)
    * check_mk_templates.cfg: added s to notification options
      of host and service (= downtime alerts)

    WATO:
    * Hosttag-editor: allow reordering of tags
    * Create very basic sample configuration when using
      WATO the first time (three tag groups, two rules)
    * Much more checks are configurable via WATO now
    * Distributed WATO: Made all URL calls using curl now
    * FIX: fix bug in inventory in validate_datatype()
    * Better output in case of inventory error
    * FIX: fix bug in host_icon rule on non OMD
    * FIX: do not use isdisjoint() (was in rule editor on Lenny)
    * FIX: allow UTF-8 encoded permission translations
    * FIX: Fixed several problems in OMD apache shared mode
    * FIX: Do not use None$ as item when creating new rules
    * FIX: Do load *all* users from htpasswd, so passwords from
      users not created via WATO will not be lost.
    * FIX: honor site disabling in replication module
    * FIX: honor write permissions on folder in "bulk delete"
    * FIX: honor permissions for "bulk cleanup" and "bulk edit"
    * FIX: honor write permissions and source folder when moving hosts
    * FIX: honor permissions on hosts also on bulk inventory
    * Only create contacts in Nagios if they are member of at
      least one contact group.
    * It is now possible to configure auxiliary tags via WATO
      (formerly also called secondary tags)
    * FIX: Fixed wrong label "Main Overview" shown for moved WATO folders
      in foldertree snapin
    * FIX: Fixed localization of empty host tags
    * FIX: User alias and notification enabling was not saved

    Checks & Agents:
    * hpux_if: fix missing default parameter errors
    * hpux_if: make configurable via WATO
    * if.include: fix handling of NIC with index 0
    * hpux_lunstats: new check for disk IO on HP-UX
    * windows - mk_oracle tablespace: Added missing sid column
    * diskstat: make inventory mode configurable via WATO
    * added new checks for Fujitsu ETERNUS DX80 S2 
      (thanks to Philipp Höfflin)
    * New checks: lgp_info, lgp_pdu_info and lgp_pdu_aux to monitor Liebert
      MPH/MPX devices
    * Fix Perf-O-Meter of fileage
    * hpux_snmp_cs.cpu: new SNMP check for CPU utilization
      on HP-UX.
    * if/if64: inventory also picks up type 62 (fastEther). This
      is needed on Cisco WLC 21xx series (thanks to Ralf Ertzinger)
    * FIX: fix inventory of f5_bigip_temp
    * mk_oracle (lnx+win): Fixed TEMP tablespace size calculations
    * ps: output node process is running on (only for clusters)
    * FIX: Linux Agent: Fixed ipmi-sensors handling of Power_Unit data
    * hr_mem: handle rare case where more than one entry is present
      (this prevents an exception of pfSense)
    * statgrab_load: level is now checked against 15min average - 
      in order to be consistent with the Linux load check
    * dell_powerconnect_cpu: hopefully correctly handle incomplete
      output from agent now.
    * ntp: do not check 'when' anymore since it can produce false
      alarms.
    * postfix_mailq: handle output with 'Total requests:' in last line
    * FIX: check_mk-hp_blade_psu.php: allow more than 4 power supplies
    * FIX: smart plugin: handle cases with missing vendor (thanks
      to Stefan Kärst)
    * FIX: megaraid_bbu: fix problem with alternative agent output
      (thanks to Daniel Tuecks)
    * mk_oracle: fix quoting problem, replace sessions with version,
      use /bin/bash instead of /bin/sh

    Multisite:
    * Added several missing localization strings
    * IE: Fixed problem with clicking SELECT fields in the new wato foldertree snapin
    * Fixed problem when trying to visit dashboards from new wato foldertree snapin
    * Chrome: Fixed styling problem of foldertree snapin
    * Views: Only show the commands and row selection options for views where
      commands are possible
    * The login mask honors the default_language definition now
    * check_bi_local.py: works now with cookie based authentication
    * FIX: Fixed wrong redirection after login in some cases
    * FIX: Fixed missing stats grouping in alert statistics view
    * FIX: Fixed preview table styling in view editor
    * FIX: Multisite authed users without permission to multisite are
      automatically logged out after showing the error message
    * Retry livestatus connect until timeout is used up. This avoids
      error messages when the core is being restarted
    * Events view now shows icon and text for "flapping" events
    * Use buffer for HTML creation (this speeds up esp. HTTPS a lot)
    * FIX: Fixed state filter in log views

    Livestatus:
    * Add missing column check_freshness to services table

    BI:
    * New column (painter) for simplistic box display of tree.
      This is used in a view for a single hostgroup.

1.1.13i3:
    Core, Setup, etc.:
    * *_contactgroups lists: Single group rules are all appended. When a list
      is found as a value this first list is used exclusively. All other
      matching rules are ignored
    * cmk -d does now honor --cache and --no-tcp
    * cmk -O/-R now uses omd re{start,load} core if using OMD
    * FIX: setup.sh now setups up permissions for conf.d/wato
      correctly
    * cmk --localize update supports an optional ALIAS which is used as
      display string in the multisite GUI
    * FIX: Fixed encoding problems with umlauts in group aliases
    * FIX: honor extra_summary_host_conf (was ignored)
    * new config variable snmpv2c_hosts that allows to enable SNMP v2c
      but *not* bulkwalk (for some broken devices). bulkwalk_hosts still
      implies v2c.

    Checks & Agents:
    * Windows agent: output eventlog texts in UTF-8 encoding. This
      should fix problems with german umlauts in message texts.
    * Windows agent: Added installer for the windows agent (install_agent.exe)
    * Windows agent: Added dmi_sysinfo.bat plugin (Thanks to Arne-Nils Kromer for sharing)
    * Disabled obsolete checks fc_brocade_port and fc_brocade_port_detailed.
      Please use brocade_fcport instead.
    * aironet_errors, statgrab_disk, statgrab_net: Performance data has
      been converted from counters to rates. You might need to delete your
      existing RRDs of these checks. Sorry, but these have been that last
      checks still using counters...
    * ibm_imm_health: added last missing scan function
    * Filesystem checks: trend performance data is now normalized to MB/24h.
      If you have changed the trend range, then your historic values will
      be displayed in a wrong scale. On the other hand - from now on changes
      in the range-setting will not affect the graph anymore.
    * if/if64/lnx_if: pad port numbers with zeros in order to sort correctly.
      This can be turned off with if_inventory_pad_portnumbers = False.
    * Linux agent: wrap freeipmi with lock in order to avoid cache corruption
    * New check: megaraid_bbu - check existance & status of LSI MegaRaid BBU module
    * HP-UX Agent: fix mrpe (remove echo -e and test -e, thanks to Philipp Lemke)
    * FIX: ntp checks: output numeric data also if stratum too high
    * Linux agent: new check for dmraid-based "bios raid" (agent part as plugin)
    * FIX: if64 now uses ifHighSpeed instead of ifSpeed for determining the
      link speed (fixes speed of 10GBit/s and 20GBit/s ports, thanks Marco Poet)
    * cmctc.temp: serivce has been renamed from "CMC Temperature %s" to just
      "Temperature %s", in order to be consistent with the other checks.
    * mounts: exclude changes of the commit option (might change on laptops),
      make only switch to ro critical, other changes warning.
    * cisco_temp_sensor: new check for temperature sensors of Cisco NEXUS
      and other new Cisco devices
    * oracle_tablespace: Fixed tablespace size/free space calculations
    * FIX: if/if64: omit check result on counter wrap if bandwidth traffic levels
      are used.

    Multisite:
    * Improve transaction handling and reload detection: user can have 
      multiple action threads in parallel now
    * Sounds in views are now enabled per default. The new configuration
      variable enable_sounds can be set to False in multisite.mk in order
      to disable sounds.
    * Added filter for log state (UP,DOWN,OK,CRIT...) to all log views
    * New painter for normal and retry check interval (added to detail views)
    * Site filter shows "(local)" in case of non multi-site setup
    * Made "wato folder" columns sortable
    * Hiding site filter in multisite views in single site setups
    * Replaced "wato" sidebar snapin which mixed up WATO and status GUIs with
      the new "wato_foldertree" snapin which only links to the status views
      filtered by the WATO folder.
    * Added "Dashboard" section to views snapin which shows a list of all dashboards
    * FIX: Fixed auth problem when following logwatch icon links while using
      the form based auth
    * FIX: Fix problem with Umlaut in contact alias
    * FIX: Creating auth.php file on first login dialog based login to ensure
      it exists after login when it is first needed
    * Dashboard: link problem views to *unhandled* views (this was
      inconsistent)
    * Localization: Fixed detection of gettext template file when using the
      local/ hierarchy in OMD

    Mobile:
    * Improved sorting of views in main page 
    * Fix: Use all the availiable space in header
    * Fix: Navigation with Android Hardwarekeys now working
    * Fix: Links to pnp4nagios now work better
    * Fix: Host and Service Icons now finger friendly
    * Fix: Corrected some buildin views

    WATO:
    * Removed IP-Address attribute from folders
    * Supporting localized tag titles
    * Using Username as default value for full names when editing users
    * Snapshot/Factory Reset is possible even with a broken config
    * Added error messages to user edit dialog to prevent notification problems
      caused by incomplete configuration
    * Activate Changes: Wato can also reload instead of restarting nagios
    * Replication: Can now handle replication sites which use the form based auth
    * Replication: Added option to ignore problems with the ssl certificates
                   used in ssl secured replications
    * WATO now supports configuring Check_MK clusters
    * FIX: Fixed missing folders in "move to" dropdown fields
    * FIX: Fixed "move to target folders" after CSV import
    * FIX: Fixed problem with duplicate extra_buttons when using the i18n of multiisite
    * FIX: Fixed problem with duplicate permissions when using the i18n of multiisite
    * FIX: Writing single host_contactgroups rules for each selected
      contactgroup in host edit dialog
    * FIX: Fixed wrong folder contacgroup related permissions in auth.php api
    * FIX: Fixed not up-to-date role permission data in roles_saved hook
    * FIX: Fixed duplicate custom columns in WATO after switching languages

    BI:
    * improve doc/treasures/check_bi_local.py: local check that creates
      Nagios services out of BI aggregates

    Livestatus:
    * ColumnHeaders: on is now able to switch column header on even if Stats:
      headers are used. Artifical header names stats_1, stats_2, etc. are
      begin used. Important: Use "ColumnHeaders: on" after Columns: and 
      after Stats:.

1.1.13i2:
    Core, Setup, etc.:
    * cmk -I: accept host tags and cluster names

    Checks & Agents:
    * linux agent - ipmi: Creating directory of cache file if not exists
    * dell_powerconnect_cpu: renamed service from CPU to "CPU utilization", in
      order to be consistent with other checks
    
    Multisite:
    * Several cleanups to prevent css/js warning messages in e.g. Firefox
    * Made texts in selectable rows selectable again
    * Adding reschedule icon to all Check_MK based services. Clicks on these
      icons will simply trigger a reschedule of the Check_MK service
    * FIX: ship missing CSS files for mobile GUI
    * FIX: rename check_mk.js into checkmk.js in order to avoid browser
      caching problems during version update

    WATO:
    * Optimized wraps in host lists tag column
    * Bulk inventory: Remove leading pipe signs in progress bar on main
      folder inventory
    * NagVis auhtorization file generation is also executed on activate_changes
    * Implemented a new inclusion based API for using multisite permissions
      in other addons
    * Inventory of SNMP devices: force implicit full scan if no services
      are configured yet
    * FIX: Calling activate_changes hook also in distributed WATO setups
    * FIX: Fixed display bug in host tags drop down menu after POST of form
    * FIX: Fixed javascript errors when doing replication in distributed
      wato environments when not having the sidebar open
    * FIX: Fixed search form dependant attribute handling
    * FIX: Fixed search form styling issues
    * You can now move folders to other folders
    * FIX: Distributed WATO: Supressing site sync progress output written in
      the apache error log

1.1.13i1:
    Multisite:
    * New nifty sidebar snapin "Speed-O-Meter"
    * Implemented new cookie based login mechanism including a fancy login GUI
    * Implemented logout functionality for basic auth and the new cookie based auth
    * Implemented user profile management page for changing the user password and
      the default language (if available)
    * New filter for the (new) state in host/service alerts
    * New command for sending custom notifications
    * FIX: Fixed encoding problem when opening dashboard
    * New icon on a service whos host is in downtime
    * Only show most frequently used context buttons (configurable
      in multisite.mk via context_buttons_to_show)
    * Show icon if user has modified a view's filter settings
    * New config option debug_livestatus_queries, normal debug
      mode does not include this anymore
    * Icons with link to page URL at bottom of each page
    * Logwatch: Switched strings in logwatch to i18n strings
    * Logwatch: Fixed styling of context button when acknowleding log messages
    * Logwatch: Implemented overview page to show all problematic logfiles
    * Add Snapin page: show previews of all snapins
    * Add Snapin page: Trying to prevent dragging confusions by using other click event
    * New (hidden) button for reloading a snapin (left to the close button)
    * Automatically falling back to hardcoded default language if configured
    language is not available
    * Repair layout of Perf-O-Meter in single dataset layout
    * FIX: Fixed duplicate view plugin loading when using localized multisite
    * FIX: Host-/Servicegroup snapin: Showing group names when no alias is available
    * FIX: Removed double "/" from pnp graph image urls in views

    BI:
    * Host/Service elements are now iterable via FOREACH_HOST, e.g.
      (FOREACH_HOST, ['server'], ALL_HOSTS, "$HOST$", "Kernel" ),
    * FIX: Assuming host states is possible again (exception: list index "3")

    WATO:
    * Evolved to full featured monitoring configuration tool!
    * Major internal code cleanup
    * Hosts can now be created directly in folders. The concept of host lists
      has been dropped (see migration notes!)
    * Configuration of global configuration variables of Check_MK via WATO
    * Configuration of main.mk rules
    * Configuration of Nagios objects and attributes
    * Configuration of users and roles
    * Configuration of host tags
    * Distributed WATO: replication of the configuration to slaves and peers
    * Added missing API function update_host_attributes() to change the
      attributes of a host
    * Added API function num_hosts_in_folder() to count the number of hosts
      below the given folder
    * Added option to download "latest" snapshot
    * extra_buttons can now register a function to gather the URL to link to
    * Implemented NagVis Authorisation management using WATO users/permissions

    Livestatus:
    * Experimental feature: livecheck -> super fast active check execution
      by making use of external helper processes. Set livecheck=PATH_TO_bin/livecheck
      in nagios.cfg where you load Livestatus. Optional set num_livecheck_helpers=NUM
      to set number of processes. Nagios will not fork() anymore for check exection.
    * New columns num_hosts and num_services in status table
    * New aggregation functions suminv and avginv (see Documentation)

    Core, Setup, etc.:
    * New configuration variable static_checks[] (used by WATO)
    * New configuration variable checkgroup_parameters (mainly for WATO)
    * check_submission defaults now to "file" (was "pipe")
    * Added pre-configured notification via cmk --notify
    * Drop RRA-configuration files for PNP4Nagios completely
    * New configuration variable ping_levels for configuring parameters
      for the host checks.
    * cmk --notify: new macros $MONITORING_HOST$, $OMD_ROOT$ and $OMD_SITE$
    * make ping_levels also apply to PING services for ping-only hosts
      (thanks to Bernhard Schmidt)

    Checks & Agents:
    * if/if64: new ruleset if_disable_if64_hosts, that force if on
      hosts the seem to support if64
    * Windows agent: new config variable "sections" in [global], that
      allows to configure which sections are being output.
    * Windows agent: in [logwatch] you can now configure which logfiles
      to process and which levels of messages to send.
    * Windows agent: new config variable "host" in all sections that
      restricts the folling entries to certain hosts.
    * Windows agent: finally implemented <<<mrpe>>. See check_mk.ini
      for examples.
    * Windows agent: do not execute *.txt and *.dir in <<<plugins>>> and
      <<<local>>>
    * Windows agent: make extensions to execute configurable (see
      example check_mk.ini)
    * Windows agent: agent now reuses TCP port even when taskkill'ed, so
      a system reboot is (hopefully) not neccessary anymore
    * Windows agent: section <<<df>>> now also outputs junctions (windows
      mount points). No external plugin is needed.
    * Windows agent: new section <<<fileinfo>>> for monitoring file sizes
      (and later possible ages)
    * logwatch: allow to classify messages based on their count (see
      man page of logwatch for details)
    * fileinfo: new check for monitoring age and size of files
    * heartbeat_crm: apply patches from Václav Ovsík, so that the check
      should work on Debian now.
    * ad_replication: added warninglevel 
    * fsc_*: added missing scan functions
    * printer_alerts: added further state codes (thanks to Matthew Stew)
    * Solaris agent: changed shell to /usr/bin/bash (fixes problems with LC_ALL=C)

1.1.12p7:
    Multisite:
    * FIX: detail view of host was missing column headers
    * FIX: fix problem on IE with background color 'white'
    * FIX: fix hitting enter in host search form on IE
    * FIX: fix problem in ipmi_sensors perfometer

    Checks & Agents:
    * FIX: fixed man pages of h3c_lanswitch_sensors and statgrab_cpu
    * FIX: netapp_volumes: added raid4 as allowed state (thanks to Michaël Coquard)

    Livestatus
    * FIX: fix type column in 'GET columns' for dict-type columns (bug found
      by Gerhard Lausser)

1.1.12p6:
    Checks & Agents:
    * FIX: lnx_if: remove debug output (left over from 1.1.12p5)
    
1.1.12p5:
    Multisite:
    * FIX: fix hitting enter in Quicksearch on IE 8
    * FIX: event/log views: reverse sorting, so that newest entries
      are shown first
    * FIX: fix dashboard dashlet background on IE
    * FIX: fix row highlight in status GUI on IE 7/8
    * FIX: fix row highlight after status page reload
    * FIX: single dataset layout honors column header settings
    * FIX: quote '#' in PNP links (when # is contained in services)
    * FIX: quote '#' in PNP image links also
    * FIX: add notifications to host/service event view

    Checks & Agents:
    * FIX: lnx_if: assume interfaces as up if ethtool is missing or
      not working but interface has been used since last reboot. This
      fixes the problem where interface are not found by inventory.
    * FIX: snmp_uptime: handels alternative timeformat
    * FIX: netapp_*: scan functions now detect IBM versions of firmware
    * FIX: bluecoat_diskcpu: repair scan function
    * FIX: mem.vmalloc: fix default levels (32 and 64 was swapped)
    * FIX: smart: make levels work (thanks to Bernhard Schmidt)
    * FIX: PNP template if if/if64: reset LC_ALL, avoids syntax error
    * FIX: dell_powerconnect_cpu: handle sporadic incomplete output
      from SNMP agent

1.1.12p4:
    Multisite:
    * FIX: sidebar snapin Hostgroups and Servicegroups sometimes
           failed with non-existing "available_views".
    * FIX: Fix host related WATO context button links to point to the hosts site
    * FIX: Fixed view editor redirection to new view after changing the view_name
    * FIX: Made icon painter usable when displaying hostgroup rows
    * Logwatch: Switched strings in logwatch to i18n strings
    * Logwatch: Fixed styling of context button when acknowleding log messages
    * Logwatch: Implemented overview page to show all problematic logfiles

    WATO:
    * FIX: add missing icon_csv.png
    * FIX: WATO did not write values of custom macros to extra_host_conf definitions

1.1.12p3:
    Core, Setup, etc.:
    * FIX: really suppress precompiling on PING-only hosts now

1.1.12p2:
    Core, Setup, etc.:
    * FIX: fix handling of empty suboids
    * FIX: do not create precomiled checks for host without Check_MK services

    Checks & Agents:
    * FIX: mem.win: Default levels now works, check not always OK
    * FIX: blade_health: fix OID specification
    * FIX: blade_bays: fix naming of item and man page

    Multisite:
    * FIX: Fixed styling of view header in older IE browsers
    * FIX: Do not show WATO button in views if WATO is disabled
    * FIX: Remove WATO Folder filter if WATO is disabled 
    * FIX: Snapin 'Performance': fix text align for numbers
    * FIX: Disallow setting downtimes that end in the past
    * FIX: Fix links to downtime services in dashboard
    * FIX: Fix popup help of reschedule icon

1.1.12p1:
    Core, Setup, etc.:
    * FIX: fix aggregate_check_mk (Summary host agent status)

    Checks & Agents:
    * FIX: mk_oracle now also detects XE databases
    * FIX: printer_alerts: handle 0-entries of Brother printers
    * FIX: printer_supply: fix Perf-O-Meter if no max known
    * FIX: Added id parameter to render_statistics() method to allow more than
      one pie dashlet for host/service stats
    * FIX: drbd: fixed inventory functions
    * FIX: printer_supply: handle output of Brother printers
    * FIX: ps.perf PNP template: show memory usage per process and not
      summed up. This is needed in situations where one process forks itself
      in irregular intervals and rates but you are interested just in the
      memory usage of the main process.

    Multisite:
    * FIX: finally fixed long-wanted "NagStaMon create hundreds
      of Apache processes" problem!
    * FIX: query crashed when sorting after a join columns without
      an explicit title.
    * FIX: filter for WATO file/folder was not always working.
    * Added filter for hard services states to search and service
      problems view
    * FIX: dashboard problem views now ignore notification period,
      just as tactical overview and normal problem views do
    * FIX: Loading dashboard plugins in dashboard module
 

1.1.12:
    Checks & Agents:
    * dell_powerconnect_*: final fixed, added PNP-templates
    * ps.perf: better error handling in PNP template

    Multisite:
    * Dashboard: fix font size of service statistics table
    * Dashboard: insert links to views into statistics
    * Dashboard: add links to PNP when using PNP graphs
    
1.1.12b2:
    Core, Setup, etc.:
    * FIX: fix crash with umlauts in host aliases
    * FIX: remove duplicate alias from Nagios config

    Checks & Agents:
    * services: better handling of invalid patterns
    * FIX: multipath: fix for another UUID format
    * AIX agent: fix implementation of thread count
    * blade_bays: detect more than 16 bays
    * statgrab_*: added missing inventory functions
    * FIX: fix smart.temp WARN/CRIT levels were off by one degree

    Multisite:
    * Remove Check_MK logo from default dashboard
    * Let dashboard use 10 more pixels right and bottom
    * FIX: do not show WATO icon if no WATO permission
    * Sidebar sitestatus: Sorting sites by sitealias
    * FIX: removed redundant calls of view_linktitle()

    WATO:
    * FIX: fix update of file/folder title after title property change

    Livestatus:
    * FIX: fix crash on imcomplete log lines (i.e. as
      as result of a full disk)
    * FIX: Livestatus-API: fix COMMAND via persistent connections
	

1.1.12b1:
    Core, Setup, etc.:
    * FIX: fix cmk -D on cluster hosts
    * Made profile output file configurable (Variable: g_profile_path)

    Checks & Agents:
    * FIX: j4p_performance: fix inventory functions 
    * FIX: mk_oracle: fix race condition in cache file handling (agent data
      was missing sections in certain situations)
    * mrpe: make check cluster-aware and work as clustered_service
    * cups_queues: Run agent part only on directly on CUPS servers,
      not on clients
    * FIX: mbg_lantime_state: Fixed output UOM to really be miliseconds
    * FIX: ntp: Handling large times in "poll" column correctly
    * New check dmi_sysinfo to gather basic hardware information
    * New check bintec_info to gather the software version and serial number
    of bintec routers

    Multisite:
    * FIX: fix rescheduling of host check
    * FIX: fix exception when using status_host while local site is offline
    * FIX: Fixed not updating pnp graphs on dashboard in some browsers (like chrome)
    * FIX: fix URL-too-long in permissions page
    * FIX: fix permission computation
    * FIX: fixed sorting of service perfdata columns
    * FIX: fixed sorting of multiple joined columns in some cases
    * FIX: fixed some localisation strings
    * Cleanup permissions page optically, add comments for views and snapins
    * Added some missing i18n strings in general HTML functions
    * Added display_option "w" to disable limit messages and livestatus errors in views
    * Service Perfdata Sorters are sorting correctly now
    * Added "Administration" snapin to default sidebar
    * Tactical Overview: make link clickable even if count is zero
    * Minor cleanup in default dashboard
    * Dashboard: new dashlet attribute title_url lets you make a title into a link
    * Dashboard: make numbers match "Tactical Overview" snapin

    Livestatus:
    * Write messages after initialization into an own livestatus.log

    WATO:
    * FIX: "bulk move to" at the top of wato hostlists works again
    * FIX: IE<9: Fixed problem with checkbox events when editing a host
    * FIX: "move to" dropdown in IE9 works again

1.1.11i4:
    Core, Setup, etc.:
    * FIX: use hostgroups instead of host_groups in Nagios configuration.
      This fixes a problem with Shinken
    * --scan-parents: detected parent hosts are now tagged with 'ping', so
      that no agent will be contacted on those hosts

    Checks & Agents:
    * Added 4 new checks dell_powerconnect_* by Chris Bowlby
    * ipmi_sensors: correctly handle further positive status texts
      (thanks to Sebastian Talmon)
    * FIX: nfsmounts handles zero-sized volumes correctly
    * AIX agent now outputs the user and performance data in <<<ps>>>

    Multisite:
    * FIX: WATO filtered status GUIs did not update the title after changing
      the title of the file/folder in WATO
    * FIX: Removed new python syntax which is incompatible with old python versions
    * FIX: Made bulk inventory work in IE
    * FIX: Fixed js errors in IE when having not enough space on dashboard 
    * FIX: fix error when using non-Ascii characters in view title
    * FIX: fix error on comment page caused by missing sorter
    * FIX: endless javascript when fetching pnp graphs on host/service detail pages
    * FIX: Not showing the action form in "try" mode of the view editor
    * FIX: Preventing up-then-over effect while loading the dashboard in firefox
    * Added missing i18n strings in command form and list of views
    * Views are not reloaded completely anymore. The data tables are reloaded
      on their own.
    * Open tabs in views do not prevent reloading the displayed data anymore
    * Added display_option "L" to enable/disable column title sortings
    * Sorting by joined columns is now possible
    * Added missing sorters for "service nth service perfdata" painters
    * Implemented row selection in views to select only a subset of shown data
      for actions
    * Sort titles in views can be enabled by clicking on the whole cells now
    * Submitting the view editor via ENTER key saves the view now instead of try mode
    * Host comments have red backgrounded rows when host is down
    * Implemented hook api to draw custom link buttons in views

    WATO:
    * Changed row selection in WATO to new row selection mechanism
    * Bulk action buttons are shown at the top of hostlists too when the lists
      have more than 10 list items
    * New function for backup and restore of the configuration

    Livestatus:
    * FIX: fix compile error in TableLog.cc by including stddef.h
    * FIX: tables comments and downtimes now honor AuthUser
    * Table log honors AuthUser for entries that belong to hosts
      (not for external commands, though. Sorry...)
    * FIX: fix Stats: sum/min/max/avg for columns of type time

1.1.11i3:
    Core, Setup, etc.:
    * FIX: allow host names to have spaces
    * --snmpwalk: fix missing space in case of HEX strings
    * cmk --restore: be aware of counters and cache being symbolic links
    * do_rrd_update: direct RRD updates have completely been removed.
      Please use rrdcached in case of performance problems.
    * install_nagios.sh has finally been removed (was not maintained anyway).
      Please use OMD instead.
    * Inventory functions now only take the single argument 'info'. The old
      style FUNC(checkname, info) is still supported but deprecated.
    * Show datasource program on cmk -D
    * Remove .f12 compile helper files from agents directory
    * Output missing sections in case of "WARNING - Only __ output of __..."
    * Remove obsolete code of snmp_info_single
    * Remove 'Agent version (unknown)' for SNMP-only hosts
    * Options --version, --help, --man, --list-checks and --packager now
      work even with errors in the configuration files
    * Minor layout fix in check man-pages

    Checks & Agents:
    * FIX: hr_mem: take into account cache and buffers
    * FIX: printer_pages: workaround for trailing-zero bug in HP Jetdirect
    * mk_logwatch: allow to set limits in processing time and number of
      new log messages per log file
    * Windows Agent: Now supports direct execution of powershell scripts
    * local: PNP template now supports multiple performance values
    * lnx_if: make lnx_if the default interface check for Linux
    * printer_supply: support non-Ascii characters in items like
      "Resttonerbehälter". You need to define snmp_character_encodings in main.mk
    * mem.win: new dedicated memory check for Windows (see Migration notes)
    * hr_mem: added Perf-O-Meter
    * Renamed all temperature checks to "Temperature %s". Please
      read the migration notes!
    * df and friends: enabled trend performance data per default. Please
      carefully read the migration notes!
    * diskstat: make summary mode the default behavious (one check per host)

    MK Livestatus:
    * WaitObject: allow to separate host name and service with a semicolon.
      That makes host names containing spaces possible.
    * Better error messages in case of unimplemented operators

    Multisite:
    * FIX: reschedule now works for host names containing spaces
    * FIX: correctly sort log views in case of multi site setups
    * FIX: avoid seven broken images in case of missing PNP graphs
    * FIX: Fixed javascript errors when opening dashboard in IE below 9
    * FIX: Views: Handling deprecated value "perpage" for option
      column_headers correctly
    * FIX: Fixed javascript error when saving edited views without sidebar
    * FIX: Showing up PNP hover menus above perfometers
    * Host/Service Icon column is now modularized and can be extended using
      the multisite_icons list.
    * New sorters for time and line number of logfile entries
    * Bookmarks snapin: save relative URLs whenever possible
    * Man-Pages of Check_MK checks shown in Multisite honor OMD's local hierarchy
    * nicer output of substates, translate (!) and (!!) into HTML code
    * new command for clearing modified attributes (red cross, green checkmark)
    * Perf-O-Meters: strip away arguments from check_command (e.g.
      "check-foo!17!31" -> "check-foo").
    * Added several missing i18n strings in view editor
    * Views can now be sorted by the users by clicking on the table headers.
      The user sort options are not persisted.
    * Perf-O-Meters are now aware if there really is a PNP graph

    WATO:
    * Show error message in case of empty inventory due to agent error
    * Commited audit log entries are now pages based on days
    * Added download link to download the WATO audit log in CSV format

1.1.11i2:
    Core, Setup, etc.:
    * FIX: sort output of cmk --list-hosts alphabetically
    * FIX: automatically remove leading and trailing space from service names
      (this fixes a problem with printer_pages and an empty item)
    * Great speed up of cmk -N/-C/-U/-R, especially when number of hosts is
      large.
    * new main.mk option delay_precompile: if True, check_mk will skip Python 
      precompilation during cmk -C or cmk -R, but will do this the first 
      time the host is checked.  This speeds up restarts. Default is False.
      Nagios user needs write access in precompiled directory!
    * new config variable agent_ports, allowing to specify the agent's
      TCP port (default is 6556) on a per-host basis.
    * new config variable snmp_ports, allowing to specify the UDP port
      to used with SNMP, on a per-host basis.
    * new config variable dyndns_hosts. Hosts listed in this configuration
      list (compatible to bulkwalk_hosts) use their hostname as IP address.
    
    Checks & Agents:
    * FIX: AIX agent: output name of template in case of MRPE
    * FIX: cisco_temp: skip non-present sensors at inventory
    * FIX: apc_symmetra: fix remaining runtime calculation (by factor 100)
    * FIX: Added PNP-template for winperf_phydisk
    * FIX: if64: fix UNKNOWN in case of non-unique ifAlias
    * FIX: lnx_if/if/if64: ignore percentual traffic levels on NICs without
           speed information.
    * FIX: cisco_temp_perf: add critical level to performance data
    * FIX: windows agent: hopefully fix case with quotes in directory name
    * FIX: printer_supply: fixed logic of Perf-O-Meter (mixed up crit with ok)
    * FIX: Solaris agent: reset localization to C, fixes problems with statgrab
    * FIX: blade_*: fix SNMP scan function for newer firmwares (thanks to Carlos Peón)
    * snmp_uptime, snmp_info: added scan functions. These checks will now
      always be added. Please use ingored_checktypes to disable, if non needed.
    * brocade_port: check for Brocade FC ports has been rewritten with
      lots of new features.
    * AIX agent now simulates <<<netctr>>> output (by Jörg Linge)
    * mbg_lantime_state: Handling refclock offsets correctly now; Changed
      default thresholds to 5/10 refclock offset
    * brocade_port: parameter for phystate, opstate and admstate can now
      also be lists of allowed states.
    * lnx_if: treat interfaces without information from ethtool as
      softwareLoopback interface. The will not be found by inventory now.
    * vbox_guest: new check for checking guest additions of Linux virtual box hosts
    * if/if64: Fixed bug in operstate detection when using old tuple based params
    * if/if64: Fixed bug in operstate detection when using tuple of valid operstates
    * mk_oracle: Added caching of results to prevent problems with long
    running SQL queries. Cache is controlled by CACHE_MAXAGE var which is preset to
    120 seconds 
    * mk_oracle: EXCLUDE_<sid>=ALL or EXCLUDE_<sid>=oracle_sessions can be
    used to exclude specific checks now
    * mk_oracle: Added optional configuration file to configure the new options
    * j4p_performance agent plugin: Supports basic/digest auth now
    * New checks j4p_performance.threads and j4p_performance.uptime which
      track the number of threads and the uptime of a JMX process
    * j4p_performance can fetch app and servlet specific status data. Fetching
      the running state, number of sessions and number of requests now. Can be
      extended via agent configuration (j4p.cfg).
    * Added some preflight checks to --scan-parents code
    * New checks netapp_cluster, netapp_vfiler for checking NetAPP filer 
      running as cluster or running vfilers.
    * megaraid_pdisks: Better handling of MegaCli output (Thanks to Bastian Kuhn)
    * Windows: agent now also sends start type (auto/demand/disabled/boot/system)
    * Windows: inventory_services now allowes regexes, depends and state/start type
      and also allows host tags.

    Multisite:
    * FIX: make non-Ascii characters in services names work again
    * FIX: Avoid exceptions in sidebar on Nagios restart
    * FIX: printer_supply perfometer: Using white font for black toners
    * FIX: ipmi: Skipping items with invalid data (0.000 val, "unspecified" unit) in summary mode
    * FIX: ipmi: Improved output formating in summary mode
    * FIX: BI - fixed wrong variable in running_on aggregation function
    * FIX: "view_name" variable missing error message when opening view.py
      while using the "BI Aggregation Groups" and "Hosts" snapins in sidebar
    * FIX: Fixed styling of form input elements in IE + styling improvements
    * FIX: Fixed initial folding state on page loading on pages with multiple foldings opened
    * Introduced basic infrastructure for multilanguage support in Multisite
    * Make 'Views' snapin foldable
    * Replace old main view by dashboard
    * Sidebar: Snapins can register for a triggered reload after a nagios
      restart has been detected. Check interval is 30 seconds for now.
    * Quicksearch snapin: Reloads host lists after a detected nagios restart.
    * New config directory multisite.d/ - similar to conf.d/
    * great speed up of HTML rendering
    * support for Python profiling (set profile = True in multisite.mk, profile
      will be in var/check_mk/web)
    * WATO: Added new hook "active-changes" which calls the registered hosts
      with a dict of "dirty" hosts
    * Added column painter for host contacts
    * Added column painters for contact groups, added those to detail views
    * Added filters for host and service contact groups
    * Detail views of host/service now show contacts
    * Fix playing of sounds: All problem views now have play_sounds activated,
      all other deactivated.
    * Rescheduling of Check_MK: introduce a short sleep of 0.7 sec. This increases
      the chance of the passive services being updated before the repaint.
    * Added missing i18n strings in filter section of view editor
    * Added filter and painter for the contact_name in log table
    * Added several views to display the notification logs of Nagios

    WATO:
    * Configration files can now be administered via the WEB UI
      (config_files in multisite.mk is obsolete)
    * Snapin is tree-based and foldable
    * Bulk operation on host lists (inventory, tags changed, etc)
    * Easy search operation in host lists
    * Dialog for global host search
    * Services dialog now tries to use cached data. On SNMP hosts
      no scan will be done until new button "Full Scan" is pressed.

    BI:
    * FIX: Fixed displaying of host states (after i18n introduction)h
    * FiX: Fixed filter for aggregation group
    * FIX: Fixed assumption button for services with non-Ascii-characters

    MK Livestatus:
    * FIX: fix compile problem on Debian unstable (Thanks to Sven Velt)
    * Column aggregation (Stats) now also works for perf_data
    * New configuration variable data_encoding and full UTF-8 support.
    * New column contact_groups in table hosts and services (thanks to
      Matthew Kent)
    * New headers Negate:, StatsNegate: and WaitConditionNegate:

1.1.11i1:
    Core, Setup, etc.:
    * FIX: Avoid duplicate SNMP scan of checktypes containing a period
    * FIX: honor ignored_checktypes also on SNMP scan
    * FIX: cmk -II also refreshes cluster checks, if all nodes are specified
    * FIX: avoid floating points with 'e' in performance data
    * FIX: cmk -D: drop obsolete (and always empty) Notification:
    * FIX: better handling of broken checks returning empty services
    * FIX: fix computation of weight when averaging
    * FIX: fix detection of missing OIDs (led to empty lines) 
    * SNMP scan functions can now call oid(".1.3.6.1.4.1.9.9.13.1.3.1.3.*")
      That will return the *first* OID beginning with .1.3.6.1.4.1.9.9.13.1.3.1.3
    * New config option: Set check_submission = "file" in order to write
      check result files instead of using Nagios command pipe (safes
      CPU ressources)
    * Agent simulation mode (for internal use and check development)
    * Call snmpgetnext with the option -Cf (fixes some client errors)
    * Call snmp(bulk)walk always with the option -Cc (fixes problems in some
      cases where OIDs are missing)
    * Allow merging of dictionary based check parameters
    * --debug now implies -v
    * new option --profile: creates execution profile of check_mk itself
    * sped up use of stored snmp walks
    * find configuration file in subdirectories of conf.d also
    * check_mk_templates.cfg: make check-mk-ping take arguments

    Multisite:
    * FIX: Display limit-exceeded message also in multi site setups
    * FIX: Tactical Overview: fix unhandled host problems view
    * FIX: customlinks snapin: Suppressing exception when no links configured
    * FIX: webservice: suppress livestatus errors in multi-site setups
    * FIX: install missing example icons in web/htdocs/images/icons
    * FIX: Nagios-Snapin: avoid duplicate slash in URL
    * FIX: custom_style_sheet now also honored by sidebar
    * FIX: ignore case when sorting groups in ...groups snapin
    * FIX: Fixed handling of embedded graphs to support the changes made to
    * FIX: avoid duplicate import of plugins in OMD local installation
    the PNP webservice
    * FIX: Added host_is_active and host_flapping columns for NagStaMon views
    * Added snmp_uptime, uptime and printer_supply perfometers
    * Allow for displaying service data in host tables
    * View editor foldable states are now permament per user
    * New config variable filter_columns (default is 2)

    BI:
    * Added new component BI to Multisite.

    WATO:
    * FIX: fix crash when saving services after migration from old version
    * Allow moving hosts from one to another config file

    Checks & Agents:
    * FIX: hr_mem: ignore devices that report zero memory
    * FIX: cisco_power: fix syntax error in man page (broke also Multisite)
    * FIX: local: fixed search for custom templates PNP template
    * FIX: if/if64: always generate unique items (in case ifAlias is used)
    * FIX: ipmi: fix ugly ouput in case of warning and error
    * FIX: vms_df: fix, was completely broken due to conversion to df.include
    * FIX: blade_bays: add missing SNMP OIDs (check was always UNKNOWN)
    * FIX: df: fix layout problems in PNP template
    * FIX: df: fix trend computation (thanks to Sebastian Talmon)
    * FIX: df: fix status in case of critical trend and warning used
    * FIX: df: fix display of trend warn/crit in PNP-graph
    * FIX: cmctc: fix inventory in case of incomplete entries
    * FIX: cmctc: add scan function
    * FIX: ucd_cpu_load and ucd_cpu_util: make scan function find Rittal
    * FIX: ucd_cpu_util: fix check in case of missing hi, si and st
    * FIX: mk_logwatch: improve implementation in order to save RAM
    * FIX: mk_oracle: Updated tablespace query to use 'used blocks' instead of 'user blocks'
    * FIX: mk_oracle: Fixed computation for TEMP table spaces
    * FIX: bluecoat_sensors: Using scale parameter provided by the host for reported values
    * FIX: fjdarye60_devencs, fjdarye60_disks.summary: added snmp scan functions
    * FIX: decru_*: added snmp scan functions
    * FIX: heartbeat_rscstatus handles empty agent output correctly
    * FIX: hp_procurve_cpu: fix synatx error in man page
    * FIX: hp_procurve_memory: fix syntax error in man page
    * FIX: fc_brocade_port_detailed: fix PNP template in MULTIPLE mode
    * FIX: ad_replication.bat only generates output on domain controllers now.
           This is useful to prevent checks on non DC hosts (Thanks to Alex Greenwood)
    * FIX: cisco_temp_perf: handle sensors without names correctly
    * printer_supply: Changed order of tests. When a printer reports -3 this
      is used before the check if maxlevel is -2.
    * printer_supply: Skipping inventory of supplies which have current value
    and maxlevel both set to -2.
    * cisco_locif: The check has been removed. Please switch to if/if64
      has not the index 1
    * cisco_temp/cisco_temp_perf: scan function handles sensors not beginning
      with index 1
    * df: split PNP graphs for growth/trend into two graphs
    * omd_status: new check for checking status of OMD sites
    * printer_alerts: Added new check for monitoring alert states reported by
      printers using the PRINTER-MIB
    * diskstat: rewritten check: now show different devices, r+w in one check
    * canon_pages: Added new check for monitoring processed pages on canon
    printer/multi-function devices
    * strem1_sensors: added check to monitor sensors attached to Sensatorinc EM1 devices
    * windows_update: Added check to monitor windows update states on windows
      clients. The check monitors the number of pending updates and checks if
      a reboot is needed after updates have been installed.
    * lnx_if: new check for Linux NICs compatible with if/if64 replacing 
      netif.* and netctr.
    * if/if64: also output performance data if operstate not as expected
    * if/if64: scan function now also detects devices where the first port
    * if/if64: also show perf-o-meter if speed is unknown
    * f5_bigip_pool: status of F5 BIP/ip load balancing pools
    * f5_bigip_vserver: status of F5 BIP/ip virtual servers
    * ipmi: new configuration variable ipmi_ignored_sensors (see man page)
    * hp_procurve_cpu: rename services description to CPU utilization
    * ipmi: Linux agent now (asynchronously) caches output of ipmitool for 20 minutes
    * windows: agent has new output format for performance counters
    * winperf_process.util: new version of winperf.cpuusage supporting new agent
    * winperf_system.diskio: new version of winperf.diskstat supporting new agent
    * winperf_msx_queues: new check for MS Exchange message queues
    * winperf_phydisk: new check compatible with Linux diskstat (Disk IO per device!)
    * smart.temp/smart.stats: added new check for monitoring health of HDDs
      using S.M.A.R.T
    * mcdata_fcport: new check for ports of MCData FC Switches
    * hp_procurve_cpu: add PNP template
    * hp_procurve_cpu: rename load to utilization, rename service to CPU utilizition
    * df,df_netapp,df_netapp32,hr_fs,vms_df: convert to mergeable dictionaries
    * mbg_lantime_state,mbg_lantime_refclock: added new checks to monitor 
      Meinberg LANTIME GPS clocks

    Livestatus:
    * Updated Perl API to version 0.74 (thanks to Sven Nierlein)

1.1.10:
    Core, Setup, etc.:
    * --flush now also deletes all autochecks 
    
    Checks & Agents:
    * FIX: hr_cpu: fix inventory on 1-CPU systems (thanks to Ulrich Kiermayr)


1.1.10b2:
    Core, Setup, etc.:
    * FIX: setup.sh on OMD: fix paths for cache and counters
    * FIX: check_mk -D did bail out if host had no ip address
    * cleanup: all OIDs in checks now begin with ".1.3.6", not "1.3.6"

    WATO:
    * FIX: Fixed bug that lost autochecks when using WATO and cmk -II together

    Checks & Agents:
    * Added check man pages for systemtime, multipath, snmp_info, sylo,
      ad_replication, fsc_fans, fsc_temp, fsc_subsystems
    * Added SNMP uptime check which behaves identical to the agent uptime check


1.1.10b1:
    Core, Setup, etc.:
    * FIX: do not assume 127.0.0.1 as IP address for usewalk_hosts if
      they are not SNMP hosts.
    * FIX: precompile: make sure check includes are added before actual
      checks
    * FIX: setup.sh: do not prepend current directory to url_prefix
    * FIX: output agent version also for mixed (tcp|snmp) hosts
    * RPM: use BuildArch: noarch in spec file rather than as a command
      line option (thanks to Ulrich Kiermayr)
    * setup.sh: Allow to install Check_MK into existing OMD site (>= 0.46).
      This is still experimental!

    Checks & Agents:
    * FIX: Windows agent: fix output of event ID of log messages
    * FIX: if/if64: output speed correctly (1.50MB/s instead of 1MB/s)
    * FIX: drbd now handles output of older version without an ep field
    * FIX: repaired df_netapp32
    * FIX: Added SNMP scan function of df_netapp and df_netapp32
    * FIX: repaired apc_symmetra (was broken due to new option -Ot 
      for SNMP)
    * FIX: df, hr_fs and other filesystem checks: fix bug if using
      magic number. levels_low is now honored.
    * FIX: scan function avoids hr_cpu and ucd_cpu_utilization
      at the same time
    * FIX: HP-UX agent: fixed output of df for long mount points
      (thanks to Claas Rockmann-Buchterkirche)
    * FIX: df_netapp/32: fixed output of used percentage (was always
      0% due to integer division)
    * FIX: fixed manual of df (magic_norm -> magic_normsize)
    * FIX: removed filesystem_trend_perfdata. It didn't work. Use
      now df-parameter "trend_perfdata" (see new man page of df)
    * FIX: cisco_temp_perf: fix return state in case of WARNING (was 0 = OK)
    * FIX: repair PNP template for df when using trends
    * FIX: cisco_qos: fix WATO exception (was due to print command in check)
    * FIX: check_mk check: fixed template for execution time
    * FIX: blade_health, fc_brocade_port_detailed removed debug outputs
    * FIX: netapp_volumes: The check handled 64-bit aggregates correctly
    * FIX: netapp_volumes: Fixed snmp scan function
    * FIX: blade_*: Fixed snmp scan function
    * FIX: nfsmount: fix exception in check in case of 'hanging'
    * systemtime: new simple check for time synchronization on Windows
      (needs agent update)
    * Added Perf-O-Meter for non-df filesystem checks (e.g. netapp)
    * hp_proliant_*: improve scan function (now just looks for "proliant")

    Multisite:
    * FIX: fix json/python Webservice

1.1.9i9:
    Core, Setup, etc.:
    * FIX: check_mk_templates.cfg: add missing check_period for hosts
      (needed for Shinken)
    * FIX: read *.include files before checks. Fixes df_netapp not finding
      its check function
    * FIX: inventory checks on SNMP+TCP hosts ignored new TCP checks
    * local.mk: This file is read after final.mk and *not* backup up
      or restored
    * read all files in conf.d/*.mk in alphabetical order now.
    * use snmp commands always with -Ot: output time stamps as UNIX epoch
      (thanks to Ulrich Kiermayr)

    Checks & Agents:
    * ucd_cpu_load: new check for CPU load via UCD SNMP agent
    * ucd_cpu_util: new check for CPU utilization via UCD SNMP agent
    * steelhead_status: new check for overall health of Riverbed Steelhead appliance
    * steelhead_connections: new check for Riverbed Steelhead connections
    * df, df_netapp, df_netapp32, hr_fs, vms_df: all filesystem checks now support
      trends. Please look at check manpage of df for details.
    * FIX: heartbeat_nodes: Fixed error handling when node is active but at least one link is dead
    * 3ware_units: Handling INITIALIZING state as warning now
    * FIX: 3ware_units: Better handling of outputs from different tw_cli versions now
    * FIX: local: PNP template for local now looks in all template directories for
      specific templates (thanks to Patrick Schaaf)

    Multisite:
    * FIX: fix "too many values to unpack" when editing views in single layout
      mode (such as host or service detail)
    * FIX: fix PNP icon in cases where host and service icons are displayed in 
      same view (found by Wolfgang Barth)
    * FIX: Fixed view column editor forgetting pending changes to other form
           fields
    * FIX: Customlinks snapin persists folding states again
    * FIX: PNP timerange painter option field takes selected value as default now
    * FIX: Fixed perfometer styling in single dataset layouts
    * FIX: Tooltips work in group headers now
    * FIX: Catching exceptions caused by unset bandwidth in interface perfometer

    WATO:
    * FIX: fix problem with vanishing services on Windows. Affected were services
      containing colons (such as fs_C:/).

    Livestatus:
    * FIX: fix most compiler warnings (thanks to patch by Sami Kerola)
    * FIX: fix memory leak. The leak caused increasing check latency in some
      situations
    
1.1.9i8:
    Multisite:
    * New "web service" for retrieving data from views as JSON or 
      Python objects. This allows to connect with NagStaMon 
      (requires patch in NagStaMon). Simply add &output_format=json
      or &output_format=python to your view URL.
    * Added two builtin views for NagStaMon.
    * Acknowledgement of problem now has checkboxes for sticky,
      send notification and persisten comment
    * Downtimes: allow to specify fixed/flexible downtime
    * new display_options d/D for switching on/off the tab "Display"
    * Improved builtin views for downtimes
    * Bugfix: Servicegroups can be searched with the quicksearch snapin using
      the 'sg:' prefix again

    WATO:
    * Fixed problem appearing at restart on older Python version (RH)

1.1.9i7:
    Core, Setup, etc.:
    * Fix crash on Python 2.4 (e.g. RedHat) with fake_file
    * Fixed clustering of SNMP hosts
    * Fix status output of Check_MK check in mixed cluster setups

    Checks & Agents:
    * PNP templates for if/if64: fix bugs: outgoing packets had been
      same as incoming, errors and discards were swapped (thanks to 
      Paul Freeman)
    * Linux Agent: Added suport for vdx and xvdx volumes (KVM+Virtio, XEN+xvda)

    Multisite:
    * Fix encoding problem when host/service groups contain non-ascii
      characters.

    WATO:
    * Fix too-long-URL problem in cases of many services on one host


1.1.9i6:
    INCOMPATIBLE CHANGES:
    * Removed out-dated checks blade_misc, ironport_misc and snia_sml. Replaced
      with dummy checks begin always UNKNOWN.

    Core, Setup, etc.:
    * cmk -D: show ip address of host 
    * Fix SNMP inventory find snmp misc checks inspite of negative scan function
    * Fix output of MB and GB values (fraction part was zero)

    Checks & Agents:
    * megaraid_ldisks: remove debug output
    * fc_brocade_port: hide on SNMP scan, prefer fc_brocade_port_detailed
    * fc_brocade_port_detailed: improve scan function, find more devices
    * New agent for HP-UX
    * hpux_cpu: new check for monitoring CPU load average on HP-UX
    * hpux_if: New check for monitoring NICs on HP-UX (compatible to if/if64)
    * hpux_multipath: New check for monitoring Multipathing on HP-UX
    * hpux_lvm: New check for monitoring LVM mirror state on HP-UX
    * hpux_serviceguard: new check for monitoring HP-UX Serviceguard
    * drbd: Fixed var typo which prevented inventory of drbd general check
      (Thanks to Andreas Behler)
    * mk_oracle: new agent plugin for monitoring ORACLE (currently only
      on Linux and HP-UX, but easily portable to other Unices)
    * oracle_sessions: new check for monitoring the current number of active
      database sessions.
    * oracle_logswitches: new check for monitoring the number of logswitches
      of an ORACLE instances in the last 60 minutes.
    * oracle_tablespaces: new check for monitoring size, state and autoextension
      of ORACLE tablespaces.
    * h3c_lanswitch_cpu: new check for monitoring CPU usage of H3C/HP/3COM switches
    * h3c_lanswitch_sensors: new check for monitoring hardware sensors of H3C/HP/3COM switches
    * superstack3_sensors: new check for monitoring hardware sensors of 3COM Superstack 3 switches

    Multisite:
    * Fixed aligns/widths of snapin contents and several small styling issues
    * Fixed links and border-styling of host matrix snapin
    * Removed jQuery hover menu and replaced it with own code

1.1.9i5:
    Multisite:
    * custom notes: new macros $URL_PREFIX$ and $SITE$, making 
      multi site setups easier
    * new intelligent logwatch icon, using url_prefix in multi site
      setups


1.1.9i4:
    Core, Setup, etc.:
    * added missing 'register 0' to host template
    * setup: fix creation of symlink cmk if already existing

    Multisite:
    * New reschedule icon now also works for non-local sites.
    * painter options are now persisted on a per-user-base
    * new optional column for displaying host and service comments
      (not used in shipped views but available in view editor)

    Livestatus:
    * Check for buffer overflows (replace strcat with strncat, etc.)
    * Reduce number of log messages (reclassify to debug)

    Checks & Agents:
    * apc_symmetra: handle empty SNMP variables and treat as 0.


1.1.9i3:
    INCOMPATIBLE CHANGES:
    * You need a current version of Livestatus for Multisite to work!
    * Multisite: removed (undocumented) view parameters show_buttons and show_controls.
      Please use display_options instead.
    * Finally removed deprecated filesystem_levels. Please use check_parameters instead.
    * Livestatus: The StatsGroupBy: header is still working but now deprecated.
      Please simply use Columns: instead. If your query contains at least one Stats:-
      header than Columns: has the meaning of the old StatsGroupBy: header

    Core, Setup, etc.:
    * Create alias 'cmk' for check_mk in bin/ (easier typing)
    * Create alias 'mkp' for check_mk -P in bin/ (easier typing) 

    Multisite:
    * Each column can now have a tooltip showing another painter (e.g.
      show the IP address of a host when hovering over its name)
    * Finally show host/services icons from the nagios value "icon_image".
      Put your icon files in /usr/share/check_mk/web/htdocs/images/icons.
      OMD users put the icons into ~/local/share/check_mk/web/htdocs/images/icons.
    * New automatic PNP-link icons: These icons automatically appear, if
      the new livestatus is configured correctly (see below). 
    * new view property "hidebutton": allow to hide context button to a view.
    * Defaults views 'Services: OK', 'Services: WARN, etc. do now not create
      context buttons (cleans up button bar).
    * new HTML parameter display_options, which allows to switch off several
      parts of the output (e.g. the HTML header, external links, etc).
    * View hoststatus: show PNP graph of host (usually ping stats)
    * new tab "Display": here the user can choose time stamp
      display format and PNP graph ranges
    * new column "host_tags", showing the Check_MK host tags of a host
    * new datasource "alert_stats" for computing alert statistics
    * new view "Alert Statistics" showing alert statistics for all hosts
      and services
    * Sidebar: Fixed snapin movement to the bottom of the snapin list in Opera
    * Sidebar: Fixed scroll position saving in Opera
    * Fixed reloading button animation in Chrome/IE (Changed request to async mode)
    * Sidebar: Removed scrollbars of in older IE versions and IE8 with compat mode
    * Sidebar: Fixed scrolling problem in IE8 with compat mode (or maybe older IE versions)
      which broke the snapin titles and also the tactical overview table
    * Sidebar: Fixed bulletlist positioning
    * Sidebar: The sidebar quicksearch snapin is case insensitive again
    * Fixed header displaying on views when the edit button is not shown to the user
    * View pages are not refreshed when at least one form (Filter, Commands,
      Display Options) is open
    * Catching javascript errors when pages from other domain are opened in content frame
    * Columns in view editor can now be added/removed/moved easily

    Checks & Agents:
    * Fixed problem with OnlyFrom: in Linux agent (df didn't work properly)
    * cups_queues: fixed plugin error due to invalid import of datetime,
      converted other checks from 'from datetime import...' to 'import datetime'.
    * printer_supply: handle the case where the current value is missing
    * megaraid_ldisks: Fixed item detection to be compatible with different versions of megaraid
    * Linux Agent: Added new 3ware agent code to support multiple controllers
      (Re-inventory of 3ware checks needed due to changed check item names)

    Livestatus:
    * new column pnpgraph_present in table host and service. In order for this
      column to work you need to specify the base directory of the PNP graphs
      with the module option pnp_path=, e.g. pnp_path=/omd/sites/wato/var/pnp4nagios/perfdata
    * Allow more than one column for StatsGroupBy:
    * Do not use function is_contact_member_of_contactgroup anymore (get compatible
      with Nagios CVS)
    * Livestatus: log timeperiod transitions (active <-> inactive) into Nagios
      log file. This will enable us to create availability reports more simple
      in future.

    Multisite:
    * allow include('somefile.mk') in multisite.mk: Include other files.
      Paths not beginning with '/' are interpreted relative to the directory
      of multisite.mk

    Livestatus:
    * new columns services_with_info: similar to services_with_state but with
      the plugin output appended as additional tuple element. This tuple may
      grow in future so do not depend on its length!

1.1.9i2:
    Checks & Agents:
    * ibm_imm_health: fix inventory function
    * if/if64: fix average line in PNP-template, fix display of speed for 20MBit
      lines (e.g. Frame Relay)

    Multisite:
    * WATO: Fixed omd mode/site detection and help for /etc/sudoers
    * WATO: Use and show common log for pending changes 
    * Sidebar Quicksearch: Now really disabling browser built-in completion
      dropdown selections
    
1.1.9i1:
    INCOMPATIBLE CHANGES:
    * TCP / SNMP: hosts using TCP and SNMP now must use the tags 'tcp'
      and 'snmp'. Hosts with the tag 'ping' will not inventorize any
      service. New configuration variable tcp_hosts.
    * Inventory: The call syntax for inventory has been simplified. Just
      call check_mk -I HOSTNAME now. Omit the "tcp" or "snmp". If you
      want to do inventory just for certain check types, type "check_mk --checks=snmp_info,if -I hostnames..."
      instead
    * perfdata_format now defaults to "pnp". Previous default was "standard".
      You might have to change that in main.mk if you are not using PNP (only
      relevant for MRPE checks)
    * inventory_check_severity defaults to 1 now (WARNING)
    * aggregation_output_format now defaults to "multiline"
    * Removed non_bulkwalk_hosts. You can use bulkwalk_hosts with NEGATE
      instead (see docu)
    * snmp_communites is now initialized with [], not with {}. It cannot
      be a dict any longer.
    * bulkwalk_hosts is now initizlized with []. You can do += here just
      as with all other rule variables.
    * Configuration check (-X) is now always done. It is now impossible to
      call any Check_MK action with an invalid configuration. This saves
      you against mistyped variables.
    * Check kernel: converted performance data from counters to rates. This
      fixes RRD problems (spikes) on reboots and also allows better access 
      to the peformance data for the Perf-O-Meters.  Also changed service 
      descriptions. You need to reinventurize the kernel checks. Your old
      RRDs will not be deleted, new ones will be created.
    * Multisite: parameters nagios_url, nagios_cgi_url and pnp_url are now
      obsolete. Instead the new parameter url_prefix is used (which must
      end with a /).

    Core, Setup, etc.:
    * Improve error handling: if hosts are monitored with SNMP *and* TCP,
      then after an error with one of those two agents checks from the
      other haven't been executed. This is fixed now. Inventory check
      is still not complete in that error condition.
    * Packages (MKP): Allow to create and install packages within OMD!
      Files are installed below ~/local/share/check_mk. No root permissions
      are neccessary
    * Inventory: Better error handling on invalid inventory result of checks
    * setup.sh: fix problem with missing package_info (only appears if setup
      is called from another directory)
    * ALL_SERVICES: Instead of [ "" ] you can now write ALL_SERVICES
    * debug_log: also output Check_MK version, check item and check parameters
    * Make sure, host has no duplicate service - this is possible e.g. by
      monitoring via agent and snmp in parallel. duplicate services will
      make Nagios reject the configuration.
    * --snmpwalk: do not translate anymore, use numbers. All checks work
      with numbers now anyway.
    * check_mk -I snmp will now try all checktypes not having an snmp scan
      function. That way all possible checks should be inventorized.
    * new variable ignored_checks: Similar to ignored_checktypes, but allows
      per-host configuration
    * allow check implementations to use common include files. See if/if64
      for an example
    * Better handling for removed checks: Removed exceptions in check_mk calls
      when some configured checks have been removed/renamed

    Checks & Agents:
    * Renamed check functions of imm_health check from test_imm to imm_health
      to have valid function and check names. Please remove remove from
      inventory and re-inventory those checks.
    * fc_brocade_port_detailed: allow to specify port state combinations not 
      to be critical
    * megaraid_pdisks: Using the real enclosure number as check item now
    * if/if64: allow to configure averaging of traffic over time (e.g. 15 min) 
      and apply traffic levels and averaged values. Also allow to specify relative
      traffic levels. Allow new parameter configuration via dictionary. Also
      allow to monitor unused ports and/or to ignore link status.
    * if/if64: Added expected interface speed to warning output
    * if/if64: Allow to ignore speed setting (set target speed to None)
    * wut_webtherm: handle more variants of WuT Webtherms (thanks to Lefty)
    * cisco_fan: Does not inventorize 'notPresent' sensors anymore. Improved output
    * cisco_power: Not using power source as threshold anymore. Improved output
    * cisco_fan: Does not inventorize 'notPresent' sensors anymore. Improved output
    * cisco_power: Not using power source as threshold anymore. Improved output
    * cisco_power: Excluding 'notPresent' devices from inventory now
    * cisco_temp_perf: Do not crash if device does not send current temperature
    * tcp_conn_stats: new check for monitoring number of current TCP connections
    * blade_*: Added snmp scan functions for better automatic inventory
    * blade_bays: Also inventorizes standby blades and has a little more
                  verbose output.
    * blade_blowers: Can handle responses without rpm values now. Improved output
    * blade_health: More detailed output on problems
    * blade_blades: Added new check for checking the health-, present- and
                    power-state of IBM Bladecenter blades
    * win_dhcp_pools: Several cleanups in check
    * Windows agent: allow restriction to ip addresses with only_hosts (like xinetd)
    * heartbeat_rscstatus: Catching empty output from agent correctly
    * tcp_conn_stats: Fixed inventory function when no conn stats can be inventoried
    * heartbeat_nodes: fix Linux agent for hostname with upper case letters (thanks to
            Thorsten Robers)
    * heartbeat_rscstatus: Catching empty output from agent correctly
    * heartbeat_rscstatus: Allowing a list as expected state to expect multiple OK states
    * win_dhcp_pools agent plugin: Filtering additional error message on
      systems without dhcp server
    * j4p_performance: Added experimental agent plugin fetching data via 
      jmx4perl agent (does not need jmx4perl on Nagios)
    * j4p_performance.mem: added new experimental check for memory usage via JMX.
    * if/if64: added Perf-O-Meter for Multisite
    * sylo: fix performance data: on first execution (counter wrap) the check did
      output only one value instead of three. That lead to an invalid RRD.
    * Cleaned up several checks to meet the variable naming conventions
    * drbd: Handling unconfigured drbd devices correctly. These devices are
      ignored during nventory
    * printer_supply: In case of OKI c5900 devices the name of the supply units ins not
      unique. The color of the supply unit is reported in a dedicated OID and added to the
      check item name to have a unique name now.
    * printer_supply: Added simple pnp template to have better graph formating for the check results
    * check_mk.only_from: new check for monitoring the IP address access restriction of the
      agent. The current Linux and Windows agents provide this information.
    * snmp_info check: Recoded not to use snmp_info_single anymore
    * Linux Agent: Fixed <<<cpu>>> output on SPARC machines with openSUSE
    * df_netapp/df_netapp32: Made check inventory resistant against empty size values
    * df_netapp32: Added better detection for possible 32bit counter wrap
    * fc_brocade_port_detailed: Made check handle phystate "noSystemControlAccessToSlot" (10)
      The check also handles unknown states better now
    * printer_supply: Added new parameter "printer_supply_some_remaining_status" to
      configure the reported state on small remaining capacity.
    * Windows agent: .vbs scripts in agents plugins/ directory are executed
      automatically with "cscript.exe /Nologo" to prevent wrong file handlers
    * aironet_clients: Only counting clients which don't have empty values for strength
    * statgrab_disk: Fixed byte calculation in plugin output
    * statgrab_disk: Added inventory function
    * 3ware_disks: Ignoring devices in state NOT-PRESENT during inventory

    Multisite:
    * The custom open/close states of custom links are now stored for each
      user
    * Setting doctype in sidebar frame now
    * Fixed invalid sidebar css height/width definition
    * Fixed repositioning the sidebar scroll state after refreshing the page
    * Fixed mousewheel scrolling in opera/chrome
    * Fixed resize bug on refresh in chrome
    * New view for all services of a site
    * Sidebar snapin site_status: make link target configurable
    * Multisite view "Recently changed services": sort newest first
    * Added options show_header and show_controls to remove the page headers
      from views
    * Cool: new button for an immediate reschedule of a host or service
      check: the view is redisplayed exactly at the point of time when
      Nagios has finished the check. This makes use of MK Livestatus'
      unique waiting feature.

   Livestatus:
    * Added no_more_notifications and check_flapping_recovery_notification
      fields to host table and no_more_notifications field to service table.
      Thanks to Matthew Kent

1.1.8:
    Core, Setup, etc.:
    * setup.sh: turn off Python debugging
    * Cleaned up documentation directory
    * cluster host: use real IP address for host check if cluster has
      one (e.g. service IP address)

    Checks & Agents:
    * Added missing PNP template for check_mk-hr_cpu
    * hr_fs: inventory now ignores filesystem with size 0,
      check does not longer crash on filesystems with size 0
    * logwatch: Fixed typo in 'too many unacknowledged logs' error message
    * ps: fix bug: inventory with fixed user name now correctly puts
      that user name into the resulting check - not None.
    * ps: inventory with GRAB_USER: service description may contain
      %u. That will be replaced with the user name and thus makes the
      service description unique.
    * win_dhcp_pools: better handle invalid agent output
    * hp_proliant_psu: Fixed multiple PSU detection on one system (Thanks to Andreas Döhler)
    * megaraid_pdisks: Fixed coding error
    * cisco_fan: fixed check bug in case of critical state
    * nfsmounts: fix output (free and used was swapped), make output identical to df

    Livestatus:
    * Prohibit { and } in regular expressions. This avoids a segmentation
      fault caused by regcomp in glibc for certain (very unusual) regular
      expressions.
    * Table status: new columns external_command_buffer_slots,
      external_command_buffer_usage and external_command_buffer_max
      (this was implemented according to an idea and special request of
       Heinz Fiebig. Please sue him if this breaks anything for you. I was
       against it, but he thinks that it is absolutely neccessary to have
       this in version 1.1.8...)
    * Table status: new columns external_commands and external_commands_rate
      (also due to Mr. Fiebig - he would have quit our workshop otherwise...)
    * Table downtimes/comments: new column is_service

    Multisite:
    * Snapin Performance: show external command per second and usage and
      size of external command buffer
    * Downtimes view: Group by hosts and services - just like comments
    * Fix links for items containing + (e.g. service descriptionen including
      spaces)
    * Allow non-ASCII character in downtimes and comments
    * Added nagvis_base_url to multisite.mk example configuration
    * Filter for host/service groups: use name instead of alias if 
      user has no permissions for groups

1.1.8b3:
    Core, Setup, etc.:
    * Added some Livestatus LQL examples to documentation
    * Removed cleanup_autochecks.py. Please use check_mk -u now.
    * RRA configuration for PNP: install in separate directory and do not
      use per default, since they use an undocumented feature of PNP.

    Checks & Agents:
    * postfix_mailq: Changed limit last 6 lines which includes all needed
		information
    * hp_proliant_temp/hp_proliant_fans: Fixed wrong variable name
    * hp_procurve_mem: Fixed wrong mem usage calculation
    * ad_replication: Works no with domain controller hostnames like DC02,DC02
    * aironet_client: fix crash on empty variable from SNMP output
    * 3ware_disks, 3ware_units: hopefully repaired those checks
    * added rudimentary agent for HP-UX (found in docs/)

    Multisite:
    * added Perf-O-Meter to "Problems of Host" view
    * added Perf-O-Meter to "All Services" view
    * fix bug with cleaning up persistent connections
    * Multisite now only fetches the available PNP Graphs of hosts/services
    * Quicksearch: limit number of items in dropdown to 80
      (configurable via quicksearch_dropdown_limit)
    * Views of hosts: make counts of OK/WARN/CRIT klickable, new views
      for services of host in a certain state
    * Multisite: sort context buttons in views alphabetically
    * Sidebar drag scrolling: Trying to compensate lost mouse events when
	leaving the sidebar frame while dragging

    Livestatus:
    * check for event_broker_options on start
    * Fix memory leakage caused by Filter: headers using regular expressions
    * Fix two memory leaks in logfile parser

1.1.8b2:
    Core, Setup, etc.:
    * Inventory: skip SNMP-only hosts on non-SNMP checktypes (avoids timeouts)
    * Improve error output for invalid checks
    
    Checks & Agents:
    * fix bug: run local and plugins also when spaces are in path name
      (such as C:\Program Files\Check_MK\plugins
    * mem.vmalloc: Do not create a check for 64 bit architectures, where
      vmalloc is always plenty
    * postfix_mailq: limit output to 1000 lines
    * multipath: handle output of SLES 11 SP1 better
    * if/if64: output operstatus in check output
    * if/if64: inventory now detects type 117 (gigabitEthernet) for 3COM
    * sylo: better handling of counter wraps.

    Multisite:
    * cleanup implementation of how user settings are written to disk
    * fix broken links in 'Edit view -> Try out' situation
    * new macros $HOSTNAME_LOWER$, $HOSTNAME_UPPER$ and $HOSTNAME_TITLE$ for
      custom notes

1.1.8b1:
    Core, Setup, etc.:
    * SNMPv3: allow privProtocol and privPassword to be specified (thanks
      to Josef Hack)
    * install_nagios.sh: fix problem with broken filenames produced by wget
    * install_nagios.sh: updated software to newest versions
    * install_nagios.sh: fix Apache configuration problem
    * install_nagios.sh: fix configuration vor PNP4Nagios 0.6.6
    * config generation: fix host check of cluster hosts
    * config generation: add missing contact groups for summary hosts
    * RPM package of agent: do not overwrite xinetd.d/check_mk, but install
      new version with .rpmnew, if admin has changed his one
    * legacy_checks: fix missing perfdata, template references where in wrong
      direction (thanks Daniel Nauck for his precise investigation)

    Checks & Agents:
    * New check imm_health by Michael Nieporte
    * rsa_health: fix bug: detection of WARNING state didn't work (was UNKNOWN
            instead)
    * check_mk_agent.solaris: statgrab now excludes filesystems. This avoids hanging
      in case of an NFS problem. Thanks to Divan Santana.
    * multipath: Handle new output of multipath -l (found on SLES11 SP1)
    * ntp: fix typo in variable ntp_inventory_mode (fixes inventory problem)
    * if64: improve output formatting of link speed
    * cisco_power: inventory function now ignores non-redundant power supplies
    * zpool_status: new check from Darin Perusich for Solaris zpools

    Multisite:
    * fix several UTF-8 problems: allow non-ascii characters in host names
      (must be UTF 8 encoded!)
    * improve compatibility with Python 2.3
    * Allow loading custom style sheet overriding Check_MK styles by setting
      custom_style_sheet in multisite.mk
    * Host icons show link to detail host, on summary hosts.
    * Fix sidebar problem: Master Control did not display data correctly
    * status_host: honor states even if sites hosting status hosts is disabled
      (so dead-detection works even if local site is disabled)
    * new config variable start_url: set url for welcome page
    * Snapin Quicksearch: if no host is matching, automatically search for
      services
    * Remove links to legacy Nagios GUI (can be added by user if needed)
    * Sidebar Quicksearch: fix several annoyances
    * Views with services of one host: add title with host name and status

    Livestatus:
    * fix memory leak: lost ~4K on memory on each StatsAnd: or StatsOr:
      header (found by Sven Nierlein)
    * fix invalid json output for empty responses (found by Sven Nierlein)
    * fix Stats: avg ___ for 0 matching elements. Output was '-nan' and is
      now '0.0'
    * fix output of floating point numbers: always use exponent and make
      sure a decimal point is contained (this makes JSON/Python detect
      the correct type)

1.1.7i5:
    Core, Setup, etc.:
    * SNMP: do not load any MIB files (speeds up snmpwalk a lot!)
    * legacy_checks: new config variable allowing creating classical
      non-Check_MK checks while using host tags and config options
    * check_mk_objects.cfg: beautify output, use tabs instead of spaces
    * check_mk -II: delete only specified checktypes, allow to reinventorize
      all hosts
    * New option -O, --reload: Does the same as -R, but reloads Nagios
      instead of restarting it.
    * SNMP: Fixed string detection in --snmpwalk calls
    * SNMP: --snmpwalk does walk the enterprises tree correctly now
    * SNMP: Fixed missing OID detection in SNMP check processing. There was a problem
      when the first column had OID gaps in the middle. This affected e.g. the cisco_locif check.
    * install_nagios.sh: correctly detect Ubuntu 10.04.1
    * Config output: make order of service deterministic
    * fix problem with missing default hostgroup

    Multisite:
    * Sidebar: Improved the quicksearch snapin. It can search for services, 
      servicegroups and hostgroups now. Simply add a prefix "s:", "sg:" or "hg:"
      to search for other objects than hosts.
    * View editor: fix bug which made it impossible to add more than 10 columns
    * Service details: for Check_MK checks show description from check manual in
      service details
    * Notes: new column 'Custom notes' which allows customizable notes
      on a per host / per service base (see online docu for details)
    * Configuration: new variable show_livestatus_errors which can be set
      to False in order to hide error about unreachable sites
    * hiding views: new configuration variables hidden_views and visible_views
    * View "Service problems": hide problems of down or unreachable hosts. This
      makes the view consistant with "Tactical Overview"

    Checks & Agents:
    * Two new checks: akcp_sensor_humidity and akcp_sensor_temp (Thanks to Michael Nieporte)
    * PNP-template for kernel: show average of displayed range
    * ntp and ntp.time: Inventory now per default just creates checks for ntp.time (summary check).
      This is controlled by the new variable ntp_inventory_mode (see check manuals).
    * 3ware: Three new checks by Radoslav Bak: 3ware_disks, 3ware_units, 3ware_info
    * nvidia: agent now only queries GPUCoreTemp and GPUErrors. This avoids
      a vmalloc leakage of 32kB per call (bug in NVIDIA driver)
    * Make all SNMP based checks independent of standard MIB files
    * ad_replication: Fixed syntax errors and unhandled date output when
      not replicated yet
    * ifoperstatus: Allowing multiple target states as a list now
    * cisco_qos: Added new check to monitor traffic in QoS classes on Cisco routers
    * cisco_power: Added scan function
    * if64/if/cisco_qos: Traffic is displayed in variable byte scales B/s,KB/s,MB/s,GB/s
      depending on traffic amount.
    * if64: really using ifDescr with option if_inventory_uses_description = True
    * if64: Added option if_inventory_uses_alias to using ifAlias for the item names
    * if64/if: Fixed bug displaying the out traffic (Perfdata was ok)
    * if64/if: Added WARN/CRIT thresholds for the bandwidth usage to be given as rates
    * if64/if: Improved PNP-Templates
    * if64/if: The ifoperstatus check in if64/if can now check for multiple target states
    * if64/if: Removing all null bytes during hex string parsing (These signs Confuse nagios pipe)
    * Fixed hr_mem and hr_fs checks to work with new SNMP format
    * ups_*: Inventory works now on Riello UPS systems
    * ups_power: Working arround wrong implemented RFC in some Riello UPS systems (Fixing negative power
      consumption values)
    * FreeBSD Agent: Added sections: df mount mem netctr ipmitool (Thanks to Florian Heigl)
    * AIX: exclude NFS and CIFS from df (thanks to Jörg Linge)
    * cisco_locif: Using the interface index as item when no interface name or description are set

    Livestatus:
    * table columns: fix type of num_service_* etc.: was list, is now int (thanks to Gerhard Laußer)
    * table hosts: repair semantics of hard_state (thanks to Michael Kraus). Transition was one
      cycle to late in certain situations.

1.1.7i4:
    Core, Setup, etc.:
    * Fixed automatic creation of host contactgroups
    * templates: make PNP links work without rewrite

    Multisite:
    * Make page handler modular: this allows for custom pages embedded into
      the Multisite frame work and thus using Multisite for other tasks as
      well.
    * status_host: new state "waiting", if status host is still pending
    * make PNP links work without rewrite
    * Fix visibility problem: in multisite setups all users could see
      all objects.

1.1.7i3:
    Core, Setup, etc.:
    * Fix extra_nagios_conf: did not work in 1.1.7i2
    * Service Check_MK now displays overall processing time including
      agent communication and adds this as performance data
    * Fix bug: define_contactgroups was always assumed True. That led to duplicate
      definitions in case of manual definitions in Nagios 

    Checks & Agents:
    * New Check: hp_proliant_da_phydrv for monitoring the state of physical disks
      in HP Proliant Servers
    * New Check: hp_proliant_mem for monitoring the state of memory modules in
      HP Proliant Servers
    * New Check: hp_proliant_psu for monitoring the state of power supplies in
      HP Proliant Servers
    * PNP-templates: fix several templates not working with MULTIPLE rrds
    * new check mem.vmalloc for monitoring vmalloc address space in Linux kernel.
    * Linux agent: add timeout of 2 secs to ntpq 
    * wmic_process: make check OK if no matching process is found

    Livestatus:
    * Remove obsolete parameter 'accept_timeout'
    * Allow disabling idle_timeout and query_timeout by setting them to 0.

    Multisite:
    * logwatch page: wrap long log lines

1.1.7i2:
    Incompatible Changes:
    * Remove config option define_timeperiods and option --timeperiods.
      Check_MK does not longer define timeperiod definitions. Please
      define them manually in Nagios.
    * host_notification_period has been removed. Use host_extra_conf["notification_period"]
      instead. Same holds for service_notification_periods, summary_host_notification_periods
      and summary_service_notification_periods.
    * Removed modes -H and -S for creating config data. This now does
      the new option -N. Please set generate_hostconf = False if you
      want only services to be defined.

    Core, Setup, etc.:
    * New config option usewalk_hosts, triggers --usewalk during
      normal checking for selected hosts.
    * new option --scan-parents for automatically finding and 
      configuring parent hosts (see online docu for details)
    * inventory check: put detailed list of unchecked items into long
      plugin output (to be seen in status details)
    * New configuration variable check_parameters, that allows to
      override default parameters set by inventory, without defining 
      manual checks!

    Checks & Agents:
    * drbd: changed check parameters (please re-inventorize!)
    * New check ad_replication: Checks active directory replications
      of domain controllers by using repadm
    * New check postifx_mailq: Checks mailqueue lengths of postifx mailserves
    * New check hp_procurve_cpu: Checks the CPU load on HP Procurve switches
    * New check hp_procurve_mem: Checks the memory usage on HP Procurve switches
    * New check hp_procurve_sensors: Checks the health of PSUs, FANs and
      Temperature on HP Procurve switches
    * New check heartbeat_crm: Monitors the general state of heartbeat clusters
      using the CRM
    * New check heartbeat_crm_resources: Monitors the state of resources and nodes
      in heartbeat clusters using the CRM
    * *nix agents: output AgentOS: in header
    * New agent for FreeBSD: It is based on the linux agent. Most of the sections
      could not be ported easily so the FreeBSD agent provides information for less
      checks than the linux agent.
    * heartbeat_crm and heartbeat_crm.resources: Change handling of check parameters.
      Please reinvenurize and read the updated man page of those checks
    * New check hp_proliant_cpu: Check the physical state of CPUs in HP Proliant servers
    * New check hp_proliant_temp: Check the temperature sensors of HP Proliant servers
    * New check hp_proliant_fans: Check the FAN sensors of HP Proliant servers

    Multisite:
    * fix chown problem (when nagios user own files to be written
      by the web server)
    * Sidebar: Fixed snapin movement problem using older firefox
      than 3.5.
    * Sidebar: Fixed IE8 and Chrome snapin movement problems
    * Sidebar: Fixed IE problem where sidebar is too small
    * Multisite: improve performance in multi site environments by sending
      queries to sites in parallel
    * Multisite: improve performance in high latency situations by
      allowing persistent Livestatus connections (set "persist" : True 
      in sites, use current Livestatus version)

    Livestatus:
    * Fix problems with in_*_period. Introduce global
      timeperiod cache. This also improves performance
    * Table timeperiods: new column 'in' which is 0/1 if/not the
      timeperiod is currently active
    * New module option idle_timeout. It sets the time in ms
      Livestatus waits for the next query. Default is 300000 ms (5 min).
    * New module option query_timeout. It limits the time between
      two lines of a query (in ms). Default is 10000 ms (10 sec).

1.1.7i1: Core, Setup, etc.:
    * New option -u for reordering autochecks in per-host-files
      (please refer to updated documentation about inventory for
       details)
    * Fix exception if check_mk is called without arguments. Show
      usage in that case.
    * install_nagios.sh: Updated to NagVis 1.5 and fixed download URL
    * New options --snmpwalk and --usewalk help implemeting checks
      for SNMP hardware which is not present
    * SNMP: Automatically detect missing entries. That fixes if64
      on some CISCO switches.
    * SNMP: Fix hex string detection (hopefully)
    * Do chown only if running as root (avoid error messages)
    * SNMP: SNMPv3 support: use 4-tuple of security level, auth protocol,
      security name and password instead of a string in snmp_communities
      for V3 hosts.
    * SNMP: Fixed hexstring detection on empty strings
    * New option -II: Is like -I, but removes all previous autochecks
      from inventorized hosts
    * install_nagios.sh: Fix detection of PNP4Nagios URL and URL of
      NagVis
    * Packager: make sanity check prohibiting creating of package files
      in Check MK's directories
    * install_nagios.sh: Support Ubuntu 10.04 (Thanks to Ben)
      
    Checks & Agents:
    * New check ntp.time: Similar to 'ntp' but only honors the system peer
      (that NTP peer where ntpq -p prints a *).
    * wmic_process: new check for ressource consumption of windows processes
    * Windows agent supports now plugins/ and local/ checks
    * [FIX] ps.perf now correctly detects extended performance data output
      even if number of matching processes is 0
    * renamed check cisco_3640_temp to cisco_temp, renamed cisco_temp
      to cisco_temp_perf, fixed snmp detection of those checks
    * New check hr_cpu - checking the CPU utilization via SNMP
    * New check hr_fs - checking filesystem usage via SNMP
    * New check hr_mem - checking memory usage via SNMP
    * ps: inventory now can configured on a per host / tag base
    * Linux: new check nvidia.temp for monitoring temperature of NVIDIA graphics card
    * Linux: avoid free-ipmi hanging forever on hardware that does not support IPMI
    * SNMP: Instead of an artificial index column, which some checks use, now
      the last component of the OID is used as index. That means that inventory
      will find new services and old services will become UNKNOWN. Please remove
      the outdated checks.
    * if: handle exception on missing OIDs
    * New checks hp_blade* - Checking health of HP BladeSystem Enclosures via SNMP
    * New check drbd - Checking health of drbd nodes
    * New SNMP based checks for printers (page counter, supply), contributed
      by Peter Lauk (many thanks!)
    * New check cups_queues: Checking the state of cups printer queues
    * New check heartbeat_nodes: Checking the node state and state of the links
      of heartbeat nodes
    * New check heartbeat_rscstatus: Checks the local resource status of
      a heartbeat node
    * New check win_dhcp_pools: Checks the usage of Windows DHCP Server lease pools
    * New check netapp_volumes: Checks on/offline-condition and states of netapp volumes 

    Multisite:
    * New view showing all PNP graphs of services with the same description
    * Two new filters for host: notifications_enabled and acknowledged
    * Files created by the webserver (*.mk) are now created with the group
      configured as common group of Nagios and webserver. Group gets write
      permissions on files and directories.
    * New context view: all services of a host group
    * Fix problems with Umlauts (non-Ascii-characters) in performance data
    * New context view: all services of a host group
    * Sidebar snapins can now fetch URLs for the snapin content instead of
      building the snapin contents on their own.
    * Added new nagvis_maps snapin which displays all NagVis maps available
      to the user. Works with NagVis 1.5 and newer.

1.1.6:
    Core, Setup, etc.:
    * Service aggregation: new config option aggregation_output_format.
      Settings this to "multiline" will produce Nagios multiline output
      with one line for each individual check.

    Multisite:
    * New painter for long service plugin output (Currently not used
      by any builtin view)

    Checks & Agents:
    * Linux agent: remove broken check for /dev/ipmi0

1.1.6rc3:
    Core, Setup, etc.:
    * New option --donate for donating live host data to the community.
      Please refer to the online documentation for details.
    * Tactical Overview: Fixed refresh timeout typo
      (Was 16 mins instead of 10 secs)

    Livestatus:
    * Assume strings are UTF-8 encoded in Nagios. Convert from latin-1 only
      on invalid UTF-8 sequences (thanks to Alexander Yegorov)

    Multisite:
    * Correctly display non-ascii characters (fixes exception with 'ascii codec')
      (Please also update Livestatus to 1.1.6rc3)

1.1.6rc2:
    Multisite:
    * Fix bug in Master control: other sites vanished after klicking buttons.
      This was due to connection error detection in livestatus.py (Bug found
      by Benjamin Odenthal)
    * Add theme and baseurl to links to PNP (using features of new PNP4Nagios
      0.6.4)

    Core, Setup, etc.:
    * snmp: hopefully fix HEX/string detection now

    Checks & Agents:
    * md: fix inventory bug on resync=PENDING (Thanks to Darin Perusich)

1.1.6rc1:
    Multisite:
    * Repair Perf-O-Meters on webkit based browsers (e.g. Chrome, Safari)
    * Repair layout on IE7/IE8. Even on IE6 something is working (definitely
      not transparent PNGs though). Thanks to Lars.
    * Display host state correct if host is pending (painter "host with state")
    * Logfile: new filter for plugin output
    * Improve dialog flow when cloning views (button [EDIT] in views snapin)
    * Quicksearch: do not open search list if text did not change (e.g. Shift up),
      close at click into field or snapin.

    Core, Setup, etc.:
    * Included three patched from Jeff Dairiki dealing with compile flags
      and .gitignore removed from tarballs
    * Fix problem with clustered_services_of[]: services of one cluster
      appeared also on others
    * Packager: handle broken files in package dir
    * snmp handling: better error handling in cases where multiple tables
      are merged (e.g. fc_brocade_port_detailed)
    * snmp: new handling of unprintable strings: hex dumps are converted
      into binary strings now. That way all strings can be displayed and
      no information is lost - nevertheless.
      
    Checks & Agents:
    * Solaris agent: fixed rare df problems on Solaris 10, fix problem with test -f
      (thanks to Ulf Hoffmann)
    * Converted all PNP templates to format of 0.6.X. Dropped compatibility
      with 0.4.X.
    * Do not use ipmi-sensors if /dev/ipmi0 is missing. ipmi-sensors tries
      to fiddle around with /dev/mem in that case and miserably fails
      in some cases (infinite loop)
    * fjdary60_run: use new binary encoding of hex strings
    * if64: better error handling for cases where clients do not send all information
    * apc_symmetra: handle status 'smart boost' as OK, not CRITICAL

    Livestatus:
    * Delay starting of threads (and handling of socket) until Nagios has
      started its event loop. This prevents showing services as PENDING 
      a short time during program start.

1.1.6b3:
    Multisite:
    * Quicksearch: hide complete host list if field is emptied via Backspace or Del.
      Also allow handle case where substring match is unique.

1.1.6b2:
    Core, Setup, etc.:
    * Packager: fix unpackaged files (sounds, etc)

    Multisite:
    * Complete new design (by Tobias Roeckl, Kopf & Herz)
    * New filters for last service check and last service state change
    * New views "Recently changed services" and "Unchecked services"
    * New page for adding sidebar snapins
    * Drag & Drop for sidebar snapins (thanks to Lars)
    * Grab & Move for sidebar scrolling (thanks to Lars)
    * Filter out summary hosts in most views.
    * Set browser refresh to 30 secs for most views
    * View host status: added a lot of missing information
    * View service status: also added information here
    * Make sure, enough columns can be selected in view editor
    * Allow user to change num columns and refresh directly in view
    * Get back to where you came after editing views
    * New sidebar snapin "Host Matrix"
    * New feature "status_host" for remote sites: Determine connection
      state to remote side by considering a certain host state. This
      avoids livestatus time outs to dead sites.
    * Sidebar snapin site status: fix reload problem
    * New Perf-O-Meters displaying service performance data
    * New snapin "Custom Links" where you easily configure your own
      links via multisite.mk (see example in new default config file)
    * Fixed problem when using only one site and that is not local

    Livestatus:
    * new statistics columns: log_messages and log_messages_rate
    * make statistics average algorithm more sluggish

1.1.5i3:
     Core, Setup, etc.:
     * New Check_MK packager (check_mk -P)

1.1.5i2:
     Core, Setup, etc.:
     * install_nagios.sh: add missing package php5-iconv for SLES11

     Checks & Agents:
     * if64: new SNMP check for network interfaces. Like if, but uses 64 bit
       counters of modern switches. You might need to configure bulkwalk_hosts.
     * Linux agent: option -d enabled debug output
     * Linux agent: fix ipmi-sensors cache corruption detection
     * New check for temperature on Cisco devices (cisco_3640_temp)
     * recompiled waitmax with dietlibc (fixed incompatibility issues
       on older systems)

     Multisite:
     * Filters for groups are negateable.

1.1.5i1:
     Checks & Agents:
     * uptime: new check for system uptime (Linux)
     * if: new SNMP check for network interfaces with very detailed traffic,
       packet and error statistics - PNP graphs included

     Multisite:
     * direct integration of PNP graphs into Multisite views
     * Host state filter: renamed HTML variables (collision with service state). You
       might need to update custom views using a filter on host states.
     * Tactical overview: exclude services of down hosts from problems, also exclude
       summary hosts
     * View host problems/service problems: exclude summary hosts, exclude services
       of down hosts
     * Simplified implementation of sidebar: sidebar is not any longer embeddeable.
     * Sidebar search: Added host site to be able to see the context links on
       the result page
     * Sidebar search: Hitting enter now closes the hint dropdown in all cases

1.1.5i0:
      Core, Setup, etc.:
      * Ship check-specific rra.cfg's for PNP4Nagios (save much IO and disk space)
      * Allow sections in agent output to apear multiple times
      * cleanup_autochecks.py: new option -f for directly activating new config
      * setup.sh: better detection for PNP4Nagios 0.6
      * snmpwalk: use option -Oa, inhibit strings to be output as hex if an umlaut
        is contained.

      Checks & Agents:
      * local: allow more than once performance value, separated by pipe (|)
      * ps.perf: also send memory and CPU usage (currently on Linux and Solaris)
      * Linux: new check for filesystems mount options
      * Linux: new very detailed check for NTP synchronization
      * ifoperstatus: inventory honors device type, per default only Ethernet ports
        will be monitored now
      * kernel: now inventory is supported and finds pgmajfault, processes (per/s)
        and context switches
      * ipmi_sensors: Suppress performance data for fans (save much IO/space)
      * dual_lan_check: fix problem which using MRPE
      * apc_symmetra: PNP template now uses MIN for capacity (instead of AVERAGE)
      * fc_brocade_port_detailed: PNP template now uses MAX instead of AVERAGE
      * kernel: fix text in PNP template
      * ipmi_sensors: fix timeout in agent (lead to missing items)
      * multipath: allow alias as item instead of uuid
      * caching agent: use /var/cache/check_mk as cache directory (instead of /etc/check_mk)
      * ifoperstatus: is now independent of MIB

      Multisite:
      * New column host painter with link to old Nagios services
      * Multisite: new configuration parameter default_user_role
      
      Livestatus:
      * Add missing LDFLAGS for compiling (useful for -g)

1.1.4:
      Summary:
      * A plentitude of problem fixes (including MRPE exit code bug)
      * Many improvements in new Multisite GUI
      * Stability and performance improvements in Livestatus

      Core, Setup, etc.:
      * Check_MK is looking for main.mk not longer in the current and home
        directory
      * install_nagios.sh: fix link to Check_MK in sidebar
      * install_nagios.sh: switch PNP to version 0.6.3
      * install_nagios.sh: better Apache-Config for Multisite setup
      * do not search main.mk in ~ and . anymore (brought only trouble) 
      * clusters: new variable 'clustered_services_of', allowing for overlapping
         clusters (as proposed by Jörg Linge)
      * install_nagios.sh: install snmp package (needed for snmp based checks)
      * Fix ower/group of tarballs: set them to root/root
      * Remove dependency from debian agent package    
      * Fixed problem with inventory when using clustered_services
      * tcp_connect_timeout: Applies now only for connect(), not for
        time of data transmission once a connection is established
      * setup.sh now also works for Icinga
      * New config parameter debug_log: set this to a filename in main.mk and you
        will get a debug log in case if 'invalid output from plugin...'
      * ping-only-hosts: When ping only hosts are summarized, remove Check_MK and
        add single PING to summary host.
      * Service aggregation: fix state relationship: CRIT now worse than UNKNOWN 
      * Make extra_service_conf work also for autogenerated PING on ping-only-hosts
        (groups, contactgroups still missing)

      Checks & Agents:
      * mrpe in Linux agent: Fix bug introduced in 1.1.3: Exit status of plugins was
        not honored anymore (due to newline handling)
      * mrpe: allow for sending check_command to PNP4Nagios (see MRPE docu)
      * Logwatch GUI: fix problem on Python 2.4 (thanks to Lars)
      * multipath: Check is now less restrictive when parsing header lines with
        the following format: "<alias> (<id>)"
      * fsc_ipmi_mem_status: New check for monitoring memory status (e.g. ECC)
         on FSC TX-120 (and maybe other) systems.
      * ipmi_sensors in Linux agent: Fixed compatibility problem with new ipmi
        output. Using "--legacy-output" parameter with newer freeipmi versions now.
      * mrpe: fix output in Solaris agent (did never work)
      * IBM blade center: new checks for chassis blowers, mediatray and overall health
      * New caching agent (wrapper) for linux, supporting efficient fully redundant
        monitoring (please read notes in agents/check_mk_caching_agent)
      * Added new smbios_sel check for monitoring the System Event Log of SMBIOS.
      * fjdarye60_rluns: added missing case for OK state
      * Linux agent: The xinetd does not log each request anymore. Only
        failures are logged by xinetd now. This can be changed in the xinetd
	configuration files.
      * Check df: handle mountpoints containing spaces correctly 
        (need new inventorization if you have mountpoints with spaces)
      * Check md on Linux: handle spare disks correctly
      * Check md on Linux: fix case where (auto-read-only) separated by space
      * Check md on Linux: exclude RAID 0 devices from inventory (were reported as critical)
      * Check ipmi: new config variable ipmi_ignore_nr
      * Linux agent: df now also excludes NFSv4
      * Wrote man-page for ipmi check
      * Check mrpe: correctly display multiline output in Nagios GUI
      * New check rsa_health for monitoring IBM Remote Supervisor Adapter (RSA)
      * snmp scan: suppress error messages of snmpget
      * New check: cpsecure_sessions for number of sessions on Content Security Gateway
      * Logwatch GUI: move acknowledge button to top, use Multisite layout,
         fix several layout problem, remove list of hosts
      * Check logwatch: limit maximum size of stored log messages (configurable
        be logwatch_max_filesize)
      * AIX agent: fix output of MRPE (state and description was swapped)
      * Linux agent: fixed computation of number of processors on S390
      * check netctr: add missing perfdata (was only sent on OK case)
      * Check sylo: New check for monitoring the sylo state
      
      Livestatus:
      * Table hosts: New column 'services' listing all services of that host
      * Column servicegroups:members: 'AuthUser' is now honored
      * New columns: hosts:services_with_state and servicegroups:members_with_state
      * New column: hostgroup:members_with_state
      * Columns hostgroup:members and hostgroup:members_with_state honor AuthUser
      * New rudimentary API for C++
      * Updates API for Python
      * Make stack size of threads configurable
      * Set stack size of threads per default o 64 KB instead of 8 MB
      * New header Localtime: for compensating time offsets of remote sites
      * New performance counter for fork rate
      * New columns for hosts: last_time_{up,down,unreachable}
      * New columns for services: last_time_{ok,warning,critical,unknown}
      * Columns with counts honor now AuthUser
      * New columns for hosts/services: modified_attributes{,_list}
      * new columns comments_with_info and downtimes_with_info
      * Table log: switch output to reverse chronological order!
      * Fix segfault on filter on comments:host_services
      * Fix missing -lsocket on Solaris
      * Add missing SUN_LEN (fixed compile problem on Solaris)
      * Separators: remote sanitiy check allowing separators to be equal
      * New output format "python": declares strings as UTF-8 correctly
      * Fix segault if module loaded without arguments

      Multisite:
      * Improved many builtin views
      * new builtin views for host- and service groups
      * Number of columns now configurable for each layout (1..50)
      * New layout "tiled"
      * New painters for lists of hosts and services in one column
      * Automatically compensate timezone offsets of remote sites
      * New datasources for downtimes and comments
      * New experimental datasource for log
      * Introduce limitation, this safes you from too large output
      * reimplement host- and service icons more intelligent
      * Output error messages from dead site in Multisite mode
      * Increase wait time for master control buttons from 4s to 10s
      * Views get (per-view) configurable browser automatic reload interval
      * Playing of alarm sounds (configurable per view)
      * Sidebar: fix bookmark deletion problem in bookmark snapin
      * Fixed problem with sticky debug
      * Improve pending services view
      * New column with icon with link to Nagios GUI
      * New icon showing items out of their notification period.
      * Multisite: fix bug in removing all downtimes
      * View "Hostgroups": fix color and table heading
      * New sidebar snapin "Problem hosts"
      * Tactical overview: honor downtimes
      * Removed filter 'limit'. Not longer needed and made problems
        with new auto-limitation.
      * Display umlauts from Nagios comments correctly (assuming Latin-1),
         inhibit entering of umlauts in new comments (fixes exception)
      * Switched sidebar from synchronous to asynchronous requests
      * Reduced complete reloads of the sidebar caused by user actions
      * Fix reload problem in frameset: Browser reload now only reloads
        content frames, not frameset.


1.1.3:

      Core, Setup, etc.:
      * Makefile: make sure all files are world readable
      * Clusters: make real host checks for clusters (using check_icmp with multiple IP addresses)
      * check_mk_templates: remove action_url from cluster and summary hosts (they have no performance data)
      * check_mk_template.cfg: fix typo in notes_url
      * Negation in binary conf lists via NEGATE (clustered_services, ingored_services,
	bulkwalk_hosts, etc).
      * Better handling of wrapping performance counters
      * datasource_programs: allow <HOST> (formerly only <IP>)
      * new config variable: extra_nagios_conf: string simply added to Nagios
        object configuration (for example for define command, etc.)
      * New option --flush: delete runtime data of some or all hosts
      * Abort installation if livestatus does not compile.
      * PNP4Nagios Templates: Fixed bug in template file detection for local checks
      * nagios_install.sh: Added support for Ubuntu 9.10
      * SNMP: handle multiline output of snmpwalk (e.g. Hexdumps)
      * SNMP: handle ugly error output of snmpwalk
      * SNMP: allow snmp_info to fetch multiple tables
      * check_mk -D: sort hostlist before output
      * check_mk -D: fix output: don't show aggregated services for non-aggregated hosts
      * check_mk_templates.cfg: fix syntax error, set notification_options to n

      Checks & Agents:
      * logwatch: fix authorization problem on web pages when acknowledging
      * multipath: Added unhandled multipath output format (UUID with 49 signs)
      * check_mk-df.php: Fix locale setting (error of locale DE on PNP 0.6.2)
      * Make check_mk_agent.linux executable
      * MRPE: Fix problems with quotes in commands
      * multipath: Fixed bug in output parser
      * cpu: fixed bug: apply level on 15min, not on 1min avg
      * New check fc_brocade_port_detailed
      * netctrl: improved handling of wrapped counters
      * winperf: Better handling of wrapping counters
      * aironet_client: New check for number of clients and signal
        quality of CISCO Aironet access points
      * aironet_errors: New check for monitoring CRC errors on
        CISCO Aironet access points
      * logwatch: When Agent does not send a log anymore and no local logwatch
                  file present the state will be UNKNOWN now (Was OK before).
      * fjdarye60_sum: New check for summary status of Fidary-E60 devices
      * fjdarye60_disks: New check for status of physical disks
      * fjdarye60_devencs: New check for status of device enclosures
      * fjdarye60_cadaps: New check for status of channel adapters
      * fjdarye60_cmods: New check for status of channel modules
      * fjdarye60_cmods_flash: New check for status of channel modules flash
      * fjdarye60_cmods_mem: New check for status of channel modules memory
      * fjdarye60_conencs: New check for status of controller enclosures
      * fjdarye60_expanders: New check for status of expanders
      * fjdarye60_inletthmls: New check for status of inlet thermal sensors
      * fjdarye60_thmls: New check for status of thermal sensors
      * fjdarye60_psus: New check for status of PSUs
      * fjdarye60_syscaps: New check for status of System Capacitor Units
      * fjdarye60_rluns: New check for RLUNs
      * lparstat_aix: New check by Joerg Linge
      * mrpe: Handles multiline output correctly (only works on Linux,
	      Agents for AIX, Solaris still need fix).
      * df: limit warning and critical levels to 50/60% when using a magic number
      * fc_brocade_port_detailed: allow setting levels on in/out traffic, detect
         baudrate of inter switch links (ISL). Display warn/crit/baudrate in
	 PNP-template

      MK Livestatus:
      * fix operators !~ and !~~, they didn't work (ever)
      * New headers for waiting (please refer to online documentation)
      * Abort on errors even if header is not fixed16
      * Changed response codes to better match HTTP
      * json output: handle tab and other control characters correctly
      * Fix columns host:worst_service_state and host:worst_service_hard_state
      * New tables servicesbygroup, servicesbyhostgroup and hostsbygroup
      * Allow to select columns with table prefix, e.g. host_name instead of name
        in table hosts. This does not affect the columns headers output by
	ColumnHeaders, though.
      * Fix invalid json output of group list column in tables hosts and services
      * Fix minor compile problem.
      * Fix hangup on AuthUser: at certain columns
      * Fix some compile problems on Solaris

      Multisite:
      * Replaced Multiadmin with Multisite.


1.1.2:
      Summary:
      * Lots of new checks
      * MK Livestatus gives transparent access to log files (nagios.log, archive/*.log)
      * Many bug fixes

      MK Livestatus:
      * Added new table "log", which gives you transparent access to the Nagios log files!
      * Added some new columns about Nagios status data to stable 'status'
      * Added new table "comments"
      * Added logic for count of pending service and hosts
      * Added several new columns in table 'status' 
      * Added new columns flap_detection and obsess_over_services in table services
      * Fixed bug for double columns: filter truncated double to int
      * Added new column status:program_version, showing the Nagios version
      * Added new column num_services_pending in table hosts
      * Fixed several compile problems on AIX
      * Fixed bug: queries could be garbled after interrupted connection
      * Fixed segfault on downtimes:contacts
      * New feature: sum, min, max, avg and std of columns in new syntax of Stats:

      Checks & Agents:
      * Check ps: this check now supports inventory in a very flexible way. This simplifies monitoring a great number of slightly different processes such as with ORACLE or SAP.
      * Check 'md': Consider status active(auto-read-only) as OK
      * Linux Agent: fix bug in vmware_state
      * New Checks for APC Symmetra USV
      * Linux Agent: made <<<meminfo>>> work on RedHat 3.
      * New check ps.perf: Does the same as ps, but without inventory, but with performance data
      * Check kernel: fixed missing performance data
      * Check kernel: make CPU utilization work on Linux 2.4
      * Solaris agent: don't use egrep, removed some bashisms, output filesystem type zfs or ufs
      * Linux agent: fixed problem with nfsmount on SuSE 9.3/10.0
      * Check 'ps': fix incompability with old agent if process is in brackets
      * Linux agent: 'ps' now no longer supresses kernel processes
      * Linux agent: make CPU count work correctly on PPC-Linux
      * Five new checks for monitoring DECRU SANs
      * Some new PNP templates for existing checks that still used the default templates
      * AIX Agent: fix filesystem output
      * Check logwatch: Fix problem occuring at empty log lines
      * New script install_nagios.sh that does the same as install_nagios_on_lenny.sh, but also works on RedHat/CentOS 5.3.
      * New check using the output of ipmi-sensors from freeipmi (Linux)
      * New check for LSI MegaRAID disks and arrays using MegaCli (based on the driver megaraid_sas) (Linux)
      * Added section <<<cpu>>> to AIX and Solaris agents
      * New Check for W&T web thermograph (webthermometer)
      * New Check for output power of APC Symmetra USP
      * New Check for temperature sensors of APC Symmetra WEB/SNMP Management Card.
      * apc_symmetra: add remaining runtime to output
      * New check for UPS'es using the generic UPS-MIB (such as GE SitePro USP)
      * Fix bug in PNP-template for Linux NICs (bytes and megabytes had been mixed up).
      * Windows agent: fix bug in output of performance counters (where sometimes with , instead of .)
      * Windows agent: outputs version if called with 'version'
      
      Core, Setup, etc.:
      * New SNMP scan feature: -I snmp scans all SNMP checks (currently only very few checks support this, though)
      * make non-bulkwalk a default. Please edit bulkwalk_hosts or non_bulkwalk_hosts to change that
      * Improve setup autodetection on RedHat/CentOS.  Also fix problem with Apache config for Mutliadmin: On RedHat Check_MK's Apache conf file must be loaded after mod_python and was thus renamed to zzz_check_mk.conf.
      * Fix problem in Agent-RPM: mark xinetd-configfile with %config -> avoid data loss on update
      * Support PNP4Nagios 0.6.2
      * New setup script "install_nagios.sh" for installing Nagios and everything else on SLES11
      * New option define_contactgroups: will automatically create contactgroup definitions for Nagios

1.1.0:
      * Fixed problems in Windows agent (could lead
        to crash of agent in case of unusal Eventlog
	messages)
      * Fixed problem sind 1.0.39: recompile waitmax for
        32 Bit (also running on 64)
      * Fixed bug in cluster checks: No cache files
        had been used. This can lead to missing logfile
	messages.
      * Check kernel: allow to set levels (e.g. on 
	pgmajfaults)
      * Check ps now allows to check for processes owned
        by a specific user (need update of Linux agent)
      * New configuration option aggregate_check_mk: If
        set to True, the summary hosts will show the
	status auf check_mk (default: False)
      * Check winperf.cpuusage now supports levels
        for warning and critical. Default levels are
	at 101 / 101
      * New check df_netapp32 which must be used
        for Netapps that do not support 64 bit 
	counters. Does the same as df_netapp
      * Symlink PNP templates: df_netapp32 and
        df_netapp use same template as df
      * Fix bug: ifoperstatus does not produce performance
        data but said so.
      * Fix bug in Multiadmin: Sorting according to
        service states did not work
      * Fix two bugs in df_netapp: use 64 bit counters
        (32 counter wrap at 2TB filesystems) and exclude
       	snapshot filesystems with size 0 from inventory.
      * Rudimentary support for monitoring ESX: monitor
        virtual filesystems with 'vdf' (using normal df
	check of check_mk) and monitor state of machines 
	with vcbVmName -s any (new check vmware_state).
      * Fixed bug in MRPE: check failed on empty performance
        data (e.g. from check_snmp: there is emptyness
        after the pipe symbol sometimes)
      * MK Livestatus is now multithreaded an can
        handle up to 10 parallel connections (might
        be configurable in a future version).
      * mk_logwatch -d now processes the complete logfile
        if logwatch.state is missing or not including the
	file (this is easier for testing)
      * Added missing float columns to Livestatus.
      * Livestatus: new header StatsGroupBy:
      * First version with "Check_MK Livestatus Module"!
        setup.sh will compile, install and activate
	Livestatus per default now. If you do not want
	this, please disable it by entering <tt>no</tt>,
	when asked by setup.
      * New Option --paths shows all installation, config
        and data paths of Check_mk and Nagios
      * New configuration variable define_hostgroups and
        define service_groups allow you to automatically
        create host- and service groups - even with aliases.
      * Multiadmin has new filter for 'active checks enabled'.
      * Multiadmin filter for check_command is now a drop down list.
      * Dummy commands output error message when passive services
        are actively checked (by accident)
      * New configuration option service_descriptions allows to
        define customized service descriptions for each check type
      * New configuration options extra_host_conf, extra_summary_host_conf
        and extra_service_conf allow to define arbitrary Nagios options
	in host and service defitions (notes, icon_image, custom variables,
        etc)
      * Fix bug: honor only_hosts also at option -C


1.0.39:
      * New configuration variable only_hosts allows
	you to limit check_mk to a subset of your
	hosts (for testing)
      * New configuration parameter mem_extended_perfdata
	sends more performance data on Linux (see 
	check manual for details)
      * many improvements of Multiadmin web pages: optionally 
	filter out services which are (not) currently in downtime
	(host or service itself), optionally (not) filter out summary
	hosts, show host status (down hosts), new action
	for removing all scheduled downtimes of a service.
	Search results will be refreshed every 90 seconds.
	Choose between two different sorting orders.
	Multadmin now also supports user authentication
      * New configuration option define_timeperiods, which
	allows to create Nagios timeperiod definitions.
	This also enables the Multiadmin tools to filter
	out services which are currently not in their
	notification interval.
      * NIC check for Linux (netctr.combined) now supports
	checking of error rates
      * fc_brocade_port: New possibility of monitoring
	CRC errors and C3 discards
      * Fixed bug: snmp_info_single was missing
        in precompiled host checks
	
1.0.38:
      * New: check_mk's multiadmin tool (Python based
	web page). It allows mass administration of
	services (enable/disable checks/notifications, 
	acknowledgements, downtimes). It does not need
	Nagios service- or host groups but works with
	a freeform search.
      * Remove duplicate <?php from the four new 
	PNP templates of 1.0.37.
      * Linux Agent: Kill hanging NFS with signal 9
	(signal 15 does not always help)
      * Some improvements in autodetection. Also make
	debug mode: ./autodetect.py: This helps to
	find problems in autodetection.
      * New configuration variables generate_hostconf and
	generate_dummy_commands, which allows to suppress
	generation of host definitions for Nagios, or 
	dummy commands, resp.
      * Now also SNMP based checks use cache files.
      * New major options --backup and --restore for
	intelligent backup and restore of configuration
	and runtime data
      * New variable simulation_mode allows you to dry
	run your Nagios with data from another installation.
      * Fixed inventory of Linux cpu.loads and cpu.threads
      * Fixed several examples in checks manpages
      * Fixed problems in install_nagios_on_lenny.sh
      * ./setup.sh now understands option --yes: This
        will not output anything except error messages
	and assumes 'yes' to all questions
      * Fix missing 'default.php' in templates for
	local
	
1.0.37:
      * IMPORTANT: Semantics of check "cpu.loads" has changed.
	Levels are now regarded as *per CPU*. That means, that
	if your warning level is at 4.0 on a 2 CPU machine, then 
	a level of 8.0 is applied.
      * On check_mk -v now also ouputs version of check_mk
      * logfile_patterns can now contain host specific entries.
	Please refer to updated online documentation for details.
      * Handling wrapping of performance counters. 32 and 64 bit
	counters should be autodetected and handled correctly.
	Counters wrapping over twice within one check cycle
	cannot be handled, though.
      * Fixed bug in diskstat: Throughput was computed twice
	too high, since /proc/diskstats counts in sectors (512 Bytes)
	not in KB
      * The new configuration variables bulkwalk_hosts and
	non_bulkwalk_hosts, that allow 	to specify, which hosts 
	support snmpbulkwalk (which is
	faster than snmpwalk) and which not. In previos versions,
	always bulk walk was used, but some devices do not support
	that.
      * New configuration variable non_aggregated_hosts allows
	to exclude hosts generally from service aggregation.
      * New SNMP based check for Rittal CMC TC 
	(ComputerMultiControl-TopConcept) Temperature sensors 
      * Fixed several problems in autodetection of setup
      * Fixed inventory check: exit code was always 0
	for newer Python versions.
      * Fixed optical problem in check manual pages with
	newer version of less.
      * New template check_mk-local.php that tries to
	find and include service name specific templates.
	If none is found, default.php will be used.
      * New PNP templates check_mk-kernel.php for major page
	faults, context switches and process creation
      * New PNP template for cpu.threads (Number of threads)
      * Check nfsmounts now detects stale NFS handles and
	triggers a warning state in that case

1.0.36:
      * New feature of Linux/UNIX Agent: "MRPE" allows
	you to call Nagios plugins by the agent. Please
	refer to online documentation for details.
      * Fix bug in logwatch.php: Logfiles names containing spaces
	now work.
      * Setup.sh now automatically creates cfg_dir if
	none found in nagios.cfg (which is the case for the
	default configuration of a self compiled Nagios)
      * Fix computation of CPU usage for VMS.
      * snmp_hosts now allows config-list syntax. If you do
	not define snmp_hosts at all, all hosts with tag
	'snmp' are considered to be SNMP hosts. That is 
	the new preferred way to do it. Please refer
	to the new online documentation.
      * snmp_communities now also allows config-list syntax
	and is compatible to datasource_programs. This allows
	to define different SNMP communities by making use
	of host tags.
      * Check ifoperstatus: Monitoring of unused ports is
	now controlled via ifoperstatus_monitor_unused.
      * Fix problem in Windows-Agent with cluster filesystems:
	temporarily non-present cluster-filesystems are ignored by
	the agent now.
      * Linux agent now supports /dev/cciss/d0d0... in section
	<<<diskstat>>>
      * host configuration for Nagios creates now a variable
	'name host_$HOSTNAME' for each host. This allows
	you to add custom Nagios settings to specific hosts
	in a quite general way.
      * hosts' parents can now be specified with the
	variable 'parents'. Please look at online documentation
	for details.
      * Summary hosts now automatically get their real host as a
	parent. This also holds for summary cluster hosts.
      * New option -X, --config-check that checks your configuration
	for invalid variables. You still can use your own temporary
	variables if you prefix them with an underscore.
	IMPORTANT: Please check your configuration files with
	this option. The check may become an implicit standard in
	future versions.
      * Fixed problem with inventory check on older Python 
	versions.
      * Updated install_nagios_on_lenny.sh to Nagios version
	3.2.0 and fixed several bugs.

1.0.35:
      * New option -R/--restart that does -S, -H and -C and
	also restarts Nagios, but before that does a Nagios
	config check. If that fails, everything is rolled
	back and Nagios keeps running with the old configuration.
      * PNP template for PING which combines RTA and LOSS into
	one graph.
      * Host check interval set to 1 in default templates.
      * New check for hanging NFS mounts (currently only
	on Linux)
      * Changed check_mk_templates.cfg for PING-only hosts:
	No performance data is processed for the PING-Check
	since the PING data is already processed via the
	host check (avoid duplicate RRDs)
      * Fix broken notes_url for logwatch: Value from setup.sh
	was ignored and always default value taken.
      * Renamed config variable mknagios_port to agent_port
	(please updated main.mk if you use that variable)
      * Renamed config variable mknagios_min_version to
	agent_min_version (update main.mk if used)
      * Renamed config variable mknagios_autochecksdir to 
	autochecksdir (update main.mk if used)
      * configuration directory for Linux/UNIX agents is
	now configurable (default is /etc/check_mk)
      * Add missing configuration variable to precompiled
	checks (fix problem when using clusters)
      * Improved multipath-check: Inventory now determines
	current number of paths. And check output is more
	verbose.
      * Mark config files as config files in RPM. RPM used
	to overwrite main.mk on update!
	
1.0.34:
      * Ship agents for AIX and SunOS/Solaris (beta versions).
      * setup script now autodetects paths and settings of your
	running Nagios
      * Debian package of check_mk itself is now natively build
	with paths matching the prepackaged Nagios on Debian 5.0
      * checks/df: Fix output of check: percentage shown in output
	did include reserved space for root where check logic did
	not. Also fix logic: account reserved space as used - not
	as avail.
      * checks/df: Exclude filesystems with size 0 from inventory.
      * Fix bug with host tags in clusters -> precompile did not
	work.
      * New feature "Inventory Check": Check for new services. Setting
	inventory_check_interval=120 in main.mk will check for new services
	every 2 hours on each host. Refer to online documentation
	for more details.
      * Fixed bug: When agent sends invalid information or check
	has bug, check_mk now handles this gracefully
      * Fixed bug in checks/diskstat and in Linux agent. Also
	IDE disks are found. The inventory does now work correctly
	if now disks are found.
      * Determine common group of Apache and Nagios at setup.
	Auto set new variable www_group which replaces logwatch_groupid.
	Fix bug: logwatch directories are now created with correct
	ownership when check_mk is called manually as root.
      * Default templates: notifications options for hosts and
	services now include also recovery, flapping and warning
	events.
      * Windows agent: changed computation of RAM and SWAP usage
	(now we assume that "totalPageFile" includes RAM *and*
	SWAP).
      * Fix problem with Nagios configuration files: remove
	characters Nagios considers as illegal from service
	descriptions.
      * Processing of performance data (check_icmp) for host
        checks and PING-only-services now set to 1 in default
	templates check_mk_templates.cfg.
      * New SNMP checks for querying FSC ServerView Agent: fsc_fans,
	fsc_temp and fsc_subsystems. Successfully tested with agents
	running	on Windows and Linux.
      * RPM packaged agent tested to be working on VMWare ESX 4.0 
	(simply install RPM package with rpm -i ... and open port 
	in firewall with "esxcfg-firewall -o 6556,tcp,in,check_mk")
      * Improve handling of cache files: inventory now uses cache
	files only if they are current and if the hosts are not
	explicitely specified.
	
1.0.33:
      * Made check_mk run on Python 2.3.4 (as used in CentOS 4.7
	und RedHat 4.7). 
      * New option -M that prints out manual pages of checks.
	Only a few check types are documented yet, but more will
	be following.
      * Package the empty directory /usr/lib/check_mk_agent/plugins
	and ../local into the RPM and DEB package of the agent
      * New feature: service_dependencies. check_mk lets you comfortably
	create Nagios servicedependency definitions for you and also
	supports them by executing the checks in an optimal order.
      * logwatch.php: New button for hiding the context messages.
	This is a global setting for all logfiles and its state is
	stored in a cookie.
	
1.0.32:
      * IMPORTANT: Configuration variable datasource_programs is now
        analogous to that of host_groups. That means: the order of
        program and hostlist must be swapped!
      * New option --fake-dns, useful for tests with non-existing
	hosts.
      * Massive speed improvement for -S, -H and -C
      * Fixed bug in inventory of clusters: Clustered services where
	silently dropped (since introduction of host tags). Fixed now.
      * Fixed minor bug in inventory: Suppress DNS lookup when using
	--no-tcp
      * Fixed bug in cluster handling: Missing function strip_tags()
	in check_mk_base.py was eliminated.
      * Changed semantics of host_groups, summary_host_groups,
	host_contactgroups, and summary_host_groups for clusters. 
	Now the cluster names will be relevant, not
	the names of the nodes. This allows the cluster hosts to
	have different host/contactgroups than the nodes. And it is more
	consistent with other parts of the configuration.
      * Fixed bug: datasource_programs on cluster nodes did not work
	when precompiling

1.0.31:
      * New option -D, --dump that dumps all configuration information
	about one, several or all hosts
	New config variables 'ignored_checktypes' and 'ignored_services',
        which allow to include certain checktypes in general or
        some services from some hosts from inventory
      * Config variable 'clustered_services' now has the same semantics
	as ignored_checktypes and allows to make it host dependent.
      * Allow magic tags PHYSICAL_HOSTS, CLUSTER_HOSTS and ALL_HOSTS at
	all places, where lists of hosts are expected (except checks).
	This fixes various problems that arise when using all_hosts at
	those places:
	  * all_hosts might by changed by another file in conf.d
	  * all_hosts does not contain the cluster hosts
      * Config file 'final.mk' is read after all other config files -
	if it exists. You can put debug code there that prints the
	contents of your variables.
      * Use colored output only, if stdout is a tty. If you have
	problems with colors, then you can pipe the output
	through cat or less
      * Fixed bug with host tags: didn't strip off tags when
	processing configuration lists (occurs when using
	custom host lists)
      * mk_logwatch is now aware of inodes of logfiles. This
	is important for fast rotating files: If the inode
	of a logfile changes between two checks mk_logwatch
	assumes that the complete content is new, even if
	the new file is longer than the old one.
      * check_mk makes sure that you do not have duplicate
	hosts in all_hosts or clusters.

1.0.30:
      * Windows agent now automatically monitors all existing
	event logs, not only "System" and "Application".

1.0.29:
      * Improved default Nagios configuration file:
	added some missing templates, enter correct URLs
	asked at setup time.
      * IMPORANT: If you do not use the new default 
	Nagios configuration file you need to rename
	the template for aggregated services (summary
	services) to check_mk_summarizes (old name
	was 'check_mk_passive-summary'). Aggregated
	services are *always* passive and do *never*
	have performance data.
      * Hopefully fixed CPU usage output on multi-CPU
	machines
      * Fixed Problem in Windows Agent: Eventlog monitoring
	does now also work, if first record has not number 1
	(relevant for larger/older eventlogs)
      * Fixed bug in administration.html: Filename for Nagios
	must be named check_mk.cfg and *not* main.mk. Nagios
	does not read files without the suffix .cfg. 
      * magic factor for df, that allows to automatgically 
        adapt levels for very big or very small filesystems.
      * new concept of host tags simplyfies configuration.
      * IMPORTANT: at all places in the configuration where
	lists of hosts are used those are not any longer
	interpreted as regular expressions. Hostnames
	must match exactly. Therefore the list [ "" ] does
	not any longer represent the list of all hosts.
	It is a bug now. Please write all_hosts instead
	of [ "" ]. The semantics for service expressions
	has not changed.
      * Fixed problem with logwatch.php: Begin with
	<?php, not with <?. This makes some older webservers
	happy.
      * Fixed problem in check ipmi: Handle corrupt output
	from agent
      * Cleaned up code, improved inline documentation
      * Fixed problem with vms_df: default_filesystem_levels,
	filesystem_levels and df magic number now are used
	for df, vms_df and df_netapp together. Works now also
	when precompiled.
	
1.0.28:
      * IMPORTANT: the config file has been renamed from
	check_mk.cfg to main.mk. This has been suggested
	by several of my customers in order to avoid 
	confusion with Nagios configuration files. In addition,
	all check_mk's configuration file have to end in
	'.mk'. This also holds for the autochecks. The 
	setup.sh script will automatically rename all relevant
	files. Users of RPM or DEB installations have to remove
	the files themselves - sorry.
      * Windows agent supports eventlogs. Current all Warning
        and Error messages from 'System' and 'Application' are
        being sent to check_mk. Events can be filtered on the
	Nagios host.
      * Fixed bug: direct RRD update didn't work. Should now.
      * Fixed permission problems when run as root.
      * Agent is expected to send its version in <<<check_mk>>>
	now (not any longer in <<<mknagios>>>
      * Fixed bug in Windows agent. Performance counters now output
	correct values
      * Change checks/winperf: Changed 'ops/sec' into MB/s.
	That measures read and write disk throughput
	(now warn/crit levels possible yet)
      * new SNMP check 'ifoperstatus' for checking link
        of network interfaces via SNMP standard MIB
      * translated setup script into english
      * fixed bug with missing directories in setup script
      * made setup script's output nicer, show version information
      * NEW: mk_logwatch - a new plugin for the linux/UNIX agent
	for watching logfiles
      * Better error handling with Nagios pipe
      * Better handling of global error: make check_mk return
	CRIT, when no data can retrieved at all.
      * Added missing template 'check_mk_pingonly' in sample
	Nagios config file (is needed for hosts without checks)
	
1.0.27:
      * Ship source code of windows agent
      * fix several typos
      * fix bug: option --list-hosts did not work
      * fix bug: precompile "-C" did not work because
	of missing extension .py
      * new option -U,--update: It combines -S, -H and
	-U and writes the Nagios configuration into a
	file (not to stdout).
      * ship templates for PNP4Nagios matching most check_mk-checks.
	Standard installation path is /usr/share/check_mk/pnp-templates
	
1.0.26:
      -	Changed License to GNU GPL Version 2
      * modules check_mk_admin and check_mk_base are both shipped
	uncompiled.
      * source code of windows agent togehter with Makefile shipped
	with normal distribution
      * checks/md now handles rare case where output of /proc/mdstat
	shows three lines per array

1.0.25:
      * setup skript remembers paths

1.0.24:
      * fixed bug with precompile: Version of Agent was always 0

1.0.23:
      * fixed bug: check_config_variables was missing in precompiled
	files
      * new logwatch agent in Python plus new logwatch-check that
	handles both the output from the old and the new agent

1.0.22:
      * Default timeout for TCP transfer increased from 3.0 to 60.0
      * Windows agent supports '<<<mem>>>' that is compatible with Linux
      * Windows agents performance counters output fixed
      * Windows agent can now be cross-compiled with mingw on Linux
      * New checktype winperf.cpuusage that retrieves the percentage
	of CPU usage from windows (still has to be tested on Multi-CPU
	machine)
      * Fixed bug: logwatch_dir and logwatch_groupid got lost when
	precompiling. 
      * arithmetic for CPU usage on VMS multi-CPU machines changed

1.0.21:
      * fixed bug in checks/df: filesystem levels did not work
	with precompiled checks

1.0.20:
      * new administration guide in doc/
      * fixed bug: option -v now works independent of order
      * fixed bug: in statgrab_net: variable was missing (affected -C)
      * fixed bug: added missing variables, imported re (affected -C)
      * check ipmi: new option ipmi_summarize: create only one check for all sensors
      * new pnp-template for ipmi summarized ambient temperature
 
1.0.19:
      * Monitoring of Windows Services
      * Fixed bug with check-specific default parameters
      * Monitoring of VMS (agent not included yet)
      * Retrieving of data via an external programm (e.g. SSH/RSH)
      * setup.sh does not overwrite check_mk.cfg but installs
	the new default file as check_mk.cfg-1.0.19
      * Put hosts into default hostgroup if none is configured<|MERGE_RESOLUTION|>--- conflicted
+++ resolved
@@ -48,14 +48,11 @@
     * 1616 drbd: Added support for Ahead/Behind cluster states (DRBD >= 8.3.10)
     * 1626 Renamed service descriptions of filesystem, process and logwatch checks...
     * 1627 megaraid_ldisks: Warn if current cache or write policy differs from logical drive default policy...
-<<<<<<< HEAD
     * 1597 bluecat_dhcp, bluecat_dns: Checks can now be used in Check_MK Cluster Mode
-=======
     * 1629 check_mk_agent.freebsd: several new features and improvements, now only use statgrab...
     * 1630 smart: update in plugin that also outputs information about disks attached to a MegaRAID controller...
     * 1631 juniper_bgp_state: check now detects and supports more differen device models...
     * 1645 Added basic kernel section to FreeBSD agent...
->>>>>>> 90dde2ee
     * 1478 FIX: kernel.util, statgrab_cpu: fix computation of utilization...
     * 1480 FIX: brocade_vdx_status: disable check on some devices that do not support it...
     * 1485 FIX: dell_om_disks, dell_om_esmlog, dell_om_mem, dell_om_processors, dell_om_sensors: detect more devices...
@@ -98,15 +95,12 @@
     * 1617 FIX: lnx_if: Deal with data provided by cluster host
     * 1618 FIX: ad_replication: Output of timeLastSuccess and timeLastFailure was inverted...
     * 1623 FIX: hp_proliant_mem: support for some yet unhandled status situations
-<<<<<<< HEAD
     * 1598 FIX: bluecat_dhcp: Check is not longer found in inventory if dhcp service is not activated
-=======
     * 1640 FIX: check_jolokia_metrics_serv_req: Fixed wrong levels shown for upper thresholds
     * 1453 FIX: drbd.stats: tried to send non-numeric write order parameter to rrd...
     * 1632 FIX: hr_fs: remove ugly "mounted on:" information appearing on Juniper devices
     * 1646 FIX: hyperv_vms: Plugin garbles following plugin output when no VMs exist...
     * 1647 FIX: agent_ipmi: Check_MK service gets critical now when ipmi-sensors command fails
->>>>>>> 90dde2ee
 
     Multisite:
     * 1508 Allow input of plugin output and perfdata when faking check results...
