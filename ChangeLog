1.2.6p10:
    Core & Setup:
    * 2502 FIX: Fixed removing autochecks when a host is configured to be ping only...

    Checks & Agents:
    * 2406 FIX: fileinfo: fixed missing size performance data for very large (e.g 2TB) files and fileinfo groups...
    * 2377 FIX: cpu.loads: Fix output of reference for predition (was scaled wrongly by number of cores)
    * 2476 FIX: check_bi_aggr: Fixed exception when authentication is enabled
    * 1274 FIX: heartbeat_crm: Handle case of error messages from CRM
    * 2488 FIX: veem_jobs: fix problems with spaces or single quotes in the names of jobs...
    * 2494 FIX: Clasic SNMP mode now uses normal snmpwalk when bulkwalks are disabled with SNMPv3
    * 2495 FIX: printer_supply: Fixed exception when unit type is not available via SNMP
    * 2497 FIX: veeam_client: Fixed exception when client is missing in agent output
    * 1275 FIX: Fileinfo: Fixed handling of output from AIX Agent
    * 2414 FIX: logwatch: now really ignores ignored logwatch lines...
    * 2415 FIX: check_mail, check_mail_loop: fixed incorrect POP3 ssl setting (thanks to Bernhard Schmidt)...
    * 2452 FIX: cisco_temperature: Fixed handling of scaling...
<<<<<<< HEAD
    * 2453 FIX: ups_socomec_capacity: Correctly handle time remaining when on inverter...
=======
    * 2416 FIX: agent_netapp: fixed rare problem where environmental sensor info (fan, psus, temp) were not shown...
>>>>>>> 145d1d3b

    Multisite:
    * 2470 FIX: Fixed exception in logwatch log list in rare cases...
    * 2375 FIX: prediction preview: automatically select valid prediction period

    WATO:
    * 2407 FIX: WATO master/slave replication: fixed problem where the configuration from the master site was not activate on slave site...
    * 2474 FIX: Fixed possible corruption of user datasets (contact, mail, rbn config)...
    * 2475 FIX: LDAP: Fixed possible exception during sync when syncing custom user attributes...
    * 2499 FIX: Git: Fixed message "Please tell me who you are. Run git config ..." on making changes...

    Notifications:
    * 2412 FIX: Fixed broken notification analysis feature...

    HW/SW-Inventory:
    * 2483 FIX: win_exefiles: more gracefully handle incomplete lines, avoid execption


1.2.6p9:
    Core & Setup:
    * 2465 FIX: Fixed broken Check_MK Discovery checks (check reports "(null)")

    Multisite:
    * 2468 FIX: Fixed actions for duplicate host names on different sites...

    WATO:
    * 2466 FIX: Fixed exception when searching for rulesets / global settings using special characters like umlauts
    * 2467 FIX: Fixed encoding exception occuring in localized GUI when a WATO action triggers an error message...


1.2.6p8:
    Checks & Agents:
    * 2398 agent_vsphere: now able to opt-out of servers ssl certifcate check...
    * 2449 FIX: db2_mem: Fixed scaling of perfdata...
    * 1264 FIX: ad_replication: Fixed handling of agent output without Destination DC entry
    * 2374 FIX: md: Fix exception for certain outputs of certain special MD configurations...
    * 2458 FIX: FreeBSD-Agent: Fixed uptime calculation

    Multisite:
    * 1263 FIX: Fixed handling of urls in views...
    * 2396 FIX: LDAP: Fixed handling of LDAP trees having special chars in the path (e.g. in OU names)...
    * 2459 FIX: Preventing caching of all HTTP requests to dynamic pages (*.py)...

    WATO:
    * 2372 FIX: Avoid freezing WATO during bulk discovery if hosts do not respond in a timely manner
    * 1267 FIX: Fixed confirm activating foreign changes dialog...
    * 2397 FIX: Fixed wrong confirm text in distributed setup when activating foreign changes
    * 2464 FIX: UDP ports for SNMP communication can now be configured via WATO


1.2.6p7:
    Checks & Agents:
    * 2321 FIX: process discovery: fixed exception during service discovery when no explicit process matching was set...
    * 2394 FIX: megaraid_ldisks: Is now supporting LSI CacheCade drives


1.2.6p6:
    Core & Setup:
    * 2307 FIX: Windows Agent MSI installer: removed version information from product name...

    Checks & Agents:
    * 2305 FIX: agent_vsphere, esx_vsphere_sensors: now able to handle sensor names with semicolon...
    * 1253 FIX: printer_io,printer_supply: prevent discovery on not supported devices
    * 2217 FIX: md: Fix handling of found and expected disks
    * 2218 FIX: hr_cpu: Not applying levels now works...
    * 2309 FIX: cpu_util checks: removed superfluous space in check output
    * 1257 FIX: oracle_jobs: Fix: Discovery now supports the old oracle plugin again
    * 1258 FIX: fileinfo solaris: Fixed configuration crash...
    * 2221 FIX: cisco_temperature: Fixed order of device levels for some devices...
    * 2311 FIX: windows agent: now replaces BOM (byte order marks) from local and plugin scripts...
    * 2350 FIX: FreeBSD Agent: Changed bash path to /usr/local/bin/bash...
            NOTE: Please refer to the migration notes!
    * 2351 FIX: FreeBSD Agent: Made plugin/local paths standard conform...
            NOTE: Please refer to the migration notes!
    * 2352 FIX: FreeBSD Agent: Removed statgrab cpu section because there is a dedicated cpu section...
    * 2359 FIX: adva_fsp_if: Use more reliable SNMP table, avoids sporadic problems...
    * 2360 FIX: esx_vsphere_vm.snapshot: Fix output of snapshot age in performance data and graph...
    * 2378 FIX: if: Now fixing encoding in interface descriptions according to rule...
    * 2363 FIX: jolokia_metrics.uptime: Do not inventory instances where Uptime is missing - avoid crashed check
    * 2381 FIX: emc_datadomain_fans: Made check more robust against broken SNMP output
    * 2366 FIX: carel_sensors: fix crash in case of missing temperature sensor
    * 2382 FIX: mssql_backup: Formating age output more human friendly
    * 2383 FIX: FreeBSD Agent: Fixed handling <<<ps>>> section when jailed
    * 2368 FIX: ucd_cpu_load: fix exception in case of dump SNMP agent sending 12,540000 instead of 12.540000
    * 2320 FIX: winperf_msx_queues: no longer crashes in service discovery if there are no msx queues available

    Multisite:
    * 2385 SEC: Fixed possible reflected XSS on all GUI pages where users can produce unhandled exceptions...
    * 2387 SEC: Fixed XSS problem on all pages using confirm dialogs outputting user provided parameters...
    * 2388 SEC: Fixed reflected XSS on the index page using the start_url parameter
    * 2389 SEC: Fixed XSS using the _body_class parameter of views...
    * 2390 SEC: Fixed possible XSS issue on views...
    * 2391 SEC: Auth cookie is using "secure" flag when HTTPS request detected...
    * 2392 SEC: Auth cookie is always using "httponly" flag...
    * 2310 FIX: multisite view data export: fixed exception when using joined columns...
    * 2361 FIX: Fix exception for missing key 'title' in certain cases of older customized views
    * 2379 FIX: Plugin-Output: Fixed handling of URLs within output of check_http...
    * 2380 FIX: Custom Host Notes painter was showing service notes when used in service based views
    * 2393 FIX: Fixed exception "user_confdir" not set in case of exceptions during login

    WATO:
    * 2364 Moved global settings for old plain emails to deprecated folder...
    * 2384 SEC: Prevent user passwords from being visible in webserver log on user creation...
    * 2386 SEC: Fixed possible XSS on WATO rule edit page...
    * 2344 FIX: Improved validation of selected rules when editing BI aggregations...

    Notifications:
    * 2343 FIX: Rule Based Notifications GUI can now deal with latin-1 encoded plugin output in backlog...
    * 2347 FIX: Improved error message in notify.log when sendmail is missing
    * 2348 FIX: HTML-Mails: Added missing link to service descriptions
    * 2349 FIX: HTML-Mails: Fixed state colors in Outlook

    BI:
    * 2370 FIX: Fix computation of "in downtime" and "acknownledged" of hosts in BI aggregations...

    Reporting & Availability:
    * 2331 FIX: Fix missing column with name "Summary" when "Do not display the host name" is checked

    Event Console:
    * 2328 FIX: Fix sporadic error "Connection reset by peer" when reloading Event Console...

    HW/SW-Inventory:
    * 2367 FIX: win_system: Fixed exception when non-UTF-8 sequences are contained agent output


1.2.6p5:
    Checks & Agents:
    * 2280 agent_vsphere: now provides more information if the login attempt fails...
    * 2255 FIX: checkpoint_*: Fixed exception in scan function when sysDescr has less than 2 spaces...
    * 2278 FIX: printer_supply: now able to toggle the point of view for used and remaining material...
            NOTE: Please refer to the migration notes!
    * 2258 FIX: windows_multipath: Fixed exception in case check reports more paths than expected

    Multisite:
    * 2257 FIX: Improved handling of duplicate hostnames across different sites...
    * 2299 FIX: Fixed search filter for check command when command was active...

    WATO:
    * 2259 FIX: Raw Edition: Added missing agent download icons to WATO quickaccess snapin

    Event Console:
    * 2281 FIX: mkeventd: fix: now able to create notifications with events containing umlauts...
    * 2282 FIX: mkeventd: fixed exception in notification if the application field of the event was not set...


1.2.6p4:
    Checks & Agents:
    * 2274 windows agent: "check_mk_agent.exe test" now also outputs stderr of plugins...
    * 2279 windows agent: fixed invalid agent output, lead to broken memory check
    * 2272 FIX: mrpe: made UNKNOWN message more clear in case of an invalid state char

    WATO:
    * 2254 FIX: Fixed error message in parameter columns of discovered services...
    * 2230 FIX: Fix two exceptions in case of errors during bulk discovery

    Reporting & Availability:
    * 2295 FIX: Fix exception in reporting for views that do not show a host name


1.2.6p3:
    Checks & Agents:
    * 2252 SEC: mk_logwatch: Fixed mostly uncritical command injection from config...
    * 2247 FIX: ibm_svc_mdiskgrp: Made check working with different firmware versions outputs
    * 2071 FIX: windows agent: fileinfo check now correctly reports empty directories...
    * 2072 FIX: agent_netapp, netapp_api_volumes, netapp_api_disks: Improved check output...
    * 2075 FIX: check_mk_agent: fixed formatting error for windows eventlog entries > 2048 characters...
    * 2077 FIX: Windows MSI Installer: fixed automatical install of agent plugins...
    * 1244 FIX: windows_tasks: Fixed handling of tasks manually stopped by admin...
    * 1245 FIX: printer_output: Now correctly detect a bin with unknown as name
    * 2266 FIX: windows agent: fixed invalid agent output if system memory exceeds 2TB RAM...

    Multisite:
    * 2233 FIX: Fixed WATO folder view and Host Tags search with HTML Entity encoding...
    * 2074 FIX: pnptemplate netapp_api_volume: fixed title
    * 2251 FIX: Adding views to dashboards / reports is now respecing all set filters...
    * 2253 FIX: Availability context button is now visible again for host- and servicegroups

    WATO:
    * 2250 Added download page for shipped agents and plugins...
    * 2244 FIX: Fixed sorting of host tag topics in dropdown selections
    * 2263 FIX: Bulk service discovery: Fixed error when doing bulk inventory on locked folders...

    Notifications:
    * 2243 FIX: Check_MK notifications don't fail anymore when duplicate hosts are configured

    BI:
    * 2073 FIX: BI aggregation: fixed exception when showing clusters in BI boxes

    Livestatus:
    * 2229 Do not fail on non-existing Livestatus columns any longer, output None or null instead...

    HW/SW-Inventory:
    * 2246 FIX: Linux CPU Inventory: Fixed wrong number of CPUs when first CPU is not in first slot
    * 2226 FIX: prtconf: Fix computation of CPU clock speed: 1MHz is 1000^2 Hz, not 1024^2


1.2.6p2:
    Core & Setup:
    * 2180 FIX: cmk -D showed always "bulkwalk: no" for SNMPv3 hosts (which is wrong)...
    * 2182 FIX: Fixed services randomly becoming stale when using CMC...

    Checks & Agents:
    * 2134 winperf_phydisk: allow device to appear more than one time in agent output...
    * 2049 FIX: window agents: prevent errors with invalid plugin output...
    * 1893 FIX: cisco_power: Now discovers all power supplies, not only redundant ones...
    * 2198 FIX: windows_updates: Fix missing warning if reboot required in case forced reboot is in the past...
    * 1955 FIX: lnx_quota: Fixed status message to show the correct values of limits...
    * 2064 FIX: windows agent: crash.log now uses \r\n as newline
    * 2065 FIX: windows agent: now correctly installs service with elevated privileges...
    * 2179 FIX: apc_symmetra: Fixed regression introduced with last release when output state is empty
    * 2067 FIX: windows agent: product version is no longer set to 1.0.0...
    * 2213 FIX: cisco_temperature: Fixed behaviour in cases where device reports status but no temperature...
    * 2069 FIX: netapp_api_disk.summary: fixed one missing disk in summary check...
    * 2070 FIX: agent_netapp: fixed exception when a channel has no shelf-list configured
    * 2212 FIX: oracle_tablespaces: Fix plugin output in case of detected problem in Autoextend settings...

    Multisite:
    * 1945 FIX: doc/treasures/downtime: Fix setting and removing of downtimes...
    * 2177 FIX: Host/Service statistics dashlets honor the site filter correctly now
    * 1957 FIX: Fixed default value for text input fields in notification plugins...

    WATO:
    * 1956 FIX: WATO Web-API: Fixed exception information for single sites...
    * 2178 FIX: Fixed handling of user erros in WATO when using Python < 2.5
    * 2203 FIX: Fix sorting of unselected elements in a list choice with two panes

    Notifications:
    * 2207 FIX: Fix exception in rule based notifiations with Nagios core and event type filter...

    BI:
    * 1897 FIX: Fixed exception in BI Availability view...

    Reporting & Availability:
    * 2206 FIX: Add missing option "Show timeline of each object directly in table" for reports...

    Livestatus:
    * 2208 FIX: Add missing Livestatus column service_period...

    HW/SW-Inventory:
    * 2197 FIX: win_reg_uninstall: Fix exception in case of invalid output line...
    * 2224 FIX: Fixed sorting in inventory based views...


1.2.6p1:
    Core & Setup:
    * 2089 FIX: Debug mode shows details about errors in autochecks as expected now
    * 2093 FIX: Fixed handling of check_mk commandline parameter "-c"
    * 2187 FIX: Avoid CLOSE_WAIT sockets for agent connection in case of timeouts...
    * 2194 FIX: Avoid new discovered checks from being used without config reload

    Checks & Agents:
    * 1234 Fixed cisco_power in case of slashes in item names...
    * 2051 FIX: windows agent: no longer outputs stderr of local and plugin scripts...
    * 2088 FIX: cisco_cpu: Dealing with non CPU utilization information correctly...
    * 2055 FIX: agent_vsphere, licenses check: now really configurable on / off...
    * 2091 FIX: The check-mk-agent RPM packages can now update the old check_mk-agent named RPMs...
    * 2046 FIX: Replace GBit with Gbit, MBit with Mbit, KBit with Kbit...
    * 2098 FIX: ibm_svc_mdiskgrp: fix rounding bug, decimal digits of size (GB, TB) were always lost
    * 2094 FIX: Fixed missing agent section when ntpq times out after 5 seconds
    * 2095 FIX: oracle_crs_voting: Also handling voting disks with id 0 (seen on old CRS 10.2.0.5.0)...
    * 2096 FIX: jolokia_metrics: Now deal with missing thread related infos (jboss might only send ThreadCount)
    * 1895 FIX: temperature.include: Fixed Fahrenheit handling...
    * 2097 FIX: apc_symmetra: Fixed false alert during self test...
    * 2143 FIX: Solaris-Agent: Fixed broken zfsget checks on solaris 10
    * 2144 FIX: Fixed exception in inventory GUI when trying to render dates of inventorized exe files...
    * 2058 FIX: ucs_bladecenter_fans.temp, ucs_bladecenter_psu.chassis_temp: fixed broken temperature checks (nagios only)...
    * 2059 FIX: ucs_bladecenter_if: fixed exception when fibrechannel interfaces were not configured...
    * 1233 FIX: Fixed fileinfo check for solaris in case of missing files
    * 1236 FIX: multipath: Now show correct error in case of removed multipaths instead of check crash
    * 2152 FIX: apache_status: Fixed plugin to work on CentOS/RedHat 5.x...
    * 1237 FIX: Fixed missing temperature checks on cisco devices
    * 1238 FIX: check_mk_agent.linux: Do not execute the multipath section if no /etc/multipath.conf exsist.
    * 1240 FIX: multipath: improved detection for not installed multipath
    * 2159 FIX: netapp_api_disk.summary: Changed default thresholds to WARN on the first broken disk, CRIT on 50%...
    * 2161 FIX: heartbeat_crm: Fixed UnboundLocalError exception on some systems
    * 2162 FIX: citrix_sessions: Handle not set thresholds on single values correctly...
    * 2163 FIX: printer_supply: Now auto detects whether or not a supply is consumable or filling up...
    * 2164 FIX: printer_supply: Fixed handling different capacities than percentage when used upturned levels
    * 2169 FIX: jolokia_metrics.threads: Fixed graph template...
    * 2170 FIX: jolokia_metrics_gc: Fixed exception when GC time not reported by server
    * 2109 FIX: netapp_api_volumes: now using the defined levels when using the Nagios core
    * 2171 FIX: netapp_api_vf_status: Handling "DR backup" as normal (OK) state now
    * 2110 FIX: netapp_api_aggr: check did not take configured levels when using Nagios
    * 1954 FIX: fileinfo / fileinfo.groups: Fixed discovery function for fileinfo groups and equalize agent output of fileinfo agents...
    * 2111 FIX: hitachi_hnas_volume: fix for cases when size information of volumes is not available
    * 2190 FIX: jolokia_metrics.gc: Fixed exception in check if no warn/crit levels are defined
    * 2192 FIX: check_notify_count": Fix exception in PNP template in case of explit email addresses...
    * 2172 FIX: Allowing OIDs in checks not starting with a dot again...
    * 2173 FIX: mk-job: Fixed quoting of command line arguments

    Multisite:
    * 2054 FIX: Sidebar snapin "Tree of folders": fixed exception when using localized default value...
    * 2090 FIX: Fixed errors when editing / rendering custom url dashlets in some cases...
    * 2092 FIX: Dashboards: Possible to configure an empty custom title
    * 2145 FIX: LDAP-Sync: Handling user ids with special characters more user friendly...
    * 1953 FIX: Fixed processing of html processing in input fields...
    * 1239 FIX: Fixed doc/treasures/downtime script to work with current GUI version
    * 2157 FIX: LDAP: Fixed group-to-role/group-to-contactgroup sync with OpenLDAP (using posixGroup)
    * 2141 FIX: Fix computation of explicit time ranges with time of day...
    * 2142 FIX: Fix non-working option for disabling column headers in grouped boxed views...
    * 2168 FIX: Fixed automation actions with transid=-1 when using basic authentication

    WATO:
    * 2045 FIX: Avoid fetching SNMP data when showing service list in WATO - unless Full Scan is pressed
    * 2047 FIX: Allow overriding existing WATO rules by own files in local/ hierarchy...
    * 2146 FIX: In distributed environments user notification rules trigger a profile synchronisation now...
    * 1232 FIX: Ldap: Replaces special danish characters now in user sync
    * 2149 FIX: LDAP: The diagnostic log has been changed to use a fixed path...
    * 2158 FIX: Condition column in WATO rule tables has now a flexible width...
    * 2160 FIX: Fixed rename of hosts where a host with this name did exist before
    * 2191 FIX: Fixed handling of URL variable 'mode' in web API for discovering services...

    Notifications:
    * 2193 FIX: Remove duplicate performance data from host notifications...

    Reporting & Availability:
    * 2189 FIX: Allow changing graph number from 1 to "all" when editing PNP graph in report...

    Event Console:
    * 1865 FIX: mkeventd: fixed exception when executing a shell script as action
    * 2133 FIX: Fix visualization of global EC setting for Rule Optimizer...
    * 2139 FIX: Fix exception in Event Console when archiving events with match groups and non ASCII characters
    * 2151 FIX: Fixed wrong time in events when forwarding logwatch to EC between timezones...

    HW/SW-Inventory:
    * 2147 FIX: Fixed exception in HW-/SW-Inventory GUI with special characters in inventorized data...
    * 2148 FIX: win_os: Fixed inventory of OS with older powershell versions
    * 2108 FIX: win_bios win_disks win_system win_video: these inventory checks can now handle colons in the output


1.2.6:
    Checks & Agents:
    * 2050 FIX: netapp_api_if: Fixed invalid speed warning for virtual interface groups...
    * 2086 FIX: apc_ats_status: Fixed exception when source different than selected source
    * 2087 FIX: netapp_api_temp: Fixed exception when dealing with old discovered checks...


1.2.6b12:
    Checks & Agents:
    * 2039 mk_logwatch: new per-logfile-options maxfilesize and maxlinesize...
    * 2048 FIX: netapp_api_fan, netapp_api_psu, netapp_api_temp: fixed typo in service description Shelfes -> Shelves
            NOTE: Please refer to the migration notes!
    * 2021 FIX: if_lancom: Also used for checking ELSA/T-Systems branded devices
    * 2023 FIX: if_lancom: Handle point-2-point interfaces of newer firmwares correctly
    * 2027 FIX: fc_port: Fixed exception when wirespeed is reported as 0 by the device
    * 1224 FIX: Fixed rare Bug in case of clusterd network interfaces...
    * 2079 FIX: freebsd agent: Was unable to find ntpq command with FreeBSD10...
    * 2082 FIX: jolokia_metrics.mem: Fixed levels on total memory usage

    Multisite:
    * 2024 FIX: Views: Fixed problem when filtering views by strings containing umlauts...

    WATO:
    * 1223 FIX: Fixed manual configuration of ntp peer check...
    * 2025 FIX: Fixed exception when synchronising custom ldap attributes in distributed WATO setup
    * 2026 FIX: Fixed exception when using umlauts in notification plugin descriptions...
    * 2078 FIX: Fixed exception with some snapshots when using a localized GUI...
    * 2080 FIX: Fixed UnicodeDecodeError when using a localized GUI on notification configuration page
    * 2084 FIX: Disabled notification for a user is now shown on profile page even when not permitted to edit...

    Notifications:
    * 2081 FIX: Improved logging of mkeventd in error cases

    BI:
    * 2020 FIX: Fixed non working FOREACH_CHILD mechanism for BI rules


1.2.6b11:
    Core & Setup:
    * 2014 FIX: Fixed different issues running Check_MK on CentOS 5.x
    * 2037 FIX: Inventorize piggy back data even if access to normal agent fails
    * 2016 FIX: Fixed service discovery / monitoring on hosts which have only piggyback data (e.g. ESX VMs)...

    Checks & Agents:
    * 1947 agent_ucs_bladecenter: Monitors UCS Bladecenter via Web-API...
    * 2017 FIX: Solaris-Agent: Prevent hanging agent in uptime section...
    * 1890 FIX: cisco_temperature: Replaces cisco_temp_perf and cisco_temp_sensor...
            NOTE: Please refer to the migration notes!
    * 2019 FIX: heartbeat_crm: Be compatible to yet unknown crm_mon output format

    WATO:
    * 1946 FIX: WATO Web-API: edit host action does no longer unset all unspecified attributes...

    Notifications:
    * 2015 FIX: Fixed sending notifications for services with umlauts in names...
    * 2038 FIX: Log complete Email address into monitoring history when notifying explicity addresses


1.2.6b10:
    Core & Setup:
    * 2012 FIX: Piggyback hostname translation can now deal correctly with umlauts
    * 2014 FIX: Fixed different issues running Check_MK on CentOS 5.x

    Checks & Agents:
    * 2005 services: change service description from service_ to Service or new installations
    * 1859 FIX: cups_queues: linux agent now runs section cups_queues in cached mode...
    * 1942 FIX: netapp_api_volumes: fixed exception when performance data generation was enabled
    * 1993 FIX: solaris_multipath: Fix detection of expected number of paths
    * 1944 FIX: hr_mem: no longer reports incorrect memory values when cached memory values are broken...
    * 1994 FIX: lparstat: Support new AIX version with two new columns nsp and utctc
    * 1997 FIX: checkpoint_connections, checkpoint_packets: Detect more recent devices
    * 2000 FIX: check_mk_agent.freebsd: Add missing <<<local>>> section, plugins was twice instead...
    * 2004 FIX: windows_updates: fix exception in WATO when displaying default levels
    * 2006 FIX: services: Add WATO rule for configuring parameters of discovered checks...
    * 2007 FIX: md: Handle rebuild of RAID 5 correctly, handle sitatuation of replacement correctly...
    * 2028 FIX: hyperv_vms: new plugin that allows spaces in VM names...
    * 2013 FIX: stulz_pump: Fixed exception during checking for some devices
    * 2029 FIX: fortigate_cpu, fortigate_memory, fortigate_session: fix SNMP scan function, add WATO rule set for sessions...

    Multisite:
    * 1983 FIX: Fixed special case in language configuration via user profile...
    * 1984 FIX: Fixed loosing sidebar after switching to/from edit mode in dashboard edior on page reload...
    * 1985 FIX: PNP graph dashlet handles graphs in distributed setups correctly...
    * 2008 FIX: Users created during basic auth login get the role assigned configured in "default user profile"...
    * 2011 FIX: "Service Group" view sorts/groups the services now correctly by host

    WATO:
    * 1986 FIX: Added nicer error message when calling the rename host page with a non existant host
    * 1987 FIX: Editing auxtags shows existing topics in dropdown instead of as "create new topic"
    * 2001 FIX: Fix exception of missing .site when editing a non-existing host
    * 2002 FIX: Mark slave sites as dirty if BI aggregates are changes and login is allowed...
    * 2009 FIX: Fixed styling of site login page for establishing a distributed monitoring WATO sync...
    * 2003 FIX: Fix saving of "Users are allowed to directly login into the Web GUI of this site"...
    * 2010 FIX: Improved error message when trying to add group assignment rule without having a group configured

    HW/SW-Inventory:
    * 1943 FIX: inventory plugin win_os: no longer detects incorrect i386 architecture...
    * 1995 FIX: dmidecode: Fix parsing when memory devices are listed before controller


1.2.6b9:
    Checks & Agents:
    * 1668 Interface groups: Can create groups out of interface item names...
    * 1827 oracle_tablespace: WATO rule for default increment...
            NOTE: Please refer to the migration notes!
    * 1940 FIX: ps: Fixed a rare crash on malformed agent output...
    * 1941 FIX: df.include: fixed exception on emtpy filesystems...


1.2.6b8:
    Core & Setup:
    * 1882 FIX: Fixed exception "filesystem_levels" not defined when compiling config for nagios
    * 1977 FIX: Dramatically reduced size of Check_MK check helper processes...
    * 1982 FIX: Fixed exception during checking regular checking when having checks without discovery function

    Checks & Agents:
    * 1673 netapp_volumes: now able to configure levels by magic factor
    * 1676 if.include: now able to detect grouped interfaces...
    * 1928 netapp_api_if: Improved handling and check output of virtual interfaces...
    * 1929 netapp_api_if: improved inventory and check output of virtual interfaces...
    * 1930 Windows agent: now able to unpack plugins.cap file (created by Check_MK agent bakery)...
    * 1933 esx_vsphere_objects: now able to set a different alert level when the host/vm reports 'unknown'...
    * 1992 df: Show usages near to zero with a higher precision - not simply as 0.00
    * 1881 FIX: omd_status: Check works now event when a site is reported as not OK...
    * 1923 FIX: cisco_qos: Fixed exception in discovery that might lead to missing services
    * 1924 FIX: cisco_power: Fixed missing power supplies in case where name is not unique
    * 1886 FIX: win_printers: Fixed exception in WATO when displaying default parameters
    * 1887 FIX: Logwatch event console forwarding: Better dealing with logwatch states
    * 1969 FIX: apc_symmetra: Fix wrong critical state "0 batteries need replacement"
    * 1926 FIX: ps: reenable compatiblity with existing configurations...
    * 1970 FIX: lparstat_aix: Made the check compatible to different kind of lparstat output...
    * 1971 FIX: printer_input/printer_output: Discovery is using name field when available no...
            NOTE: Please refer to the migration notes!
    * 1931 FIX: agent_vsphere: no longer crashes when host has no license information
    * 1932 FIX: check_http: Check SSL Certificate: did not work when SNI Option was set...
    * 1975 FIX: check_bi_aggr: Ignoring proxy settings from environment now
    * 1936 FIX: check_form_submit: fixed crash on certain form fields with unnamed input elements
    * 1938 FIX: docsis_channels_upstream: fixed missing checks if channels had the same ChannelId...

    Multisite:
    * 1979 Relative timestamps display warnings when they should be in future but are in past
    * 1937 cpu.loads: performance graph now displays number of CPUs
    * 1884 FIX: Fixed exception in virtual host tree snapin
    * 1885 FIX: Fixed filtering by software versions in software package search
    * 1972 FIX: Prevent erasing of quicksearch field when sidebar is reloaded (e.g. during activate changes)...
    * 1221 FIX: veeam_client: Multisite perfometer is now more robust
    * 1989 FIX: Fix sorting of services in availability views
    * 1978 FIX: Fixed linking to other views using "joined columns"...
    * 1980 FIX: logwatch: Fixed exception when acknowledging errors of a single logfile on a single host
    * 1981 FIX: Not trying to render view in view editor when the view is not valid

    WATO:
    * 1935 WATO Web-API: Reduced number configurable role permissions...
    * 1922 FIX: Fix exception in saving of hosttags if hosttag has at least one auxiliary tag
    * 1883 FIX: Fixed lossing service context when cloning a rule
    * 1925 FIX: Fix missing auxilliary tags that have their own topic...
    * 1927 FIX: Fixed level description in WATO rules, change from if above into at
    * 1976 FIX: Sorting BI rule choice dropdown field entries now

    Notifications:
    * 1988 FIX: Gracefully handline invalid empty bulk notification files from previous buggy versions

    Reporting & Availability:
    * 1990 FIX: Fix two exceptions in PDF exports of host group views

    Event Console:
    * 1974 FIX: Event console views were randomly ignoring host filters...


1.2.6b7:
    Core & Setup:
    * 1842 FIX: Rewrote implementation of service discovery (formerly inventory)...
    * 1869 FIX: Deleting outdated persisted agent sections now
    * 1919 FIX: cmk --snmpwalk: continue if one of the OIDs to walk fails
    * 1880 FIX: inventory_processes rules can now be configured without setting levels...

    Checks & Agents:
    * 1822 oracle_undostat: rule for non space error count...
    * 1823 mk_oracle_crs: compatibility against CRS 10.2 + 11.1...
    * 1825 oracle_recovery_status: backupcheck for user managed backups...
    * 1826 oracle_dataguard_stats: New rule for apply_lag_min, removed default rule...
    * 1388 FIX: oracle_asm_diskgroup: fixed wrong calculation of free space in NORMAL/HIGH redundancy Disk Groups...
    * 1389 FIX: oracle_rman: detect failed jobs...
    * 1390 FIX: mk_oracle: better detection of RMAN Archivelog Backups...
    * 1391 FIX: oracle_instance: New function for Primary Database not OPEN...
    * 1821 FIX: mk_oracle: changed connection to dedicated server mode...
    * 1824 FIX: oracle_recovery_status: removed default values from Check...
    * 1817 FIX: The Check_MK service did not result in CRITICAL/WARNING states when using Nagios as core...
    * 1844 FIX: oracle_crs_res: fix computation of node a ressource is running on...
    * 1828 FIX: oracle_dataguard_stats: Bugfix for 'params_value' referenced before assignment...
    * 1853 FIX: cisco_power, cisco_fan, cisco_temp_perf: fixed service description for some special cases...
            NOTE: Please refer to the migration notes!
    * 1856 FIX: ibm_svc_array ibm_svc_mdisk ibm_svc_mdiskgrp ibm_svc_portfc: made checks more robust for varying number of parameters of IBM SVC agent plugin...
    * 1874 FIX: ps: Old process inventory configurations work now again...
    * 1875 FIX: Fixed possible exceptions of CMC Check_MK helpers when using some custom checks...
    * 1847 FIX: oracle_logswitches: Fixed description of WATO rule for levels...
    * 1877 FIX: printer_input/printer_output: Check can now handle non reported capacity unit

    Multisite:
    * 1843 FIX: Fixed crash in display of crash report for precompiled host checks
    * 1870 FIX: Joined columns were empty in CSV, JSON or PYTHON exports of view...
    * 1871 FIX: Site filter is only shown as host related filter now...
    * 1872 FIX: View editor hides filter selection for object types which have no filter to choose...
    * 1876 FIX: User sorting of views can now be disabled again

    WATO:
    * 1816 FIX: Fixed garbled output on "rename host" result page
    * 1879 FIX: Not showing "only show permitted hosts/services" option for users not having "see all" permissions...

    Notifications:
    * 1213 New Notification macros $SERVICEFORURL$ and $HOSTFORURL$...

    Event Console:
    * 1873 SEC: Escaping event text of event console messages correctly in views...
    * 1861 FIX: exception in mkeventd when archiving certain event log lines
    * 1878 SEC: Fixed possible shell injection when filtering the EC archive...

    HW/SW-Inventory:
    * 1851 FIX: win_exefiles: inventory check can now handle time stamps in us english locale


1.2.6b6:
    Core & Setup:
    * 1832 FIX: Fix "global name 'splitted' is not defined" in bulk inventory...
    * 1808 FIX: Fixed broken nagios config when using RBN without a host defined...

    Checks & Agents:
    * 1807 check_mail: Added new check to check IMAP/POP3 login (incl. forwarding of mails to event console)...
    * 1818 FIX: dell_poweredge_cpu: Fix exception where BrandName is missing
    * 1819 FIX: dell_poweredge_temp: Make output and service description consistent with other temperature checks...
            NOTE: Please refer to the migration notes!
    * 1833 FIX: jolokia_metrics.gc: fix recently introduced exception for missing variable
    * 1806 FIX: services check was not recognizing configured state when no service was found
    * 1840 FIX: oracle_tablespaces: fix implementation of magic factor
    * 1848 FIX: df: title of pnp graphs for filesystem checks fixed...
    * 1209 FIX: livestatus_status: Check handles cluster using in cluster now
    * 1809 FIX: cisco_temp_perf: Fixed exception when no temperature threshold provided by device
    * 1812 FIX: juniper_screenos_mem: Fixed too large memory reported (byte <> kbyte mixup)
    * 1814 FIX: agent_ibmsvc: Fixed missing executable flag

    Multisite:
    * 1667 Sidebar snapin 'Tree of Folders' and 'WATO folder' filter now available on slave sites...
    * 1802 FIX: Links in messages like "successfully sent X commands" are now working again...
    * 1803 FIX: Fixed exception in Check_MK prediction page...
    * 1804 FIX: Fixed prechecked checkboxes in view actions after first action submit...

    WATO:
    * 1805 FIX: Changing roles marks sites where users can login dirty for sync now...
    * 1211 FIX: Fixed g_git_messages error on activate changes...
    * 1212 FIX: Fixed default value in wato parameter page for timeperiods...

    Notifications:
    * 1810 FIX: Rule based notifications: Fixed output of non contact mail recipient address in analyze table...

    Event Console:
    * 1839 FIX: Fix exception when notifying EC alert into monitoring for traps (because PID is missing)
    * 1813 FIX: Fixed bug in event console rule editor when no contact groups configured


1.2.6b5:
    Core & Setup:
    * 1797 FIX: Fix incomplete configuration during checking when using CMC...

    Checks & Agents:
    * 1795 FIX: Fix internal exception in WATO rule for filesystems...
    * 1522 FIX: quantum_libsmall_door, quantum libsmall_status: Fixed broken scan function

    Multisite:
    * 1801 FIX: "Add to visual" menu in views is now sorted
    * 1796 FIX: Fix filtering in Multisite View BI Boxes...


1.2.6b4:
    Core & Setup:
    * 1791 FIX: Fix problem where many bogus RRD files for Check_MK service would be created...
    * 1792 FIX: Fix path to special agents in case of manual installation

    Checks & Agents:
    * 1775 FIX: logins: Fixed exception during check execution
    * 1793 FIX: fritz: avoid Exception in inventory function of fritz checks if agent output is empty

    Multisite:
    * 1776 Dashboard: Allowing unicode characters in static text dashlet
    * 1774 FIX: IE: Always use the latest available rendering enginge of the used browser...
    * 1777 FIX: Fixed js error making the "add to visual" link break on pages with context...
    * 1798 FIX: Filters are now retained when adding a view to a dashboard...
    * 1799 FIX: Dashboards: Existing views added to dashboards now get a correct title / title_url
    * 1800 FIX: Fixed umlauts and HTML tags in exception texts...

    WATO:
    * 1794 FIX: Fix exception in WATO service list in case of vanished checks


1.2.6b3:
    Core & Setup:
    * 1759 Packed RPM and DEB agent packages are now shipped with normal Check_MK package...

    Checks & Agents:
    * 1665 agent_netapp: New special agent for NetApp monitoring via Web-API...
    * 1786 casa_cpu_mem, casa_cpu_temp, casa_cpu_util, casa_fan, casa_power: support more devices, also C100G
    * 1787 docsis_channels_upstream, docsis_channels_downstream: now also support CASA 100G
    * 1457 FIX: logins: new check renamed from "users" check...
            NOTE: Please refer to the migration notes!
    * 1762 FIX: lnx_thermal: Now ignoring trip points with level 0...
    * 1763 FIX: diskstat: Fixed error in config example of manpage
    * 1755 FIX: cisco_vpn_tunnel: fix exception in case tunnel is not OK
    * 1756 FIX: agent_ibmsvc: do not abort execution if one of the sections fail
    * 1778 FIX: cisco_secure: do not warn for port where port security cannot be enabled
    * 1764 FIX: mk_sap: Fixed exception when saving status file
    * 1663 FIX: winperf_if: fixed incorrect enumeration of interface index...
    * 1204 FIX: veeam_client: Not longer throwing an error in case of currenlty running backup
    * 1666 FIX: inventory check esx_vsphere_hostsystem: no longer crashes if information is missing...
    * 1767 FIX: fc_port: Re-enabled check discovery of this check
    * 1768 FIX: brocade_fcport/brocade_info: Only try to discover these services when device provides correct info...
    * 1769 FIX: megaraid_bbu: Fixed exception for some controllers reporting "full charge capacity"
    * 1770 FIX: megaraid_pdisks: Now handling unconfigured good/bad states...
    * 1771 FIX: domino_mailqueues: Fixed exception during inventory when no data usable data available
    * 1208 FIX: cifsmounts: Detects now unreachable CIFS mounts
    * 1772 FIX: lparstat_aix: Check handles already working agent output again
    * 1793 FIX: fritz: avoid Exception in inventory function of fritz checks if agent output is empty
    * 1795 FIX: Fix internal exception in WATO rule for filesystems...
    * 1522 FIX: quantum_libsmall_door, quantum libsmall_status: Fixed broken scan function
    * 1818 FIX: dell_poweredge_cpu: Fix exception where BrandName is missing
    * 1819 FIX: dell_poweredge_temp: Make output and service description consistent with other temperature checks...
            NOTE: Please refer to the migration notes!
    * 1388 FIX: oracle_asm_diskgroup: fixed wrong calculation of free space in NORMAL/HIGH redundancy Disk Groups...
    * 1389 FIX: oracle_rman: detect failed jobs...
    * 1390 FIX: mk_oracle: better detection of RMAN Archivelog Backups...
    * 1391 FIX: oracle_instance: New function for Primary Database not OPEN...
    * 1833 FIX: jolokia_metrics.gc: fix recently introduced exception for missing variable
    * 1463 FIX: juniper_screenos_mem, juniper_trpz_mem: pnp template fixed
    * 1806 FIX: services check was not recognizing configured state when no service was found
    * 1840 FIX: oracle_tablespaces: fix implementation of magic factor
    * 1848 FIX: df: title of pnp graphs for filesystem checks fixed...
    * 1821 FIX: mk_oracle: changed connection to dedicated server mode...
    * 1824 FIX: oracle_recovery_status: removed default values from Check...
    * 1209 FIX: livestatus_status: Check handles cluster using in cluster now
    * 1809 FIX: cisco_temp_perf: Fixed exception when no temperature threshold provided by device
    * 1812 FIX: juniper_screenos_mem: Fixed too large memory reported (byte <> kbyte mixup)
    * 1814 FIX: agent_ibmsvc: Fixed missing executable flag
    * 1817 FIX: The Check_MK service did not result in CRITICAL/WARNING states when using Nagios as core...
    * 1844 FIX: oracle_crs_res: fix computation of node a ressource is running on...
    * 1852 FIX: solaris_multipath: this check now works with inventory to remember the number of total paths...
            NOTE: Please refer to the migration notes!
    * 1853 FIX: cisco_power, cisco_fan, cisco_temp_perf: fixed service description for some special cases...
            NOTE: Please refer to the migration notes!

    Multisite:
    * 1758 Improved exception hander: Shows details without additional debug request, added mailto link for error report...
    * 1788 New personal setting for start page, right after login...
    * 1781 FIX: Fix broken grouping by host/service group in availability
    * 1783 FIX: Finish the view "History of Scheduled Downtimes"...
    * 1206 FIX: Hostname not longer shown as column in host views
    * 1766 FIX: Fixed exceptions in Web GUI when host or service groups used non ascii characters in names...
    * 1773 FIX: Fixed different exceptions when using localized multisite

    WATO:
    * 1760 Added search form to manual checks page
    * 1761 FIX: Ruleset search is now consistent for host & serviceparameters and manual checks
    * 1779 FIX: Fix broken icon in host diagnostic mode
    * 1765 FIX: Fixed bug when generating nagvis backends while having sites with livestatus proxy configured...
    * 1789 FIX: Fix preview of passive checks in WATO list of services
    * 1790 FIX: Fix WATO parameters page for passive checks...

    Notifications:
    * 1662 notification plugin spectrum: finalized script. now able to handle host notications
    * 1754 FIX: Recent notifications (for analysis): Fix wrong color of host DOWN (from yellow to red)
    * 1661 FIX: mknotifyd: improved performance when receiving forwarded notifications
    * 1664 FIX: mknotifyd: further performance improvements for notification forwarding
    * 1205 FIX: RBN: Fixed match contactgroup condition...

    BI:
    * 1784 FIX: Fix exception in BI Boxes when parents are being used


1.2.6b2:

1.2.6b1:
    Core & Setup:
    * 1439 mk-job: now also available on solaris systems...
    * 1648 New installations have the service to check for unchecked services enabled by default...
    * 1723 New check API function get_average() as more intelligent replacement for get_counter()...
    * 1725 The get_average() function from now on only returns one argument: the average...
            NOTE: Please refer to the migration notes!
    * 1483 FIX: Savely replace illegal vertical bars in check plugin output...
    * 1431 FIX: windows_agent: fixed error on parsing unicode formatted logfiles...
    * 1545 FIX: Check_MK Inventory check is now resulting in correct state on duplicate host
    * 1555 FIX: Improved validation on timeperiod references of non existing periods...
    * 1574 FIX: Hosts named like used python modules do not break precompiled checks anymore...
    * 1624 FIX: Remove illegal characters from service descriptions of active checks...
    * 1628 FIX: Remove trailing backslashes from service descriptions...
    * 1649 FIX: Check_MK inventory service has been renamed to Check_MK Discovery...
    * 1706 FIX: Fix file permissions when installing MKPs to 0644 or 0755...
    * 1750 FIX: Handle rare cases where SNMP response string begins with a line feed...
    * 1740 FIX: Changed default service discovery check intervall to 12 hours

    Checks & Agents:
    * 1197 climaveneta_temp: New check for temperature sensors on Climaveneta clima devices
    * 1167 citrix_license/esx_license: Can now be configured to always show OK as state
    * 1198 climaveneta_fan: New check for fan speed on Climaveneta devices
    * 1199 climaveneta_alarm: New check to display the alarm states on Climaveneta devcies
    * 1484 dell_om_sensors: Use sensor name as item...
            NOTE: Please refer to the migration notes!
    * 1200 Docsis Checks: Now HW Rev2 of Arris Cable Modems are detected.
    * 1486 mk_oracle: completely overhauled ORACLE monitoring...
    * 1201 allnet_ip_sensoric: Detect Temperature Sensors now in more cases...
    * 1171 Added new check for monitoring mail delivery (SMTP -> IMAP/POP3 mailbox)...
    * 1444 f5_bigip_chassis_temp, f5_bigip_cpu_temp: Two new checks to replace the old f5_bigip_temp...
            NOTE: Please refer to the migration notes!
    * 1432 agent_vsphere: now able to monitor virtual machines snapshots...
    * 1507 New optional parse_function for check API...
    * 1445 quantum_libsmall_door, quantum_libsmall_status: Two new checks for monitoring small Quantum tape libraries
    * 1448 domino_info: check is extended to also show and monitor the lnNotesServerState
    * 1509 if, if64: New option for make inventory based on port alias...
    * 1440 livedump: now able to add hosts icon_image on config generation...
    * 1517 carel_sensors: New check for monitoring temperature sensors of Carel AC devices
    * 1551 f5_bigip_vserver: add performance data for connections and connection rate
    * 1554 mk_oracle: You can now monitor multiple ORACLE releases on the same host
    * 1518 raritan_pdu_inlet, raritan_pdu_inlet_summary: Modified existing check to give one item per phase and support setting levels....
            NOTE: Please refer to the migration notes!
    * 1592 AIX: New Plugin to monitor errpt in logwatch style...
    * 1565 mem.win: set default levels for page file to 80%/90%
    * 1608 zpool_status: Add an overall state check (thx to Craig Cook)...
    * 1594 ibm_svc_host: Can now be set to be always OK...
    * 1595 esx_vsphere_objects_count: New Check to Ouput the number of VMs
    * 1567 postfix_mailq: speedup in Linux agent for large mail queues...
    * 1611 mssql.vbs: Supporting SQL-Server 2014 now
    * 1568 f5_bigip_cluster_v11: new check for F5 cluster status for firmware version 11
    * 1450 checkpoint_connections, checkpoint_packets: new checks to monitor Checkpoint firewalls
    * 1569 check_mk_agent.openbsd: add sections for mem and lnx_if (memory and network interfaces)...
    * 1451 users: new check to monitor number of users logged in on a linux system...
    * 1615 qnap_disks: Added support for Fujitsu NAS QR802
    * 1616 drbd: Added support for Ahead/Behind cluster states (DRBD >= 8.3.10)
    * 1626 Renamed service descriptions of filesystem, process and logwatch checks...
    * 1627 megaraid_ldisks: Warn if current cache or write policy differs from logical drive default policy...
    * 1629 check_mk_agent.freebsd: several new features and improvements, now only use statgrab...
    * 1630 smart: update in plugin that also outputs information about disks attached to a MegaRAID controller...
    * 1631 juniper_bgp_state: check now detects and supports more differen device models...
    * 1645 Added basic kernel section to FreeBSD agent...
    * 1597 bluecat_dhcp, bluecat_dns: Checks can now be used in Check_MK Cluster Mode
    * 1599 check_mk_agent.aix: Simple run_cached Feature for plugins...
    * 1699 Windows agent: new option "file" for writing output into a file...
    * 1684 cisco_vpn_tunnel: Now supporting VPN 3000 Conncentrator devices
    * 1685 enterasys_*: Now supporting device C2G124-48 (Rev 05.02.18.0002)
    * 1694 cisco_wlc/cisco_wlc_clients: Added support for Cisco AIR-CT2504-K9
    * 1726 Move variable data of Linux/UNIX agents to /var/lib/check_mk_agent...
            NOTE: Please refer to the migration notes!
    * 1734 check_sql: Added support for DB2 (thanks to Troels Arvin)
    * 1757 Check SSH can now be configured  in WATO
    * 1478 FIX: kernel.util, statgrab_cpu: fix computation of utilization...
    * 1480 FIX: brocade_vdx_status: disable check on some devices that do not support it...
    * 1485 FIX: dell_om_disks, dell_om_esmlog, dell_om_mem, dell_om_processors, dell_om_sensors: detect more devices...
    * 1202 FIX: cisco_power, cisco_temp_perf: Both checks now using a new service description...
            NOTE: Please refer to the migration notes!
    * 1446 FIX: cisco_temp_perf: Check now finds missing sensors in case where also cisco_temp_sensor is being used....
    * 1203 FIX: veeam_client: Now supports multiple Backups for one host...
            NOTE: Please refer to the migration notes!
    * 1437 FIX: veeam_jobs: fixed incorrect state for BackupSync job...
    * 1511 FIX: oracle_jobs: avoid broken checks, make compatible with old version...
    * 1513 FIX: Handle broken SNMP bulk walk implementation of Mikrotik Router firmware RouterOS v6.22...
    * 1503 FIX: Fixed monitoring of multiple SAP instances with one mk_sap plugin...
    * 1515 FIX: cisco_secure: fix service description, fix OK state in case of no violation
    * 1449 FIX: nginx_status: agent plugin no longer honours "http(s)_proxy" env variables of root user
    * 1387 FIX: mk_oracle: Correctly deal with underscore in SID for Oracle 9.2-10.1...
    * 1532 FIX: mk_sap: Cleaning up old state information from sap.state file...
    * 1548 FIX: bluecat_ntp: do not inventorized devices where NTP information is missing
    * 1549 FIX: bluecat_threads: do not inventorize this check where information is missing...
    * 1536 FIX: fritz!Box special agent now deals with new URLs (firmware >= 6.0) correctly
    * 1550 FIX: zfs_arc_cache: do not inventorize of no cache information available...
    * 1572 FIX: Sample configs, plugins etc. for windows agent use windows linebreaks now...
    * 1575 FIX: vSphere Monitoring works with RedHat 5.x now...
    * 1584 FIX: winperf_if: Fixed checks of interfaces with equal names but one with index...
    * 1590 FIX: printer_supply_ricoh: Fixed broken check
    * 1591 FIX: netapp_volumes: The state mixed_raid_type is now treated as non-critical state
    * 1602 FIX: dell_om_esmlog: Fixed typo in plugin output
    * 1603 FIX: ad_replication: fixed typo in plugin output
    * 1604 FIX: mysql_slave: Dealing with situation where connection with master is lost
    * 1563 FIX: Reworked configuration of process monitoring...
            NOTE: Please refer to the migration notes!
    * 1593 FIX: IBM SVC Checks: The Service Descriptions not longer contain IBM SVC as prefix...
            NOTE: Please refer to the migration notes!
    * 1564 FIX: check_mk_agent.linux: fix situation where async plugin is not executed after crash...
    * 1609 FIX: zpool_status: fix problem when the zpool has a separate log or cache device...
    * 1566 FIX: 3ware_disks: consider VERIFYING state as OK now...
    * 1612 FIX: job: Fixed wrong reported start time for running jobs
    * 1596 FIX: etherbox: Fix for the inventory in case of not connected temperature sensors...
    * 1571 FIX: check_mk_agent.linux: fix output of lnx_if on Ubuntu 8.04 (on older kernels), repairs tcp_conn_stats...
    * 1622 FIX: megaraid_bbu: handle case isSOHGood and consider it as critical...
    * 1617 FIX: lnx_if: Deal with data provided by cluster host
    * 1618 FIX: ad_replication: Output of timeLastSuccess and timeLastFailure was inverted...
    * 1623 FIX: hp_proliant_mem: support for some yet unhandled status situations
    * 1640 FIX: check_jolokia_metrics_serv_req: Fixed wrong levels shown for upper thresholds
    * 1632 FIX: hr_fs: remove ugly "mounted on:" information appearing on Juniper devices
    * 1646 FIX: hyperv_vms: Plugin garbles following plugin output when no VMs exist...
    * 1647 FIX: agent_ipmi: Check_MK service gets critical now when ipmi-sensors command fails
    * 1453 FIX: drbd.stats: tried to send non-numeric write order parameter to rrd...
    * 1598 FIX: bluecat_dhcp: Check is not longer found in inventory if dhcp service is not activated
    * 1635 FIX: multipath: fix parsing output of multipath on RedHat6 with space in alias
    * 1652 FIX: kaspersky_av_quarantine: Fixed exception when a file was found in quarantine
    * 1653 FIX: megaraid_pdisks: Resulting states are now hard coded within the check...
    * 1654 FIX: statgrab_disk: Fixed scaling of values shown in PNP graphs...
    * 1655 FIX: AIX Agent: Fixed broken filesystem checks when having PowerHA installed...
    * 1656 FIX: cisco_vpn_tunnel: Refactored complete check, fixed threshold bugs...
    * 1677 FIX: f5_bigip_interfaces: Cleaned up check a bit
    * 1679 FIX: ups_bat_temp: Now skipping sensors which are reported to have 0 upsBatteryTemperature
    * 1681 FIX: cmciii_lcp_fans: Skipping non FAN units now; cleaned up check
    * 1682 FIX: cmciii_lcp_waterflow: Check can now deal with devices with a different setup
    * 1701 FIX: Correctly show absolute level for CPU load in case of warn/crit...
    * 1702 FIX: Fix check_notify_count: notification had been counted twice...
    * 1703 FIX: ups_test: Fix computation of time since last self test...
    * 1454 FIX: megaraid checks: megacli binaries in lowercase (Ubuntu..) are now also detected by the linux agent
    * 1455 FIX: hp_proliant_mem:  avoid a crash of the check when module_condition is empty
    * 1688 FIX: juniper_screenos_mem: Fixed wrong total memory computation
    * 1658 FIX: agent_vsphere: no longer crashes when decommissioned vms report no hardware information...
    * 1708 FIX: cups_queues: fix outputting of current printer jobs if printer daemon is CUPS...
    * 1710 FIX: omd_status: Fix totally missing section in Linux agent...
    * 1711 FIX: win_printers.ps1: ignore temporary printers created by RDP terminal sessions...
    * 1712 FIX: hyper_vms: fixed for snapshot VMs with (...) in their names...
    * 1713 FIX: check_fstab_mounts: now correctly ignores swap space...
    * 1716 FIX: windows_tasks: consider state SCHED_S_TASK_QUEUED (0x00041325) as OK now
    * 1721 FIX: dell_om_mem: Handle formerly unhandled situations with multiple errors...
    * 1695 FIX: brocade_vdx_status: Is now not bein inventorized anymore for devices not supporting the check
    * 1722 FIX: lnx_thermal: fix invalid zero temperature if mode file is missing
    * 1696 FIX: cisco_temp_sensor: Value reported of check was not always correct (precision was wrong)...
    * 1727 FIX: cisco_secure: Fixed inventory exception when port security is not enabled
    * 1728 FIX: cisco_temp_perf: Not inventorized anymore for hosts supporting cisco_temp_sensor
    * 1724 FIX: emc_datadomain_temps: convert to new standard check output, add PNP template
    * 1729 FIX: apc_symmetra_test: Cleaned up check, fixed exception when self test date is zero
    * 1730 FIX: apc_symmetra: Fixed exception when last diagnose date was not known
    * 1731 FIX: ipmi_sensors: Fixed agent part when ipmi-sensors call on first agent run...
    * 1732 FIX: dell_powerconnect_cpu: Fixed exception during inventory for incompatible devices
    * 1733 FIX: dell_powerconnect_psu: Skipping inventory of not supported System temp sesnor for M6220 devices...
    * 1747 FIX: zfsget: try to speed up agent code for Linux/Solaris/FreeBSD by using -t filesystem,volume...
    * 1659 FIX: windows agent: fixed output of 64 bit performance counters...
    * 1748 FIX: win_dhcp_pools: fix naming of WATO rules and informal WARN/CRIT levels in performance data
    * 1735 FIX: oracle_instance: Inventory function deals better with old bogus agent output
    * 1736 FIX: lparstat_aix: Trying to deal with more kind of lparstat output...
    * 1737 FIX: mk_sap: Working around garbled SAP state file when multiple instances were running parallel
    * 1738 FIX: oracle_instance: Be compatible to old oracle agent outputs
    * 1751 FIX: winperf_ts_sessions: try to fix invalid number of active and inactive sessions...
    * 1739 FIX: lnx_thermal: Be more compatible to thermal devices which report no "type"

    Multisite:
    * 1508 Allow input of plugin output and perfdata when faking check results...
    * 1493 Added config option "Default filter group" to set the initial network topology view filter...
    * 1497 Implemented password policy capabilities for local users...
    * 1499 SEC: Fixed XSS injections in different places...
    * 1069 SEC: Replaced insecure auth.secret mechanism...
            NOTE: Please refer to the migration notes!
    * 1500 SEC: Preventing livestatus injections in different places...
    * 1530 Dashboard: Host/service statistics dashlets now deal with the context...
    * 1558 Better visualize manually changed notification enable/disable
    * 1621 Sorting Check_MK* services always on top of services lists
    * 1636 Crash checks now have an icon for viewing and sending a crash dump...
    * 1700 Enable icon for link to host/service parameters per default now...
    * 1705 Better styling of dashboard designer
    * 1714 Add support for jsonp export (next to json and python)...
    * 1715 Output icon information in CSV/JSON/Python export of views...
    * 1164 FIX: Fixed links from servicegroup overviews to single servicegroups
    * 1166 FIX: Also prevting stylesheet update issues during version updates (just like for JS files)
    * 1481 FIX: Fix broken layout of Host-, Service- and Contactgroup filters
    * 1482 FIX: Fix exception when editing a visual of type single host group...
    * 1487 FIX: Fixed exception in Web GUI "Internal error:: name 'Filter' is not defined" in manual setups (using setup.py)...
    * 1488 FIX: Fixed wrong information showing up on "Host Group" and "Service Group" views...
    * 1433 FIX: Quicksearch: no longer shows an invalid search result when looking for multiple hosts...
    * 1494 FIX: Fixed error in NagVis Maps snapin when some users had no contact groups assigned
    * 1496 FIX: Fixed exception after editing a dashboard as user without permission to publish dashboards...
    * 1436 FIX: quicksearch: search with multiple patterns (h: / s:) no longer discards the host pattern...
    * 1438 FIX: quicksearch: fixed various non-working quicksearch filters...
    * 1501 FIX: Legacy view formats created with 2014-09 snapshots are now converted...
    * 1506 FIX: Fixed randomly hidden dashboard title...
    * 1527 FIX: Fixed views missing values of some filters (serviceregex, hostgroup filters, ...)...
    * 1528 FIX: Fixed actions in mobile GUI...
    * 1529 FIX: Mobile-GUI: Fixed "all host problems" view not showing all problems...
    * 1533 FIX: Fixed sorting of hosts with same name in "services of host" view
    * 1534 FIX: Fixed filtering views in distributed setup lead to empty views...
    * 1553 FIX: Fix deleting (acknowleding) of logfiles in logwatch...
    * 1537 FIX: Added transformation code for user dashboards created between 2014-08 and 2014-10...
    * 1538 FIX: Only allow switching sites on/off when permitted to...
    * 1539 FIX: Fixed refreshing of PNP graphs in dashboards...
    * 1543 FIX: Hosttag columns are now available right ater creating a tag...
    * 1544 FIX: Fixed exception in complain phase in view editor...
    * 1573 FIX: WATO Quickaccess snapin: Pending button is not overlapped by icons anymore
    * 1557 FIX: Fix sorting of hostnames that only differ in lower/uppercaseness
    * 1577 FIX: Fixed editing of views using the "Downtime for host/service" sorter or column...
    * 1578 FIX: Folding states of containers with umlauts in titles are now persisted...
    * 1580 FIX: Views: Hardcoded single context filters are not shown in filter form anymore...
    * 1581 FIX: Single context views with missing context show an error message now...
    * 1585 FIX: Dashboard: Fixed mass client CPU load consumption when making graph dashlets too small...
    * 1586 FIX: Dashboard: Toggling edit/non-edit is now reflected when reloading the page
    * 1605 FIX: Fixed perfometer of check check_mk-printer_supply_ricoh
    * 1607 FIX: check_http: Fixed broken links in escaped plugin output
    * 1614 FIX: Fixed wrong URL in webapi.py documentation
    * 1619 FIX: Renamed "Hostgroups" and "Servicegroups" views to "Host Groups" and "Service Groups"
    * 1638 FIX: Fixed styling small styling problems in wiki snapin
    * 1641 FIX: Quicksearch: Now able to search for services with backslashes in names
    * 1642 FIX: Quicksearch: Improved error handling on invalid search statements (invalid regexes)
    * 1651 FIX: Consolidated painters of service list views...
    * 1678 FIX: Fixed problem with garbled styles on user profile page after saving
    * 1680 FIX: Fixed various dashlet designer position/resizing issues...
    * 1683 FIX: Replaced a lot of old GIF images with better looking PNG images
    * 1687 FIX: Add visual to dashboard menu can now be closed with click anywhere on page
    * 1709 FIX: Fix exception when a non-Ascii character is part of the variable part of a view title
    * 1691 FIX: Fixed problem when watching BI aggregations with umlauts in titles or group name

    WATO:
    * 1170 Added buttons to move rules to top/bottom of the list to ruleset edit dialog
    * 1489 Added iCalendar import for generating timeperiods e.g. for holidays...
    * 1495 Most WATO tables can now be sorted (where useful)...
    * 1504 WATO makes host tag and group information available for NagVis...
    * 1535 Disabled services on service discovery page now link to the ruleset
    * 1587 SEC: Prevent logging of passwords during initial distributed site login...
    * 1560 Put host and service groups into one WATO menu item...
    * 1561 Remove Auditlog from the main WATO menu and put it into the activate Changes page
    * 1562 Move manual checks into a new WATO module...
    * 1697 Allow non-Ascii characters in topic of host tag groups
    * 1707 WATO rule editor: show title of tag group when rendering the conditions of a rule...
    * 1689 Creating WATO backends for each configured site now...
    * 1690 Pending changes can now be discarded...
    * 1693 Added search form to global settings page...
    * 1717 Split up LDAP configuration dialog into four boxes...
    * 1165 FIX: Fixed exception in service discovery of logwatch event console forwarding checks...
    * 1490 FIX: Timperiod excludes can now even be configured when creating a timeperiod...
    * 1491 FIX: Fixed bug in dynamic lists where removing an item was not always possible...
    * 1492 FIX: Fixed too long URL bug when deleting a timeperiod right after creating one
    * 1498 FIX: Fixed displaying of global settings titles / help texts...
    * 1502 FIX: Fixed removing elements from ListOf choices during complain phase
    * 1505 FIX: Snapshots are now bound to the used monitoring core...
    * 1540 FIX: Host diagnose page: Some tests were failing randomly
    * 1541 FIX: Fixed missing form fields for notification method when editing rbn default rule
    * 1542 FIX: Changed text of "debug_log" option to be clearer in distributed setups...
    * 1546 FIX: Fixed adding cluster nodes to new cluster in complain phase...
    * 1556 FIX: WATO inventory ignores already inventorized checks which does not exist anymore...
    * 1576 FIX: SNMP Community host attribute is now visible for IE<=8...
    * 1588 FIX: Renamed SNMP communities rule to SNMP credentials
    * 1589 FIX: Restructured SNMP credentials rule specification...
    * 1620 FIX: Fixed exception during host renaming when host has no perfdata
    * 1625 FIX: Safely handle characters that have a special meaning in regexes when creating service-specific rules...
    * 1637 FIX: Fixed exception in notification analysis when notifications have not NOTIFICATIONTYPE set
    * 1639 FIX: Interfaces with speed more than 10GBit/s can now be configured correctly
    * 1633 FIX: Fix problem that attributes of new WATO folders have not been saved...
    * 1634 FIX: Fix editing of cluster hosts in WATO: cluster-property no longer goes lost...
    * 1686 FIX: Host renaming also updates explicit negated hosts in rules

    Notifications:
    * 1512 Bulk notification can now be grouped according to custom macro values...
    * 1650 Enabled rule based notifications by default (for new installations)...
    * 1749 Allow title of notifiation script to be in third line if second line is encoding: utf-8...
    * 1660 notification plugin spectrum: now configurable via flexible notifications
    * 1168 FIX: HTML mails can now be configured to display graphs among each other...
    * 1514 FIX: Try harder to detect previous hard state in notification when using Nagios as core...
    * 1582 FIX: Fixed missing graphs in mails when sending notifications to non-contacts...
    * 1583 FIX: Can use contact groups without hosts/services assigned in RBN rules now...
    * 1606 FIX: Moved notify.log to var/log/notify.log in OMD environments...
    * 1570 FIX: Fix notification of check_http active checks with Nagios core...
    * 1704 FIX: Fix notification analyser in case there are non-Ascii characters in the notification context

    BI:
    * 1435 FIX: Saving BI aggregations: No longer reports 'Request-URI Too Large'...
    * 1559 FIX: Fix link from BI icon to BI views (aggregations affected by this host/service)
    * 1692 FIX: Aggregations with umlauts in title/topic can now be displayed in BI/Availability

    Reporting & Availability:
    * 1720 FIX: Remove bogus column H.Down if "Consider times where the host is down" is switch off...

    Event Console:
    * 1169 Added host state type filter to "recent event history" view
    * 1718 Show groups of regex match of events in details views of Event Console
    * 1719 Allow to allow both host name and IP address when checking for events in Event Console...
    * 1531 FIX: Fixed exception in event history view when displaying CHANGESTATE events
    * 1610 FIX: Hostname translation now also works for incoming SNMP traps
    * 1643 FIX: Improved error handling of exceptions when processing log lines
    * 1644 FIX: Fixed matching dynamic number of regex match groups...
    * 1698 FIX: Fix specifying explicit path to unix socket for check_mkeventd

    Livestatus:
    * 1613 FIX: Fixed invalid json format in Stats query with requested heaeders...

    HW/SW-Inventory:
    * 1479 liveproxyd: new function for collecting remote inventory data...
            NOTE: Please refer to the migration notes!
    * 1452 Solaris HW/SW-Inventory added...
    * 1547 FIX: win_cpuinfo: fix case where NumberOfCores is missing (Windows 2003)...
    * 1552 FIX: mk_inventory.ps1: fix garbled or missing entries by removing bogus binary zeroes...
    * 1752 FIX: win_exefiles: handle case gracefully where no size information is available
    * 1753 FIX: win_bios: handle case with colons in BIOS version

    inventory:
    * 1516 FIX: win_disks: fix exception in case of empty signature


1.2.5i6:
    Core & Setup:
    * 1008 Overall check timeout for Check_MK checks now defaults to CRIT state...
    * 1373 SEC: Do not ouput complete command line when datasource programs fail...
    * 1425 New section header option "encoding" for agent output...
    * 1129 FIX: Windows MSI-Installer: some systems created corrupted check_mk_agent.msi files...
    * 1426 FIX: windows agent: logwatch: no longer reports incorrect formatted texts (japanese characters)...
    * 1429 FIX: Disabled snmp checktypes are now sorted out before Check_MK contacts the snmp host...

    Checks & Agents:
    * 0185 knuerr_rms_humidity, knuerr_rms_temp: Two new Checks to Monitor the Temperature and the Humidity on Knürr RMS Devices
    * 1065 heartbeat_crm / heartbeat_crm.resources: Rewrote checks / formalized parameters...
    * 1068 livedump: Added optional check interval (detect staleness) / option to encrypt mails...
    * 1093 windows agent: performance counter can now be specified by name...
    * 0189 docsis_channels: Support for Frequency of Downstream Channels for Devices with DOCSIS MIB
    * 0190 docsis_channels_upstream: New check for monitoring upstream channels on cable modems with DOCSIS MIB
    * 0193 docsis_cm_status: New Check Status Check for Cable Modems with Docsis MIB.
    * 1070 printer_input/printer_output: New checks to monitor input/output sub-units of printers...
    * 0196 esx_vsphere_hostsystem: New subcheck for maintenance mode...
    * 0197 check_uniserv: New Check for Uniserv Data Management Services...
    * 0199 veeam_client: Check rewritten to get a nicer output
    * 0200 arris_cmts_cpu,arris_cmts_temp: New Checks for Arris CMTS Devices ( Temperature and CPU Utilization)
    * 0202 cisco_temp_sensor: It is now possible to configure this check in WATO....
    * 1172 New check sap.value_groups...
    * 1173 cisco_secure: Check creates now a summary instead one service by port...
            NOTE: Please refer to the migration notes!
    * 1174 rms200_temp: New Temperature check for RMS200 Devices
    * 1175 dell_idrac_disks: New Check for Harddisks using Dell iDrac
    * 0644 adva_fsp_if: instead of lower warning and critical levels check now supports lower and upper levels
            NOTE: Please refer to the migration notes!
    * 1006 printer_pages: add Perf-O-Meter and PNP template
    * 0646 brocade_fcport: the administrative states for which ports are inventorized can now be configured in WATO
    * 1010 chrony: new check for NTP synchronization via chrony on Linux...
    * 1011 ibm_svc_systemstats.disk_latency: introduce levels for alerting...
    * 1372 cisco_vss: new check for monitoring state of Cisco Virtual Switches
    * 0648 brocade_fcport: new speed calculation of isl_ports...
    * 0649 f5_bigip_pool: check now also prints the node names of down nodes
    * 1374 arc_raid_status: moved plugin into main Linux agent...
            NOTE: Please refer to the migration notes!
    * 1375 vxvm_enclosures, vxvm_multipath, vxvm_objstatus: joined into one agent plugin called vxvm...
    * 1376 dmraid: moved plugin code into normal Linux agent...
    * 1377 Renamed agent plugin resolve_hostname into dnsclient, make portable to all Unices...
    * 1146 nfsmounts: supported by AIX agent now...
    * 1103 windows agent: now able to omit context text of logfiles...
    * 1150 netstat: new check for monitoring TCP/UDP connections and Linux and AIX...
    * 0654 oracle_instance: now also monitors the log mode
    * 1176 winperf_msx_queues: The list of counters for inventory can now be configured host based using wato
    * 0656 brocade_fcport: inventory rule can now choose upon physical und operations states as well, state choices were also updated
    * 1177 Hivemanger: New agent to check hivemanager devices
    * 1383 oracle_asm_diskgroup: Account for offline disks and required mirror free space...
            NOTE: Please refer to the migration notes!
    * 1178 arris_cmts_mem: New check for Memory usage on arris cmts modules.
    * 1179 bluecat_dhcp: New Check for DHCP Service on bluecat adonis devices.
    * 1180 bluecat_dns, bluecat_dns_queries: New DNS Checks for Bluecat Adonis.
    * 1181 bluecat_ntp: New Check for NTP on bluecat adonis or proteus devices
    * 1105 wmic_if.ps1: Powershell version of the wmic_if.bat script...
    * 1182 bluecat_ha: New Check for HA Status on Bluecat Adonis devices
    * 1183 bluecat_commandserver: New Check for bluecat adonis devices
    * 1397 juniper_screenos_cpu, juniper_screenos_fan, juniper_screenos_mem, juniper_screenos_temp, juniper_screenos_vpn: new checks for Juniper ScreenOS Firewalls
    * 1106 mk_inventory.ps1: now uses the MK_CONFDIR environment variable from the agent (if available)...
    * 1107 windows agent: now sets additional environment variables...
    * 1108 printer_io.include: included tray description in check output
    * 0657 diskstat: cluster support added for single disk modes
    * 1111 vCenter monitoring: greatly improved performance (at least 40 times faster)...
    * 1112 esx_vsphere_hostsystem.mem_usage_cluster: allows to monitor total RAM usage of all nodes in a cluster...
    * 0658 brocade_info: new check to retrieve informational data about Brocade switches
    * 1385 oracle_instance: new WATO rules for archivelog, logging, login and uptime...
    * 1403 kernel.util: allow levels for the total CPU utilization...
            NOTE: Please refer to the migration notes!
    * 1117 agent_vsphere: now able to query license information from esx system...
    * 1118 bluecat_dns, bluecat_dhcp: no able to run as clustered checks...
    * 1409 Extended Check_MK-API: check function may return None...
    * 0659 domino_tasks: new check to monitor tasks on a lotus domino server via snmp
    * 1187 Hivemanager: Extended Check and Agent...
    * 1130 esx monitoring: agent_vsphere now retrieves additional data (used by HW-inventory)...
    * 1422 agent_vsphere: now able to configure where the power state of a vm or esx-host should be assigned...
    * 1442 ups_socomec_out_source: New check for checking the power source of out phases for Socomec UPSs
    * 0662 domino_mailqueues: new check to monitor mail queues in Lotus Domino
    * 1188 veeam_client: Check now also outputs ReadSize and TransferedSize...
    * 0663 domino_info: new check to extract informational data about a Lotus Domino Server
    * 0664 domino_users: new check to monitor the number of users on a Domino Notes server
    * 1447 domino_transactions: new check to monitor the number of transactions per minute on Lotus Domino servers
    * 1190 statgrab_cpu: Check can now handle parameters
    * 1191 Linux agent now also sends information about tmpfs...
    * 1193 ps: Manual Checks can now use RegEx for user matching...
    * 1194 Linux Agent now supports monitoring of cifs mounts
    * 1195 AIX Agent now also supports monitoring of cifs mounts
    * 1196 apache_status: Added timeout...
    * 1443 ups_socomec_outphase: New check for monitoring the out phases of Socomec UPSs
    * 1051 FIX: tcp_conn_stats: fix missing performance data...
    * 1142 FIX: winperf_ts_sessions: fix computation, check has never really worked
    * 1090 FIX: zfsget: fixed exception which happened on incomplete zfs entries
    * 0187 FIX: hp_proliant_power: Fixed Wato configuration
    * 0192 FIX: oracle_rman_backups: Not longer try to make a inventory for broken plugin outputs
    * 0194 FIX: raritan_pdu_inlet: Check now outputs the correct values...
            NOTE: Please refer to the migration notes!
    * 1071 FIX: oracle_rman_backups: Only inventorize ARCHIVELOG / DB FULL / DB INCR entries...
    * 1152 FIX: mk-job: The check now captures currently running jobs and their start time...
    * 0198 FIX: cisco_temp_sensor: Removed dicey detection for temperature value....
    * 0645 FIX: brocade_fcport: since in newer firmware (7.*) swFCPortSpeed is deprecated, we then calculate port speed from IF-MIB::ifHighSpeed
    * 1097 FIX: windows_agent: preventing missing agent sections on first query...
    * 1009 FIX: df: deal with space in file system type for PlayStation file system...
    * 1098 FIX: esx_vsphere_counters.diskio: Now reports unknown when counter data is missing
    * 1143 FIX: dell_powerconnect_temp: fix configuration via WATO...
    * 1144 FIX: blade_bx_temp, dell_chassis_temp, emerson_temp, ibm_svc_enclosurestats, ups_bat_temp: rename service description...
            NOTE: Please refer to the migration notes!
    * 1145 FIX: windows_tasks: handle case correctly where task is currently running...
    * 1378 FIX: mk_logwatch: remove exceeding \n when rewriting message and using \0...
    * 1147 FIX: upc_capacity, ups_socomec_capacity: Fix checking of battery left levels...
    * 1099 FIX: tsm_scratch: now returns the variable name instead the values during inventory...
    * 0650 FIX: f5_bigip_pool: limits to the number of active nodes are now correctly applied...
            NOTE: Please refer to the migration notes!
    * 1102 FIX: esx_vsphere_counters: no longer raise false alarms because of invalid data from ESX Host...
    * 1149 FIX: check_mk-ibm_svc_systemstats.diskio, check_mk-ibm_svc_systemstats.iops: fix exception in Perf-O-Meter
    * 0651 FIX: f5_bigip_interfaces: Fix invalid throughput values, detect newer F5 devices...
    * 1393 FIX: casa_cpu_temp, casa_cpu_util: Change service description to standard...
            NOTE: Please refer to the migration notes!
    * 1104 FIX: winperf_if: Improved matching of data from wmic_if.bat / wmic_if.ps1 scripts...
    * 1110 FIX: windows agent: fixed missing agent section problem if a cached script ran into a timeout...
    * 1113 FIX: oracle_rman: fixed exception when backup was currently running
    * 1114 FIX: bluecat_threads: no longer detected on wrong systems...
    * 1116 FIX: megaraid_ldisk: now longer raises an exception for adapters with 'No Virtual Drive Configured'
    * 1122 FIX: windows agent: unicode logfile monitoring: now able to detect incomplete written lines...
    * 1184 FIX: cisco_power: Fixed detection of item. In some cases the status information was part of the item...
            NOTE: Please refer to the migration notes!
    * 1078 FIX: Fix compensation for daylight safing time in prediction
    * 1126 FIX: bluecat_ntp: check no longer crashes on evaluating sysLeap values higher than 1...
    * 1127 FIX: bluecat_dhcp: fixed exception when data was available.. returns UNKNOWN when data is missing
    * 1128 FIX: bluecat_dns: now reports UNKNOWN if no snmp data is available
    * 1131 FIX: esx_vsphere_hostsystem.maintenance: fixed misspelling in service description...
            NOTE: Please refer to the migration notes!
    * 1161 FIX: fc_port: Fixed invalid values of counters, fixed wrong values in graphs...
    * 1192 FIX: veeam_jobs: Check now recognize sync jobs...
    * 1386 FIX: oracle_jobs: Bugfix for forever running jobs...
    * 1427 FIX: esx_vsphere_hostsystem.multipath: no longer crashes at invalid multipath types...

    Multisite:
    * 1066 New Dashboard Designer...
    * 1392 WATO Folder filter: show only the paths a user is allowed to see
    * 1398 Allow to spread times of next check when rescheduling...
    * 1405 Checkbox for settings downtimes on the hosts of the selected services...
    * 1410 Output log text of scheduled downtime log entries...
    * 1411 New builting views for the history of scheduled downtimes
    * 1185 mobile ui: Added a new view to see events from the Event Console
    * 1412 Speed up of displaying and sorting after WATO folder path
    * 1477 New screenshot mode for Multisite...
    * 1067 FIX: Fixed login problem in LDAP connector when no user filter specified...
    * 1094 FIX: sidebar snaping 'Tree of folders': fixed exception
    * 1154 FIX: Availability: Fixed unwanted redirect to edit annotation page after editing availability options...
    * 1401 FIX: Display options in views are now again persistent...
    * 1120 FIX: Multisite filters Host/Service Contactgroup: Fixed livestatus exception...
    * 1158 FIX: Moved filter logic to visuals module...
            NOTE: Please refer to the migration notes!
    * 1077 FIX: Fixed labelling of Y achsis in prediction graphs...
    * 1162 FIX: User profiles can not be edited on WATO remote sites anymore...

    WATO:
    * 1096 New WATO web service: manage hosts via a new HTTP API...
    * 1155 NagVis map edit/view permissions can now be set using roles/groups...
    * 1115 Renamed rule: Hosts using SNMP v2c -> Legacy SNMP devices using SNMP v2c...
    * 1404 Make title/help of custom user attributes localizable...
    * 1159 Remote BI Aggregations can now be configured to be checked as single services...
    * 1163 Service discovery: Added direct link to check parameter ruleset of services...
    * 1428 Web-API: now able to add cluster hosts...
    * 1064 FIX: Fixed rare issue with WATO communication in distributed setups (different OS versions)...
    * 1089 FIX: Snapshot restore: fixed exception during exception handling......
    * 1091 FIX: logwatch patterns: allow unicode text in pattern comment
    * 1092 FIX: logwatch: now able to enter unicode text into the "Pattern (Regex)" field
    * 0191 FIX: Added swp files to the ignore list for the WATO git feature...
    * 1153 FIX: Changed custom user attributes can now be used immediately...
    * 0201 FIX: Fixed error message in Rulelist of RBN...
    * 1100 FIX: WATO backup domains: fixed bug were excluded files still got deleted on snapshot restore...
    * 1101 FIX: WATO check parameter: renamed 'Nominal Voltages' to 'Voltage Levels..'
    * 1396 FIX: Fix default setting of Enable sounds in views...
    * 1109 FIX: WATO active checks: passwords no longer shown as plain text....
    * 1119 FIX: WATO create rule: No longer raises an incorrect permission warning when creating a new rule...
    * 1121 FIX: Rule based notifications formular: No longer raises Request-Uri-Too-Large errors...
    * 1160 FIX: Fixed wrong named column in mkeventd rules
    * 1430 FIX: Clone group: Now displays correct alias name of cloned group...

    Notifications:
    * 1151 Add variables (HOST/SERVICE)ACK(AUTHOR/COMMENT) to notification context...
    * 1394 HTML notifications have a new content field for debugging variables...
    * 1400 Added example notification script for Pushover to doc/treasures/notifications...
    * 1123 Rule based notifications: New condition "Match Service Groups"
    * 1186 RBN: It's now possible to Filter for contactgroups...
    * 1189 sms notification: also send information about Downtimes, Acknowledgments and Fallping now
    * 1424 mknotifyd: now able to check if its still listening for telegrams...
    * 1156 FIX: Graphs in HTML mails are now sent again where they where missing...
    * 1157 FIX: Fixed SMS plugin on at least debian (distrs which have no sendsms/smssend)...
    * 1407 FIX: Fix exception in rule based notification on non-Ascii characters in log message
    * 1408 FIX: mknotifyd now really reads all configuration files below mknotifyd.d...

    BI:
    * 1406 Assume PEND in count_ok aggregations if all nodes are PEND...

    Event Console:
    * 1148 Allow execution of actions when cancelling events...
    * 1395 Event Console can now create notifications via Check_MK RBN...
    * 1007 FIX: check_mkevents: fix case where events contain binary zeroes
    * 1399 FIX: Fix left-over tac processes when showing Event Console history...
    * 1402 FIX: Fixed cased where counting events did not reach required count...
    * 1124 FIX: WATO EC configuration: no longer raises an exception when user has restricted WATO access...
    * 1125 FIX: EC actions are now saved when an EC rule has "Send monitoring notification" set...

    HW/SW-Inventory:
    * 0643 windows inventory: OS now contains the install date, reg_uninstall now contains the path...
            NOTE: Please refer to the migration notes!
    * 0652 windows software inventory gives some more details about OS and installed software...
            NOTE: Please refer to the migration notes!
    * 0653 script to extract HW/SW-Inventory data in CSV format...
    * 0660 mk_inventory-ps1: new uses the Install Location as path for win_reg_uninstall
    * 0661 HW/SW-Inventory: install date of software packages no longer in unix timestamps but date format...
            NOTE: Please refer to the migration notes!
    * 1413 HW/SW-Inventory implementation step one finished...
    * 0655 FIX: win_cpuinfo and mk_inventory.ps1 agent: unit of CPU speed fixed, fixes for long output lines in agent
    * 1379 FIX: Fixed filter "Host has inventory data"...
    * 1423 FIX: Host HW-inventory: now longer generates an exception on displaying the BIOS date

    check:
    * 1384 oracle_jobs: new WATO rules, changed service name to SID.OWNER.NAME...
            NOTE: Please refer to the migration notes!


1.2.5i5:
    Core & Setup:
    * 1012 Fix quoting of backslashes in custom checks with nagios core...
            NOTE: Please refer to the migration notes!
    * 1038 Massive speedup of cmk --snmptranslate
    * 1035 FIX: Do not fail on errors in *.mk files anymore - except in interactive mode...
    * 0174 FIX: Fixed appending of --keepalive-fd parameters to checkhelpers...
    * 1053 FIX: Fixed events check always being reporting OK state...
    * 1045 FIX: Gracefully restart check_mk helpers in case of memory leak...
    * 0633 FIX: diskstat: fixed performance data of old legacy disk IO read/write data...

    Checks & Agents:
    * 0168 f5_bigip_pool: Added Wato configuration...
    * 0995 raritan_pdu_outletcount: new check for outlet count of Raritan PX-2000 family PDUs
    * 0169 websphere_mq_channels,ebsphere_mq_queues: New Checks to monitor IBM Websphere MQ Queues and Channels...
    * 1034 Always provide also 64 bit version of Windows agent
    * 0170 hp_proliant_power: New check to monitor the Power Meter on Prolaint Servers and iLO Boards
    * 0172 zfsget: Check is now usable in cluster_mode...
    * 1039 aix_diskiod: new check for disk IO on AIX
    * 0997 New checks and a special agent for ALLNET IP Sensoric devices...
    * 0175 logwatch.groups: New logwatch subcheck who can be used to group logfiles together....
    * 1041 aix_memory: new check for RAM and SWAP on AIX
    * 0998 ibm_imm_health: Trying to recognice newer versions of IBM IMM now too
    * 0628 raritan_pdu_inlet: now also monitors the three phases of the inlet
    * 1073 sni_octopuse_cpu: added PNP graph definition and Perf-O-Meter
    * 0178 mssql_tablespaces: It is now possible to define thresholds
    * 0999 allnet_ip_sensoric.pressure: New Check for Pressure Sensors in ALLNET IP Sensoric devices
    * 1082 windows agent: now also available as msi installer...
    * 0179 check_dns: It is now possible to use the local dns server in wato configuration...
    * 1058 livedump-mail-fetch: Now supporting either quoted-printable or non encoded mails...
    * 0180 sap: It is now possible to add multiple sap instances to the sap.cfg file...
    * 0181 citrix_sessions, citrix_serverload: New checks for Citrix Load (a Score calculated by citrix) and the number of sessions
    * 0637 jolokia_metrics.gc, jolokia_metrics.tp, jolokia_info: two new subchecks for the jolokia_metrics checks and better error handling for jolokia_info...
    * 1000 qlogic_sanbox.temp: New Check for temperature sensors in QLogic SANbox Fibre Channel Switches
    * 1001 qlogic_sanbox.psu: New Check for power supplies in QLogic SANbox Fibre Channel Switches
    * 0182 MegaCli: Agent now also supports the 64bit version (Thanks to Philipp Lemke)
    * 1132 qlogic_fcport: New Check for Fibre Channel Ports in QLogic SANbox FC Switches
    * 1133 qlogic_sanbox_fabric_element: New Check for Fabric Elements in QLogic SANbox Fibre Channel Switches
    * 1134 bintec_sensors.fan: New Check for Fan Speed of Bintec Routers
    * 1135 bintec_sensors.voltage, bintec_sensors.temp: New Checks for Voltage and Temperature Sensors of Bintec Routers
    * 1048 mem.win: support predictive levels...
    * 1136 bintec_brrp_status: New Check for BRRP States on Bintec Routers
    * 0640 jolokia_metrics.gc, jolokia_metrics.tp: now come with its own pnp templates
    * 1088 included check_mk_agent windows msi installer...
    * 0183 sentry_pdu: New check to monitor plugs of sentry PDUs
    * 0184 knuerr_sensors: New Check to monitor Sensors on a Knürr RMS Device
    * 0994 FIX: agent plugin smart: fixed syntax error
    * 0989 FIX: logwatch.ec: Fix forwarding multiple messages via syslog/TCP...
    * 0943 FIX: if.include: fixed incorrect traffic percentage values in the check output of if checks...
    * 0944 FIX: oracle_tablespaces: fixed calculation of space left and number of remaining increments...
    * 1032 FIX: check_traceroute: Fix option Use DNS, worked vice versa
    * 0171 FIX: hp_blade_psu: Fixed pnp template...
    * 0996 FIX: apc_symmetra_test: Handle unknown date of last self test as intended...
    * 0173 FIX: hitachi_hnas_volume: Fixed bug when snmp outputs empty lines
    * 1037 FIX: bintec_info: support bintec RXL12500
    * 0948 FIX: mk_inventory.ps1: increased caching time to 14400, fixed incorrect default cachefile path
    * 0827 FIX: lnx_thermal: Not checking active trip points (e.g. cooling device triggers) anymore
    * 1043 FIX: printer_supply: fix value error in default parameters...
    * 0626 FIX: veeam_jobs: agent now supports output lines longer than 80 chars
    * 1072 FIX: printer_supply: fix colors of Perf-O-Meter on HP OfficeJet...
    * 0950 FIX: check_mkevents: now able to resolve the hostname of the remote hosts...
    * 0177 FIX: esx_vsphere_hostsystem.multipath: Fixed return state in case of paths in standby...
    * 1054 FIX: mysql_slave: Only monitor the age of the slave when it is running
    * 1075 FIX: if, if64: Fixed PNP template in order to correctly scale Y axis
    * 0631 FIX: fc_port: several fixes for the perfometer to display the right values...
    * 0632 FIX: brocade_fcport: fix perfometer output of out bandwidth when averaging is switched on
    * 1055 FIX: mysql_slave: Fixed detecting CRIT states when IO/SQL slaves are not running
    * 0634 FIX: Max Bandwidth for PNP-Graphs of Interface checks corrected...
    * 0635 FIX: fc_port: the check no longer inventorizes ports with administrative state of 'unknown' or 'offline'
    * 0636 FIX: fc_port: do not inventorize if brocade fibre channel mib is also supported on the device...
    * 1083 FIX: ad_replication.bat: does not return data if the server is no DC
    * 0638 FIX: windows_updates: agent plugin now always sends section header, even if no update information provided...
    * 1084 FIX: ps: now able to handle bigger process groups without constant MKCounterWrapped Exceptions...
    * 1087 FIX: Active checks: Non-ascii check commands now converted into utf-8...
    * 1049 FIX: ups_capacity: Fix exception when running on battery...
    * 0639 FIX: jolokia_metrics: fix for problem when catalina uses the standalone engine
    * 1050 FIX: websphere_mq_queues: make compatible with old agent, fix not-found case

    Multisite:
    * 1013 Sort host names naturally, e.g. foobar11 comes after foobar2...
    * 1033 New Mutisite filter for the number of services a host has...
    * 0949 quicksearch: now able to search for multiple hosts at once...
    * 1052 SEC: index start URL can not be used to redirect to absolute URLs anymore...
    * 1085 quicksearch: multiple hostname matches now lead to the searchhost view instead of the hosts view...
    * 1047 Virtual Host Tree: Allow to use topic as tree level...
    * 1062 SEC: Fixed several XSS issues on different pages...
    * 1063 SEC: Fixed several XSS issues on different pages...
    * 0945 FIX: Sidebar snapin "Problem hosts": Now excludes hosts and services in downtime
    * 1036 FIX: doc/treasures/downtime: fix --url option, better error output
    * 1074 FIX: Fix Virtual Host Tree snapin...
    * 1059 FIX: LDAP: Using configured user filter during login to prevent temporary created users...
    * 1060 FIX: Fixed exception during first login of a user when saving of access times is enabled...

    WATO:
    * 0825 WATO: Hover menu of user online state shows the last seen date/time now
    * 1057 WATO folder permissions are only exported to NagVis when configured...
    * 1086 check_http: now able to enter non-ascii signs in "Send HTTP POST data" rule...
    * 0990 FIX: Fix HTTP error handling in bulk inventory...
    * 1004 FIX: Fix exception when saving rules, caused by empty item
    * 0947 FIX: WATO snapshots: fixed missing files on restoring nagvis backup domains
    * 0826 FIX: Fixed problem where user access times were not updated correctly
    * 1044 FIX: Remove icon for service parameters in WATO service list for missing services...
    * 1056 FIX: Fixed selection of hosts for bulk actions

    Notifications:
    * 1042 Rule based notifications: allow matching on host groups...
    * 0828 FIX: Mails sent with mail/asciimail plugin now really set the from address
    * 1061 FIX: SMS notifications: correctly handling spaces in phone numbers...

    Reporting & Availability:
    * 0991 FIX: Availability: optionally show time stamps as UNIX epoch time...
    * 1076 FIX: Fix wrong percentual host availability > 100% when excluding downtimes...

    Event Console:
    * 1040 FIX: Avoid sporadic errors when checking event state in Event Console...

    Livestatus:
    * 0988 FIX: livedump: Fix exception in case no contact groups are defined for a service
    * 0951 FIX: table servicegroups: fixed service visibility when using group_authorization AUTH_STRICT...

    HW/SW-Inventory:
    * 0625 hw/sw inventory now reads the kernel version and architecture for linux and windows
    * 0627 lnx_video, win_video: added inventory function and agent for linux video cards, modified windows inventory function
    * 0629 improvements to windows sw/hw inventory (encoding, more details for sw inventory)
    * 0630 win_disks: hardware inventory for physical disks in windows
    * 1046 Added AIX support for HW/SW-Inventory...
    * 0167 FIX: mk_inventory.linux: Changed field separator from pipe to tab...
    * 1005 FIX: Fix exception when using pretty-print output format
    * 0946 FIX: hw/sw inventory: fixed display bug for byte fields with the value 0...
    * 0641 FIX: windows inventory: moved encoding from checks to windows agent plugin


1.2.5i4:
    Core & Setup:
    * 0940 SEC: Fixed various core SIGSEGV when using malformed livestatus queries...

    Checks & Agents:
    * 0812 nginx_status: New check for monitoring status information of the Nginx web server...
    * 0986 citrix_licenses: new check for monitoring Citrix licenses
    * 0814 Agent versions can now be checked with "at least version X" parameters...
    * 0815 mysql_slave: New check for monitoring MySQL slave sync state
    * 0617 adva_fsp_if: new check to monitor interfaces of the ADVA FSP 3000 scalable optical transport solution
    * 0618 adva_fsp_current: new check for the power supply units of the ADVA FSP 3000 scalable optical transport solution
    * 0619 adva_fsp_temp: new check to monitor temperature and temperature trends on ADVA scalable optical transport solutions
    * 0993 raritan_pdu_inlet: now delivers performance data
    * 0624 fc_port: new check for fibre channel devices supporting the FCMGMT MIB
    * 1003 ibm_svc_enclosure: support new firmware, also check fan modules
    * 0616 FIX: brocade.fan, brocade.power, brocade.temp: will now only discover services which are not marked as absent
    * 0992 FIX: zfs_arc_cache: returns OK even if values of arc meta are missing...
    * 0936 FIX: agent_ibmsvc: improved error messages on using wrong credentials
    * 0621 FIX: zfsget: better filesystem selection and calculation of sizes...
    * 0819 FIX: Fixed keepalive termination in case of exceptions during checking...
    * 0622 FIX: cisco_temp_sensor: fix to also work with newer IOS versions
    * 0623 FIX: fsc_fans: upper levels for fan RPMs are now optional also for the check
    * 0823 FIX: mk_sap: Fixed some wrong calculated values (decimal numbers)...

    Multisite:
    * 0982 SEC: Fix two XSS weaknesses according to CVSS 8.5 AV:N/AC:M/Au:S/C:C/I:C/A:C...
    * 0983 SEC: Fix security issue in code of row selections (checkboxes) (CVSS 4.9 AV:N/AC:M/Au:S/C:N/I:P/A:P)...
    * 0934 FIX: Logwatch messages with class unknown ( 'u' ) now displayed as WARN...
    * 0166 FIX: mobile gui: Fixed colors of command list...
    * 0820 FIX: Fixed wrong NagVis links in "custom links" snapin
    * 0938 FIX: logwatch: fixed incorrect display of warning messages
    * 0939 FIX: Fixed multisite exception caused by missing explanation text for a AUTODELETE event action
    * 0822 FIX: Sorting columns in view dashlets is now working again
    * 0941 FIX: esx_vsphere_hostsystem.cpu_usage: pnpgraph now displays AVERAGE instead of MAX values in all timeframes...
    * 0942 FIX: check_mk-winperf.cpuusage.php: now displays AVERAGE values instead of MAX...

    WATO:
    * 0984 Fix code injection for logged in users via automation url...
            NOTE: Please refer to the migration notes!
    * 0987 New button for updating DNS cache...
    * 0824 SEC: Valuespecs: Fixed several possible HTML injections in valuespecs...
    * 0813 FIX: LDAP: Improved slightly missleading logging of LDAP sync actions...
    * 0935 FIX: CPU utilization: increased maximum value to 10000...
    * 0821 FIX: Reducing size of auth.php (needed for authorisation in NagVis) in large environments...

    Notifications:
    * 1002 FIX: Fix crash when debugging notifications with non-Ascii characters...

    Reporting & Availability:
    * 0985 Availability: display phases of freqent state changes as "chaos"...

    Event Console:
    * 0816 States of events can now be set by patterns...

    HW/SW-Inventory:
    * 0620 new version of Check_MKs hardware and software inventory including a much extended windows agent and inventory functions
    * 0818 FIX: Fixed exception in HW/SW inventory search dialog...


1.2.5i3:
    Core & Setup:
    * 0884 New options --oid and --extraoid for cmk --snmpwalk...
    * 0785 FIX: Availability: fixed memory leak in table statehist...
    * 0903 FIX: availability: fixed bug causing the availability feature not considering timeperiod transitions
    * 0888 FIX: Fix SNMP inventory check in simulation mode

    Checks & Agents:
    * 0149 cisco_secure: New check for Port Security on Cisco swichtes
    * 0751 New localcheck for Linux that makes sure that filesystems in /etc/fstab are mounted...
    * 0783 enterasys_lsnat: new check monitoring the current LSNAT bindings
    * 0601 printer_alerts: check can now display a textual representation of the alert code...
            NOTE: Please refer to the migration notes!
    * 0799 ibm_svc_systemstats.cpu_util: New check for CPU Utilization of an IBM SVC / V7000 device in total
    * 0800 ibm_svc_nodestats.cache, ibm_svc_systemstats.cache: New checks for Cache Usage of IBM SVC / V7000 devices
    * 0150 printer_suply: New option to upturn toner levels...
    * 0801 ibm_svc_eventlog: New Check for Messages in Event log of IBM SVC / V7000 devices
    * 0151 enterasys_cpu_util: Changed check to not longer summarize all modules...
            NOTE: Please refer to the migration notes!
    * 0802 ibm_svc_nodestats.iops, ibm_svc_systemstats.iops: new checks for IO operations/sec on IBM SVC / V7000 devices
    * 0602 cmciii.humidity: new check for Rittals CMC III humidity sensors
    * 0829 oracle_tablespaces: improved formatting of levels text in check output...
    * 0757 Linux multipath check can now use the alias instead of the UUID as item...
    * 0879 windows_tasks: output last and next run time
    * 0881 rmon_stats: now needs to be activated via a rule in order to be inventorized...
            NOTE: Please refer to the migration notes!
    * 0804 ibm_svc_portfc: New check for status of FC Ports in IBM SVC / Storwize V3700 / V7000 devices
    * 0805 ibm_svc_enclosure: New Check for Enclosures, Canisters and PSUs in IBM SVC / Storwize V3700 / V7000 devices
    * 0806 ibm_svc_enclosurestats.temp: New Check for temperature in enclosures of IBM SVC / Storwize V3700 / V7000 devices
    * 0807 ibm_svc_enclosurestats.power: New check for power consumption of enclosures of IBM SVC / Storwize V3700 / V7000 devices
    * 0808 brocade_mlx*: Checks now also work correctly with Brocade ADX / FGS / ICX devices
    * 0892 wagner_titanus_topsense: new info check and overall status check for Wagner Titanus Top Sens devices
    * 0893 wagner_titanus_topsense.alarm: New check for Alarms Triggered on Wagner Titanus Top Sens devices
    * 0894 wagner_titanus_topsense.smoke: New check for Smoke Detectors in Wagner Titanus Top Sens devices
    * 0895 wagner_titanus_topsense.chamber_deviation: New Check for Chamber Deviation from Calibration Point in Wagner Titanus Top Sens devices
    * 0152 fsc_fans: Added support for Wato configuration and upper limits
    * 0896 wagner_titanus_topsense.airflow_deviation: New Check for Airflow Deviation in Wagner Titanus Top Sens devices
    * 0897 wagner_titanus_topsense.temp: New Check for Temperature measured by Wagner Titanus Top Sens devices
    * 0898 ibm_svc_nodestats.disk_latency, ibm_svc_systemstats.disk_latency: New Checks for Disk Latency in IBM SVC / Storwize V3700 / V7000 devices
    * 0156 akcp_daisy_temp: New Check for akcp daisyTemp sensor chains...
    * 0899 enterasys_temp: New Check for temperature sensor in Enterasys Switches
    * 0901 ibm_svc_portfc: more devices recognized...
    * 0952 ibm_svc_array: New check for Status of RAID Arrays in IBM SVC / Storwize devices.
    * 0911 esx_vsphere_hostsystem.multipath: now able to configure paths minimum count...
    * 0159 brocade: Added support for brocade fdx switches
    * 0160 brocade_vdx_status: New check to monitor the operational state of vdx switches.
    * 0916 if: now able to configure minimum bandwidth limits
    * 0917 df checks: now able to show time left until disk full as perfometer and pnpgraph...
    * 0954 juniper_bgp_state: New Check for BGP status at Juniper Routers
    * 0955 zfs_arc_cache, zfs_arc_cache.l2: New Checks for Hit Ratios and Sizes of ZFS arc Cache
    * 0162 if_brocade: New if64 Check version for Brocade VDX Switches...
            NOTE: Please refer to the migration notes!
    * 0956 fast_lta_headunit.status, fast_lta_headunit.replication: New checks for FAST LTA Storage Systems
    * 0957 fast_lta_silent_cubes.capacity: New check for Total Capacity over all Silent Cubes on FAST LTA Storage Systems
    * 0975 esx_vsphere_vm.guest_tools: renamed check (formerly esx_vsphere_vm.guestTools)...
            NOTE: Please refer to the migration notes!
    * 0920 blade_bays: now also detects if blade server is switched off
    * 0977 check_traceroute: new active check for checking presence and absence of routes...
    * 0959 libelle_business_shadow.info, libelle_business_shadow.process, libelle_business_shadow.status: New Checks for Libelle Business Shadow
    * 0960 libelle_business_shadow.archive_dir: New check for the Archive Dir of Libelle Business Shadow...
    * 0978 Fix security issue with mk-job on Linux...
            NOTE: Please refer to the migration notes!
    * 0925 ps: improved/fixed calculation of CPU utilization (linux)...
    * 0926 windows agent: local / plugin scripts now get the REMOTE_HOST as environment variable
    * 0163 kaspersky_av_quarantine,kaspersky_av_tasks,kaspersky_av_updates: New checks for kaspersky anti virus on linux
    * 0164 symantec_av_progstate,symantec_av_quarantine, symantec_av_updates: New checks for Symantec Anti Virus on Linux
    * 0615 apc_symmetra: check now also monitors the battery replacement status
    * 0927 windows agent: now able to evaluate logfiles written in unicode (2 bytes per character)...
    * 0165 ups checks now supports also GE devices (Thanks to Andy Taylor)...
    * 0928 runas: new plugin script to include and execute mrpe, local and plugin scripts as different user...
    * 0929 windows agent: now able to include and execute additional local and plugin scripts as different user...
    * 0812 nginx_status: New check for monitoring status information of the Nginx web server...
    * 0961 fast_lta_volumes: new check of capacity of volumes in FAST LTA Storage Systems...
    * 0777 FIX: special agent emcvnx: did not work with security file authentication...
    * 0786 FIX: zfsget: fixed compatibility with older Solaris agents...
    * 0809 FIX: brocade_fcport: Fixed recently introduced problem with port speed detection
    * 0787 FIX: df: fixed problems on some filesystem checks when legacy check parameters where used...
    * 0803 FIX: agent_ibmsvc: raw data for System Info Check and License Check now in correct format...
    * 0788 FIX: oracle_tablespaces: now able to bear None values as warn/crit levels...
    * 0789 FIX: oracle_tablespaces: fixed bug when using dynamic filesystem levels...
    * 0603 FIX: cmciii checks: more general scan function plus perf-o-meters for humidity and temperature checks
    * 0604 FIX: windows_updates: now handles situations with forced reboot and no limits correctly
    * 0605 FIX: enterasys_cpu_util enterasys_lsnat: syntax fixes
    * 0889 FIX: logwatch: fix case where rule wouldn't be applied...
    * 0882 FIX: check_bi_local.py: fix crash in case of non-ascii characters...
    * 0606 FIX: apache_status: now also sends an accept header to make it work with mod_security enables servers
    * 0832 FIX: solaris_mem: fixed invalid calculation of total swap...
    * 0810 FIX: fritz.link: Not inventorizing "unconfigured" interfaces anymore
    * 0154 FIX: zfsget: Fixed inventory of filesystems
    * 0155 FIX: mssql_counters: harded check agains odd agent output
    * 0907 FIX: windows agent: register_service: fixed ImagePath registry entry...
    * 0608 FIX: oracle_asm_diskgroup: check now also handles older oracle version 11.1.0
    * 0157 FIX: apc_symmetra_test: Fixed case of unkown last test date
    * 0910 FIX: brocade.power: fixed an error where the check reports an UNKNOWN on power supply failure...
    * 0158 FIX: dell_om_disks: Handle hotspares more correctly
    * 0161 FIX: cisco_fru_power: Exluded not existing devices from the inventory
    * 0969 FIX: blade_health: correctly output error message in non-OK state
    * 0611 FIX: nfsexports.solaris: fix in determination of path prefix
    * 0953 FIX: brocade_mlx_temp: special treatment for devices sometimes not delivering temperature by SNMP
    * 0958 FIX: df.include: failed for checks with grouping patterns...
    * 0924 FIX: windows agent: now able to execute python scripts again
    * 0614 FIX: cmciii.temp, cmciii.humidity: fixed bugs to get performance data back
    * 0932 FIX: prediction: fixed bug where predicted levels were not recalculated

    Multisite:
    * 0779 Hostgroups (Summary): Empty hostgroups are no longer shown (can be re-enabled by filter)
    * 0887 Add new column painter "Host Notifications Enabled"...
    * 0963 New snapin with virtual host trees...
    * 0914 Improved transaction handling to speedup the Web-GUI...
    * 0905 FIX: Multisite context buttons: links in context buttons are no longer called twice...
    * 0906 FIX: Improved transaction handling in Web GUI...
    * 0909 FIX: Table checkboxes: Fixed bug where selected checkboxes got ignored...
    * 0811 FIX: Fixed handling of exceptions occuring before login in debug mode
    * 0912 FIX: Multisite Views: Fixed bug where custom views could not get deleted
    * 0921 FIX: dashboards: fixed bug not updating header timestamp...
    * 0923 FIX: json export: fixed bug not stripping html tags from output
    * 0931 FIX: pnp-template ps.perf: fixed display bug of cpu averaging

    WATO:
    * 0784 Improved security of WATO bulk inventory by using transaction ids
    * 0880 Added support for 389 Directory Server to LDAP connector
    * 0607 online help text for host creation in WATO now also explains hostname caching
    * 0908 Check event state: New option "Less Verbose Output"...
    * 0965 Cumulative permissions and contact groups for WATO folders...
    * 0973 Renaming of hosts via WATO...
    * 0976 Show preview of active and custom checks in WATO services table...
    * 0930 WATO snapshots: disabled upload of legacy snaphots and snapshots with invalid checksums...
    * 0781 FIX: host diag page: fixed problem with update of diagnose subwindows...
    * 0904 FIX: Fixed exception in host parameter overview...
    * 0971 FIX: Fix missing authentication of PHP addons in D-WATO when activation mode is reload...
    * 0972 FIX: Do not loose site specific global settings anymore when chaning a site's configuration...
    * 0933 FIX: WATO snapshots: excluded some superfluous files from nagvis backup domaim...

    Notifications:
    * 0754 Allow users to disable their notifications completely...
    * 0755 Added variables LASTHOSTUP_REL and LASTSERVICEOK_REL to notification context...
    * 0883 Added Date / Time to HTML notification email
    * 0900 notify_multitech.py: new treasures script for notifying via MultiTech SMS Gateway...
    * 0968 Notification scripts are now configurable via WATO...
    * 0974 New notification plugin for ASCII emails...
    * 0752 FIX: FIX: compute correct state transitions for notifications...
    * 0753 FIX: FIX: correctly show original state in HTML notification mails...
    * 0609 FIX: mail notification script now uses 6 digit hex codes for colors to be better compatible with web based mail browsers
    * 0964 FIX: Fix hanging shutdown of CMC on RedHat 5.X...
    * 0918 FIX: notification: fixed exception when sending notifications as sms / ascii mail...

    Reporting & Availability:
    * 0756 Allow availability of multisite BI aggregates at once...
    * 0966 CSV export for availability works now also for BI aggregates
    * 0967 BI Availability timewarp: new buttons for moving back and forth
    * 0962 FIX: Fix CSV-Export in availability table
    * 0890 FIX: Fix availability computation for hosts...
    * 0891 FIX: Fix HTML encoding of tootip in inline timeline of availability

    Event Console:
    * 0885 New option for writing all messages into a syslog-like logfile...
    * 0902 FIX: event console view: fixed exception on rendering host tags for unknown hosts...

    Livestatus:
    * 0747 FIX: livestatus table hostsbygroup: fixed bug with group_authorization strict...
    * 0831 FIX: table statehist: no longer crashes on TIMEPERIOD TRANSITION entries with an invalid syntax...

    Livestatus-Proxy:
    * 0970 FIX: liveproxyd: handle situations with more then 1024 open files...
    * 0613 FIX: liveproxyd: fewer log messages in case a site is unreachable

    HW/SW-Inventory:
    * 0913 lnx_distro: Now able to detect SuSE distributions...
    * 0610 mk_inventory: windows inventory check now included, install date added to data
    * 0886 FIX: Fix exception on non-UTF-8 encoded characters in software list
    * 0922 FIX: dmidecode: fixed exceptions on missing/unknown data


1.2.5i2:
    Checks & Agents:
    * 0147 enterasys_fans: New Check to monitor fans of enterasys swichtes
    * 0773 ibm_svc_system: new check for System Info of IBM SVC / V7000 devices
    * 0774 ibm_svc_nodestats.diskio: new check for disk troughput per node on IBM SVC / V7000 devices
    * 0775 ibm_svc_systemstats.diskio: new check for disk throughput in IBM SVC / V7000 devices in total
    * 0764 lnx_quota: Added new check to monitor Linux File System Quota...
    * 0776 ibm_svc_nodestats.cpu_util: new check for CPU Utilization per Node on IBM SVC / V7000 devices
    * 0600 nfsexports.solaris: new agent plugin for monitoring nfs exports on solaris systems...
    * 0743 mem, fortigate_memory, solaris_mem: display total SWAP info in check output
    * 0745 drbd: Roles and diskstates are now configurable via WATO...
    * 0740 FIX: winperf_if: now able to handle bandwidth > 4GBit...

    Multisite:
    * 0765 NagVis-Maps-Snapin: Now visualizes downtime / acknowledgment states of maps...
    * 0766 FIX: Changed transid implemtation to work as CSRF protection (Fixes CVE-2014-2330)...

    WATO:
    * 0767 FIX: Signing and verification of WATO snapshot (addresses CVE-2014-2330)...

    BI:
    * 0741 FIX: BI editor: fixed display bug in "Create nodes based on a service search"...

    Livestatus:
    * 0742 FIX: table statehist: now able to cancel a running query if limit is reached...


1.2.5i1:
    Core & Setup:
    * 0386 Added all active checks to check_mk -L output...
    * 0452 Speedup generation of configuration...
    * 0124 Support multiline plugin output for Check_MK Checks...
    * 0675 Activate inline SNMP per default (if available)...
    * 0695 Remove obsolete option -u, --cleanup-autochecks...
            NOTE: Please refer to the migration notes!
    * 0087 FIX: Fixed possible locking issue when using datasource program with long output...
    * 0313 FIX: Avoid duplicate reading of configuration file on --create-rrd...
    * 0379 FIX: check_mk -c: Now also rewrites the location of conf.d directory
    * 0354 FIX: Catch exception when check plugins do not return a state...
    * 0398 FIX: Tolerate debug output in check plugins when using CMC...
    * 0314 FIX: Fix CMC not executing any Check_MK checks after config reload...
    * 0401 FIX: Fix rule precedence in WATO-configured manual checks...
    * 0402 FIX: Fix exception in case of missing agent sections of cluster-aware checks...
    * 0426 FIX: Fixed processing of cached agent plugins / local scripts...
    * 0451 FIX: Ignore missing check types when creating configuration for Nagios
    * 0259 FIX: Fixed htpasswd permission problem in check_mk standalone installation...
    * 0453 FIX: Fix ugly Python exception in host diagnosis page in case of SNMP error...
    * 0696 FIX: Remove garbled output of cmk -v in state of CMC
    * 0682 FIX: Allow overriding of active and custom checks by more specific rule...
    * 0267 FIX: Fixed auth.serials permission problem in check_mk standalone installation...
    * 0282 FIX: TIMEPERIOD TRANSITION messages no longer cut at 64 bytes...
    * 0730 FIX: cmc: fixed bug displaying logentries after a logfile rotation...
    * 0140 FIX: Fixed unwanted handling of hostname as regex...
    * 0739 FIX: Availablity: Prevent crash if the notification period is missing...

    Checks & Agents:
    * 0306 esx_vsphere_counters: added missing ramdisk levels sfcbtickets
    * 0073 moxa_iologik_register: new check to monitor moxa e2000 series registers
    * 0105 apc_humidity: New Check for humidity levels on APC Devices
    * 0106 3ware_units: The verifying state is now handled as ok...
    * 0086 timemachine: new check checking the age of latest backup by timemachine on MAC OS
    * 0074 raritan_pdu_plugs: new check for Raritan PX-2000 family PDUs...
    * 0107 stulz_alerts, stulz_powerstate, stulz_temp, stulz_humidity: New Checks for Stulz clima devices
    * 0075 raritan_pdu_inlet: new check to monitor inlet sensors of the Raritan PX-2000 PDUs
    * 0315 hitachi_hnas_quorumdevice, hitachi_hnas_pnode, hitachi_hnas_vnode: New checks for Hitachi HNAS devices
    * 0316 hitachi_hnas_cpu: New check for CPU utilization of Hitachi HNAS devices
    * 0373 wut_webtherm: Supporting several other devices now
    * 0377 check_http: Certificate Age mode now supports SNI...
    * 0317 emc_isilon: New checks for EMC Isilon Storage System
    * 0395 cmctc.temp: also detect older CMC devices
    * 0396 cmciii_access cmciii_io cmciii_psm_current cmciii_psm_plugs: Support other firmeware versions as well...
    * 0111 kemp_loadmaster_ha, kemp_loadmaster_realserver, kemp_loadmaster_services: New Checks for Kemp Loadbalancer
    * 0318 hitachi_hnas_fan: New check for fans in Hitachi HNAS systems
    * 0319 hitachi_hnas_psu, hitachi_hnas_psu: New checks for Hitachi HNAS storage systems
    * 0320 hitachi_hnas_fpga: new check for Hitachi HNAS storage systems
    * 0321 brocade_mlx: enhancing checks (BR-MLX modules, more OK states)...
    * 0323 emcvnx_hwstatus, emcvnx_hba, emcvnx_disks: new checks for EMC VNX storage systems
    * 0254 agent_vsphere: Make handling of spaces in hostnames of ESX configurable...
    * 0077 cmciii.psm_current, cmciii_psm_plugs, cmciii_io, cmciii.access, cmciii.temp, cmciii.can_current, cmciii.sensor, cmciii.state: new sub checks included in one new check cmcmiii superseding and improving several previous checks of the Rittal CMCIII device...
            NOTE: Please refer to the migration notes!
    * 0078 job: check now monitors the time since last start of the job, limits can be configured in WATO
    * 0079 f5_bigip_conns: new check to monitor number of current connections
    * 0324 hitachi_hnas_cifs: new check for the number of users using a CIFS share
    * 0455 hitachi_hnas_span: new check for Spans (Storage Pools) in Hitachi HNAS storage systems
    * 0445 mem.win: Allow time-averaging of values before applying levels...
    * 0446 mem.used, solaris_mem: Introduce optional averaging of used memory...
    * 0566 services.summary: new check to monitor stopped services of mode autostart in windows
    * 0568 f5_big_ip_conns: check now supports predictive monitoring and both connections types are merged in one check
    * 0257 windows_agent: now reports extended process information (obsoletes psperf.bat plugin)...
    * 0457 hitachi_hnas_volume: New check for Usage and Status of Volumes in Hitachi HNAS storage systems
    * 0450 mem.used: Add information about shared memory (on Linux hosts)
    * 0458 hitachi_hnas_fc_if: New check for FibreChannel Interfaces in Hitachi HNAS storage systems
    * 0459 emcvnx_info: New info check providing Model, Revision and Serial Number of EMC VNX storage systems
    * 0461 emcvnx_raidgroups.list_luns: New check for EMC VNX storage system...
    * 0462 emcvnx_raidgroups.list_disks: New check for EMC VNX storage system...
    * 0463 emcvnx_raidgroups.capacity, emcvnx_raidgroups.capacity_contiguous: New Checks for EMC VNX Storage systems...
    * 0570 fileinfo.groups: file groups now allow exclude patterns as well
    * 0464 stulz_pump: new check for the status of pumps of Stulz clima units
    * 0125 unitrends_backup:Unitrends Backup...
    * 0126 mikrotik_signal: Check for mikrotik wifi bridges
    * 0127 hp_proliant_raid: Check for proliant RAID status.
    * 0571 cmciii_lcp_fans: now monitors the lower limit for the rpm
    * 0572 cmciii_lcp_waterflow: lower and upper limits to the flow are now monitored
    * 0573 cmciii_lcp_airin, cmciii_lcp_airout, cmciii_lcp_waterin, cmciii_lcp_waterout: checks now observe limits to the temperatures
    * 0128 unitrends_replication: Check for monitoring  Replicaion staus on Unitrend systems
    * 0265 mpre_include: run additional mrpe configs within user context...
    * 0266 windows_agent: now supports mrpe include files...
    * 0574 if64: check now supports clustering...
    * 0576 fileinfo.groups: new feature to include current date in file pattern
    * 0130 Support of new Firmware version of various Fujitsu Sotarge Systems
    * 0698 emc_isilon.nodehealth: new check for EMC Isilon Storage systems: NodeHealth
    * 0699 emc_isilon_iops: New check for Disk Operations per Second (IOPS) in EMC Isilon Storage
    * 0132 New checks fjdarye101_disks fjdarye101_rluns: Fujitsu Storage Systems with 2013 Firmware
    * 0697 check_dns: allow to specify multiple expected answers
    * 0700 arcserve_backup: new check for status of backups in an Arcserve Backup Server
    * 0580 emc_datadomain_fans, emc_datadomain_nvbat, emc_datadomain_power, emc_datadomain_temps: new hardware checks for EMC Datadomain
    * 0691 Solaris agent: include lofs in list of monitored filesystem types
    * 0694 wut_webtherm: Support new versions of WUT-Thermometer...
    * 0135 apc_inputs: New Check for APC Input Contacts
    * 0701 emc_isilon_diskstatus: new check for Status of Disks in EMC Isilon Storage Systems
    * 0581 emc_datadomain_disks emc_datadomain_fs:  new checks to monitor disks and filesystems of EMC Datadomain
    * 0718 logwatch.ec: Optionally monitor the list of forwarded logfiles...
    * 0556 esx_vsphere_counters.diskio: now also shows disk latency
    * 0583 stulz_pump: now monitors the pumps rpm in precent of maximum and gathers performance data
    * 0560 check_mk_agent.solaris: report statgrab_mem section if solaris_mem section is missing...
    * 0702 Rule for checking agents for wanted version...
    * 0586 rmon_stats: new snmp check to gather network traffic statistics on RMON enabled network interfaces
    * 0704 windows_os_bonding: new check for bonding interfaces on windows...
    * 0562 esx_vsphere_vm.guest_tools: new check to monitor guest tools status...
    * 0674 brocade_fcport: Now supporting interface speed of 16 Gbit (just discovered in the wild)
    * 0138 Removed caching function in Windows Update agent plugin...
            NOTE: Please refer to the migration notes!
    * 0564 esx_vsphere_vm.datastores: displays the datastores of the VM...
    * 0731 mk_postgres: improved support for versions postgres < 9.2...
    * 0588 dell_poweredge_amperage.current, dell_poweredge_amperage.power, dell_poweredge_cpu, dell_poweredge_status, dell_poweredge_temp: new checks for the Dell PowerEdge Blade Server
    * 0589 brocade_tm: new check monitoring traffic manager statistics for interfaces of brocade devices
    * 0591 dell_poweredge_mem: new check to monitor memory modules of Dell PowerEdge Servers
    * 0592 dell_poweredge_pci: new check for pci devices on dell PowerEdge Servers
    * 0141 ups_socomec_capacity: Battery Capacity Check for Socomec UPS Devices.
    * 0705 arcserve_backup: improved documentation (check manpage and comments in the agent plugin)
    * 0143 ups_socomec_in_voltage, ups_socomec_out_voltage: Socomec UPS Devices, Input and Output Voltages...
    * 0732 df: now able to monitor inodes...
    * 0716 Add Linux caching agent also to normal agent RPM...
    * 0594 dell_poweredge_netdev: new check to monitor the status of network devices on Dells Poweredge Servers
    * 0733 mem, solaris_mem: now able to configure amount of free memory...
    * 0706 EMC VNX: special agent can alternatively authenticate via security files...
    * 0734 esx_vsphere_vm.running_on: shows the esx host of the VM
    * 0144 enterasys_cpu_util enterasys_powersupply: New Checks for CPU Utilization and Power Supplies on enterasys switches
    * 0595 dell_chassis_power, dell_chassis_powersupplies: new checks for Dell Poweredge Chassis Ppower consumption...
    * 0596 dell_chassis_status, dell_chassis_temp, dell_chassis_kvm, dell_chassis_io, dell_chassis_fans: new checks to monitor the overall status of various sections of the Dell Poweredge Chassis via CMC
    * 0597 dell_chassis_slots: new check to monitor the status of the blade slots of the Dell Poweredge Blade Servers
    * 0145 apc_symmetra: Changed naming of Batterie Temperature to System Temerature...
            NOTE: Please refer to the migration notes!
    * 0146 innovaphone_priports_l1, innovaphone_priports_l2: New Checks for Innovaphone PRI Ports
    * 0707 ibm_svc_host: New check: Status of hosts an IBM SVC / V7000 presents volumes to
    * 0598 kentix_temp, kentix_humidity: new checks for Kentix MultiSensor-Rack
    * 0768 ibm_svc_license: New check for Licensing Status on IBM SVC / V7000 devices
    * 0778 New Special Agent for innovaphone gateways...
    * 0769 juniper_trpz_cpu_util, juniper_trpz_flash, juniper_trpz_info, juniper_trpz_power: new Checks for juniper trapeze switches
    * 0770 innovaphone_licenses: New check to monitor licenses on innovaphone devices"
    * 0771 juniper_trpz_aps: Show the number of connected access points on juniper wlan controllers
    * 0772 added special agent for IBM SVC / V7000 storage systems...
    * 0147 enterasys_fans: New Check to monitor fans of enterasys swichtes
    * 0759 check_notify_count: New active check to monitor the number of notifications sent to contacts...
    * 0760 The windows agent contains meta information about version, manufacturer etc....
    * 0103 FIX: services: Fixed bug with service inventory defined in main.mk...
    * 0299 FIX: borcade_mlx_fan: Prettified output, handling "other" state now
    * 0300 FIX: cisco_fru_power: Trying not to inventorize not plugged in FRUs...
    * 0305 FIX: apache_status: Fixed exception when agent reports HTML code as apache-status data...
    * 0104 FIX: mssql: Server instances with underline in name are now supported....
    * 0240 FIX: Virtualmachine names with space no longer have missing piggyback data...
    * 0310 FIX: apache_status: Improved handling of unexpeted data sent by agents...
    * 0088 FIX: esx_vsphere_datastores: fixed error with reported capacity of 0 bytes...
    * 0243 FIX: cisco_qos: no longer crashes when the qos policy name is not set...
    * 0326 FIX: hr_fs printer_supply: Improved translation of wrong encoded chars...
    * 0059 FIX: agent_vpshere: new option for supporting ESX 4.1...
    * 0334 FIX: cisco_fantray: Fixed error on Cisco devices which do not support this check...
    * 0355 FIX: heartbeat_crm: Now handling "Failed actions:" output in agent...
    * 0357 FIX: megaraid_bbu: Fixed expected state checking...
    * 0358 FIX: df: now ignores filesystems with a reported size of '-'...
    * 0360 FIX: multipath: Inventory handles non loaded kernel module now...
    * 0339 FIX: blade_bays blade_blades blade_blowers blade_health blade_mediatray blade_powerfan blade_powermod: fix scan function...
    * 0340 FIX: blade_health: fix check, it was totally broken...
    * 0363 FIX: mysql_capacity: Did use wrong calculated warn / crit thresholds...
    * 0364 FIX: brocade_mlx*: Several cleanups, fixed bug in brocade_mlx_fan where only the first worst state was shown in output
    * 0365 FIX: RPMs: Cleaning up xinetd checkmk.rpmnew file after updating package...
    * 0366 FIX: heartbeat_crm: Agent code is now compatible to pacemaker 1.1.9...
    * 0367 FIX: Now using /dev/null instead of closing stdin in linux agent...
    * 0342 FIX: postgres_stat_database: make agent compatible with PostgreSQL 8.4.x...
    * 0343 FIX: postgres_sessions: make agent plugin compatible with PostgreSQL 9.2...
    * 0369 FIX: cups_queues: Fixed bug checking the last queue reported by agent...
    * 0370 FIX: brocade_mlx_module*: Improved output of checks
    * 0372 FIX: megaraid_ldisks: Ignoring adapters without configured logical disks...
    * 0345 FIX: Linux agent: fix detaching of background plugins...
    * 0378 FIX: agent_vsphere.pysphere: Trying to deal with permissions only on some guests/hosts
    * 0245 FIX: Inline SNMP no longer throws an exception when using SNMPv3 credentials...
    * 0380 FIX: jolokia_metrics.mem: PNP-Template now handles non existant max values...
    * 0381 FIX: win_printers: Fixed creation of duplicate services...
    * 0347 FIX: smart.stats: Remove duplicate disks...
    * 0349 FIX: winperf.cpuusage: update man page: this check is deprecated
    * 0383 FIX: solaris_mem: Is now compatible to more systems...
    * 0109 FIX: cisco_fantray: Prevent inventory for not available fans
    * 0110 FIX: cisco_fru_power:  Prevent inventory for not available FRUs
    * 0350 FIX: nfsmounts: correctly handle mount points with spaces...
    * 0387 FIX: df*: Negative filesystem space levels get a more clear text in check output...
    * 0351 FIX: local: Catch invalid state codes and map to 3 (UNKNOWN)...
    * 0397 FIX: mrpe: tolerate performance variable names with spaces...
    * 0399 FIX: check_ftp: cleanup configuration via WATO, remove Hostname field...
    * 0435 FIX: esx_vsphere_sensors: Fix garbled output in case of placeholder VMs...
    * 0251 FIX: agent_vsphere / check_mk agent: fixed outdated systemtime of check_mk agent...
    * 0439 FIX: postfix_mailq: Linux agent better detects Postfix installation...
    * 0440 FIX: heartbeat_crm: Inventory more gracefully handles case where agent output is invalid...
    * 0113 FIX: blade_blades: Now only make inventory for blades that are powered on...
    * 0441 FIX: megaraid_bbu: Fix several false alarms and cases where inventory failed
    * 0442 FIX: dell_om_disks: Treat global hot spare disks as OK, instead of WARN...
    * 0443 FIX: brocade_fcport: cope with firmware that does not provide speed information...
    * 0322 FIX: timemachine: Check now also works if there are spaces in the name of the backup volume or the hostname
    * 0253 FIX: windows agent: fixed crash on processing eventlog records...
    * 0403 FIX: mem.used: Prefer statgrab on FreeBSD for supporting more than 4GB...
    * 0404 FIX: cups_queues: fix exception in case of alternative time format...
    * 0444 FIX: timemachine: do not inventorize check when timemachine is not used
    * 0116 FIX: cisco_vpn_tunnel: Fixed typo that lead to an exception
    * 0118 FIX: stulz_humidity: Fixed coloring in pnp template...
    * 0119 FIX: stulz_humidity: Fixed lower thresholds...
    * 0565 FIX: windows_updates: fix for some cases when forced_reboot is not set
    * 0255 FIX: windows_agent: now able to handle the removal of local/plugin scripts during runtime...
    * 0447 FIX: fortigate_memory: Fix inventory, do not add check if no info available...
    * 0567 FIX: apc_symmetra: transformation from old tuple to new dict format fixed and improved
    * 0432 FIX: stulz_humidity: Fixed syntax error...
    * 0120 FIX: stulz_humidity, apc_humidity: Fixed bug while processing check params...
    * 0460 FIX: endless waiting for printer queues fixed...
    * 0260 FIX: Fixed incorrect formatting of checks with long output...
    * 0261 FIX: df_netapp32 / df_netapp: Fixed bug with negative size in check output...
    * 0262 FIX: ps: Now able to skip disabled "Process Inventory" rules...
    * 0264 FIX: printer_supply_ricoh: now reports correct filling levels...
    * 0575 FIX: cmciii_lcp_airin, cmciii_lcp_airout, cmciii_lcp_waterin, cmciii_lcp_waterout: improved handling of warning state...
    * 0272 FIX: if checks: port type 56 (fibrechannel) is no longer inventorized per default...
    * 0577 FIX: fileinfo.groups: new date pattern is now available for inventory check as well
    * 0688 FIX: winperf_msx_queues: Support output of Exchange 2013...
    * 0578 FIX: zypper: check is always registered as soon as mk_zypper plugin detects zypper tool...
    * 0689 FIX: postgres_sessions: fix empty agent section in case of 0 sessions...
    * 0579 FIX: veeam_client: fix for case when no StopTime section in agent output
    * 0692 FIX: fileinfo: Avoid duplicate entries in Solaris agent...
    * 0693 FIX: hpux_lvm: avoid problem when alternative vgdisplay is installed...
    * 0708 FIX: ntp.time, ntp: avoid DNS lookups in NTP queries and avoid timeouts...
    * 0277 FIX: solaris agent: ntp now able to work with ntpd and xntpd...
    * 0279 FIX: check_mk_agent.solaris: removed proc section from statgrab...
    * 0281 FIX: statgrab_net.ctr: only inventorize interfaces with actual traffic...
    * 0582 FIX: cisco_sys_mem: check now has a man page and a new WATO integration
    * 0667 FIX: oracle_asm_diskgroup: Now really uses the generic filesystem levels...
    * 0555 FIX: snmp_uptime: no longer fails if uptime is < 1 seconds
    * 0136 FIX: cisco_fru_power: Prevent inventory of not exsisting devices
    * 0557 FIX: check_mk_agent.solaris: removed section statgrab mem...
    * 0673 FIX: zfsget: Fixed broken check - was not compatible to current agent output of "df"
    * 0719 FIX: postfix_mailq: fix Linux agent in case of ssmtp being installed
    * 0584 FIX: agent_vsphere: special agent now handles non-standard https port correctly...
    * 0585 FIX: check_mk_agent.linux: more efficient handling of cups printer queues...
    * 0703 FIX: brocade_mlx: omit inventory of cpu and memory on more states...
    * 0137 FIX: Fixed printer_pages...
    * 0587 FIX: if64: problems resolved when running as a clustered service...
    * 0563 FIX: windows agent: now able to process perl scripts...
    * 0729 FIX: esx_vsphere_hostsystem: fixed incorrect status label (not state)...
    * 0142 FIX: winperf_if: treat unknown packets no longer as error packets
    * 0593 FIX: zypper: agent plugin and check now lead to UNKNOWN result in case of repo problems
    * 0758 FIX: check_sql: Fixed monitoring of stored procedures with oracle
    * 0599 FIX: esx_vsphere_datastores: provisioning levels in WATO are no longer limited to 101%
    * 0737 FIX: megaraid_ldisks: now able to handle "No Virtual Drive Configured" states...
    * 0763 FIX: hpux_if: Fixed exception during parsing of provided data on some systems...

    Multisite:
    * 0371 Added log class filter to hostsvcevents view
    * 0352 Avoid Livestatus connections on pages that do not need them...
    * 0390 Added an icon selector to the view editor...
    * 0391 Added sorter / filter for host/service service levels...
    * 0247 New mkp package for web applications: iNag / nagstatus / nagios status.dat...
    * 0429 Implemented role permissions for dashboards...
    * 0430 It is now possible to define custom time ranges in PNP graph search...
    * 0449 Show all custom variables of hosts and services in the detail views...
    * 0665 Added mail notificaton method to custom user notification dialog...
    * 0123 New time range filter for Downtimes and Comments...
    * 0683 New column painter for the last time a service was OK...
    * 0561 quicksearch: now able to search with multiple filters...
    * 0748 Also custom views now have permissions...
    * 0302 FIX: Fixed highlight of choosen elements in foldertee/views snapin in Chrome/IE
    * 0239 FIX: Fixed incorrect html formatting when displaying host or service comments...
    * 0307 FIX: Increased performance of multisite GUI with a large userbase...
    * 0312 FIX: Hiding views related to not existing datasources, like the EC now...
    * 0325 FIX: Removed CSV export icon from availability views...
    * 0327 FIX: Most forms did now work with "Profile Requests" enabled...
    * 0333 FIX: Fixed too long page title during performing several actions...
    * 0356 FIX: Fixed exception caused by utf8 chars in tooltip text...
    * 0368 FIX: Generating selection id is hopefully now compatible to more systems...
    * 0374 FIX: Fixed syntax error in exception handler of LDAP search code...
    * 0375 FIX: LDAP: Now handling user-ids with umlauts...
    * 0246 FIX: brocade_fcport: fixed error in pnp-template...
    * 0393 FIX: LDAP: Enabled paged LDAP search by default now with a page size of 1000...
    * 0394 FIX: LDAP: Auth expiration plugin now checks users for being disabled (in AD)...
    * 0436 FIX: Fix broken Site status switching via sidebar snapin...
    * 0420 FIX: LDAP: Roles/Groups are now synced even if case of DNs do not match...
    * 0421 FIX: UserDB: Fixed lost passwords when changing users in large user databases...
    * 0423 FIX: Users are not logged out anymore during changing their own passwords...
    * 0424 FIX: Improved error handling in case of incorrect auth config in distributed WATO environments
    * 0425 FIX: Fix login loop bug in distributed environments with different auth secrets
    * 0117 FIX: Availability button is now visible for users without the right to edit views
    * 0431 FIX: LDAP: Fixed group syncrhonisation when nested group sync is enabled
    * 0122 FIX: Multisite view editor not longer throwing a exception when loading views from other users
    * 0569 FIX: recurring updates of serial numbers of disabled ldap users fixed...
    * 0676 FIX: Move view "Stale services" to Problems folder
    * 0270 FIX: Multisite host tag filter: Now uses exact match...
    * 0273 FIX: Fixed exceptions when modifying / cloning views...
    * 0274 FIX: Fixed exception when view title or description was missing
    * 0278 FIX: Fixed bookmark icon images for non-english user languages...
    * 0670 FIX: LDAP: Fixed sync when non lower case attributes are configured...
    * 0671 FIX: LDAP: Disable logging of password changes received from LDAP
    * 0558 FIX: availability: fixed exception on specific filter settings...
    * 0712 FIX: Fix multiple groups with same tag when grouping hosts after a tag...
    * 0738 FIX: csv_export: now able to handle umlauts in download filenames...
    * 0762 FIX: Fixed availability filters not opening in IE7

    WATO:
    * 0308 Multisite can now set rotation view permissions for NagVis...
    * 0329 Removed Distributed WATO peer mode...
            NOTE: Please refer to the migration notes!
    * 0244 New features for WATO page Backup & Restore...
    * 0382 Active HTTP check now supports multiline regexp matching...
    * 0112 Explicit mapping of clustered services can now be done with WATO...
    * 0437 Convert WATO rule for debug_log into simple Checkbox...
    * 0428 Changed user profiles (e.g. pw changes) are now replicated in distributed setups...
    * 0114 User Custom Attributes can now be exported to the core...
    * 0448 New button in WATO service list for displaying check parameters...
    * 0454 Add output of traceroute to host diagnostic page
    * 0677 Make title of tags and tag groups localizable...
    * 0685 Distributed WATO now disabled WATO on slave sites per default...
    * 0687 New summary pages with all settings of a host or service...
    * 0275 WATO "Notify Users" feature: Improved confirmation info...
    * 0134 New option to use expect string in response heads for check_http in wato...
    * 0717 Sort permissions of views, dashboards, commands and snapins alphabetically
    * 0761 New bulk host import mode in WATO...
    * 0057 FIX: Fix exception in WATO host editor on custom tag without topic...
    * 0241 FIX: Improved sorting of WATO folders in dropdown menu...
    * 0019 FIX: Fixed wording in WATO rule for MSSQL check
    * 0242 FIX: Parameters for clustered services can now be configured on the cluster host...
    * 0309 FIX: Trying to prevent read/write conflicts with a large user base...
    * 0311 FIX: Fixed "Inventory failed" message when trying an inventory on clusters via WATO...
    * 0330 FIX: Improved performance of WATO slave push with a large user base...
    * 0331 FIX: LDAP diagnostic LOG can now have the $OMD_SITE$ macro configured via WATO...
    * 0332 FIX: Own host tag groups without topics resulted in two groups "Host tags" in the rule editor
    * 0361 FIX: The page linked by "new rule" can now be bookmarked again
    * 0341 FIX: Avoid rare exception in WATO when deleting a host...
    * 0376 FIX: LDAP: Default configuration of attributes is reflected within WATO now
    * 0346 FIX: Fix folder visibility in WATO for unpriviledged users...
    * 0385 FIX: Better error handling for invalid service regex in rule conditions...
    * 0389 FIX: Showing LDAP settings on site specific global settings page now...
    * 0400 FIX: WATO BI editor now supports percentages for count_ok...
    * 0392 FIX: LDAP: Improved error messages of LDAP configuration test...
    * 0415 FIX: LDAP: The LDAP Settings dialog is now disabled when the LDAP Connector is disabled
    * 0416 FIX: When doing user sync on user page rendering, contact group memberships are shown correctly now...
    * 0417 FIX: LDAP: Fixed "Sync-Plugin: Roles" test with OpenLDAP
    * 0248 FIX: Backup & Restore: Snapshot comments now support unicode character...
    * 0418 FIX: LDAP: Fixed broken role sync plugin with OpenLDAP...
    * 0419 FIX: LDAP: The default user profile roles are only assigned to users without roles...
    * 0249 FIX: Backup & Restore: fixed bug when uploading legacy snapshots...
    * 0250 FIX: Fixed error on creating very large WATO snapshots...
    * 0422 FIX: Fixed numbers shown in log entries of bulk inventory...
    * 0252 FIX: ESX vSphere configuration: Fixed non-working configuration parameters...
    * 0456 FIX: Column was too short...
    * 0256 FIX: wato snapshots: snapshot restore no longer fails with older python versions...
    * 0433 FIX: Creating WATO lock during automations (like e.g. master to slave syncs)...
    * 0434 FIX: Fixed wrong count of failed hosts in bulk inventory mode...
    * 0678 FIX: Move two last global settings of Event Console to proper places
    * 0268 FIX: wato inventory: fixed missing services...
    * 0686 FIX: Fix replication with WATO if EC is enabled on master and disabled on slave
    * 0129 FIX: Fixed permission bug in "Edit user profile" dialog....
    * 0269 FIX: brocade_fcport: fixed problem on displaying check_parameters in WATO...
    * 0271 FIX: Fixed sorting in duallist element (two lists with interchangable elements)...
    * 0131 FIX: Error rates for network interfaces can now be set smaller then 0.1 when using Wato....
    * 0690 FIX: Fix language jumping to German when saving user profiles
    * 0666 FIX: Minimum port for the mknotifyd is now 1024 (never use well known ports)...
    * 0559 FIX: WATO snapshots: improved validation of (uploaded) snapshots...
    * 0709 FIX: Fix NoneType has not attribute userdb_automatic_sync bug in D-WATO
    * 0728 FIX: mem.win: fixed bug in WATO configuration rule...
    * 0139 FIX: ldap sync: syncing if rules against ldap is not longer case sensitiv
    * 0736 FIX: WATO backup and restore: improved error handling...

    Notifications:
    * 0362 sms: now searching PATH for sendsms and smssend commands...
    * 0684 New notification variables NOTIFY_LASTSERVICEOK and NOTIFY_LASTHOSTUP...
    * 0711 New rules based notifications...
    * 0713 New bulk notifications...
    * 0108 FIX: Prevent service notification on host alerts...
    * 0058 FIX: Fix email notifications containing non-ASCII characters in some situtations...
    * 0133 FIX: Fixed mkeventd notification plugin...
    * 0720 FIX: Fix timeperiod computation with CMC and flexible notifications...

    BI:
    * 0721 Use hard states in BI aggregates...
    * 0714 BI aggregations now also honor scheduled downtimes...
    * 0715 BI aggregates now acknowledgement information...
    * 0669 FIX: Fixed regex matching in BI when using character groups [...]...

    Reporting & Availability:
    * 0018 New option for displaying a legend for the colors used in the timeline...
    * 0405 Add CSV export to availability views...
    * 0338 FIX: Introduce time limit on availability queries...
    * 0681 FIX: Display correct year for availability range for last month in january
    * 0750 FIX: Availability: fix exception when summary is on and some elements have never been OK

    Event Console:
    * 0301 Handling messages of special syslog format correctly...
    * 0388 Moved Event Console related settings to own settings page...
    * 0710 Create a history entry for events that failed their target count...
    * 0749 Allow to restrict visibility of events by their host contacts...
    * 0303 FIX: Old log entries were shown in event history first...
    * 0304 FIX: Escaping several unwanted chars from incoming log messages...
    * 0089 FIX: CSV export of event console was broken...
    * 0359 FIX: Fixed exception in event simulator when one match group did not match
    * 0384 FIX: Trying to prevent problem when restarting mkeventd...
    * 0427 FIX: Fixed exception when handling connections from event unix socket...
    * 0679 FIX: Allow non-Ascii characters in generated events
    * 0680 FIX: Do not allow spaces in host names in event simulator...
    * 0672 FIX: Service item of "Check event state in event console" checks can now be configured...
    * 0590 FIX: mkeventd: fixed encoding of unicode characters in the snmptrap receiver...

    Livestatus:
    * 0337 New header for limiting the execution time of a query...
    * 0276 nagios4 livestatus support...
    * 0335 FIX: Parse state of downtime notification log entries correctly...
    * 0336 FIX: Limit the number of lines read from a single logfile...
    * 0344 FIX: Fix semantics of columns num_services_hard_*...

    Livestatus-Proxy:
    * 0263 FIX: livestatus log table: fixed missing logentries of archived logfiles...


1.2.3i7:
    Core & Setup:
    * 0011 Introduce optional lower limit for predicted levels...
    * 0217 FIX: More verbose error output for SNMP errors on the command line...
    * 0288 FIX: Error messages of datasource programs (e.g. VSphere Agent) are now visible within WATO...
    * 0010 FIX: Fix computation of hour-of-the-day and day-of-month prediction...
    * 0292 FIX: Inline SNMP: Check_MK check helpers are closing UDP sockets now...

    Checks & Agents:
    * 0060 cisco_fantray: new check for monitoring fan trays of Cisco Nexus switches
    * 0061 cisco_cpu: check now recognizes new object cpmCPUTotal5minRev...
    * 0063 veeam_client: new check to monitor status of veeam clients with special agent plugin...
    * 0064 veeam_jobs: new check to monitor the backup jobs of the veeam backup tool...
    * 0047 fritz.conn fritz.config fritz.uptime fritz.wan_if fritz.link: New checks for monitoring Fritz!Box devices...
    * 0027 esx_vsphere_sensors: it is now possible override the state of sensors...
    * 0090 apc_ats_status: New Check for monitoring APC Automatic Transfer Switches
    * 0080 Added new checks for Brocade NetIron MLX switching / routing devices...
    * 0091 apc_ats_output: new check for output measurements on APC ATS devices
    * 0068 check_sql: support for mssql databases included
    * 0208 fileinfo.groups: Added minimum/maximum file size parameters...
    * 0093 check_http: Default service description prefix can be avoided...
    * 0004 df: dynamic filesystem levels now reorder levels automatically...
    * 0069 veeam_client: limits for time since last backup introduced
    * 0214 Logwatch: context lines can now be disabled using nocontext=1...
    * 0038 casa_cpu_mem casa_cpu_temp casa_cpu_util casa_fan casa_power: New checks for casa Cable Modem Termination Systems...
    * 0097 arc_raid_status: New check for Areca RAID controllers
    * 0070 cmciii_lcp_airin cmciii_lcp_airout cmciii_lcp_fans cmciii_lcp_waterflow cmciii_lcp_waterin cmciii_lcp_waterout: new checks for the Rittal CMC-III LCP device
    * 0098 apc_inrow_airflow, apc_inrow_fanspeed, apc_inrow_temp: New checks for APC inrow devices
    * 0099 apc_mod_pdu_modules: New check for APC Modular Power Distribution Unit
    * 0072 cmciii_pu_access cmciii_pu_canbus cmciii_pu_io cmciii_pu_temp: New checks for the Rittal CMC-III PU Unit
    * 0100 juniper_cpu: New check for CPU utilization on Juniper switches
    * 0236 windows_agent: each script can now be configured to run sync / async...
    * 0101 liebert_chiller_status: New check for Liebert Chiller devices
    * 0083 brocade_mlx: Temperature sensors of one module now in one common check...
    * 0008 df: Solaris agent now also supports samfs
    * 0084 brocade_mlx: single checks now instead of sub checks...
    * 0291 winperf_ts_sessions: New check to monitor Microsoft Terminal Server sessions...
    * 0102 modbus_value: New check and Agent to modbus devices...
    * 0013 Solaris Agent: implement cached async plugins and local checks...
    * 0238 vsphere monitoring: new option to skip placeholder vms in agent output...
    * 0016 Linux+Windows agent: allow spooling plugin outputs via files...
    * 0017 local: New state type P for state computation based on perfdata...
    * 0085 brocade_mlx: now handles more different module states...
    * 0024 FIX: cisco_wlc: removed check configuration parameter ap_model...
    * 0003 FIX: ps: Remove exceeding [ and ] in service description when using process inventory...
    * 0037 FIX: checkman browser (cmk -m) was not working properly in network subtree...
    * 0283 FIX: Interface Checks: ignore invalid error counts while interface is down...
    * 0081 FIX: Fixed corruption in SNMP walks created with cmk --snmpwalk...
    * 0286 FIX: esx_vsphrere_counters.ramdisk: Better handling for non existant ramdisks...
    * 0290 FIX: winperf_processor mem.win: Handling no/empty agent responses correctly now...
    * 0293 FIX: esx_vsphere_counters_ramdisk_sizes: Handles ram disk "ibmscratch" by default now
    * 0012 FIX: Solaris Agent: fixed broken fileinfo section...
    * 0297 FIX: mk-job is now also usable on CentOS 5+...
    * 0298 FIX: win_dhcp_pools: Fixed wrong percentage calculation
    * 0237 FIX: tsm_sessions: fixed invalid check output during backups...

    Multisite:
    * 0001 New filters for selecting several host/service-groups at once...
    * 0050 New concept of favorite hosts and services plus matching filters and views...
    * 0211 GUI Notify: Added notify method "popup" to really create popup windows...
    * 0215 Added option to make HTML escape in plugin outputs configurable...
    * 0071 livedump: new option to include contact_groups instead of contacts when dumping configuration
    * 0043 FIX: LDAP: Improved error reporting during synchronisation...
    * 0044 FIX: LDAP: Fixed error with empty groups during non nested group sync...
    * 0045 FIX: LDAP: Fixed error when synchronizing non nested groups to roles...
    * 0046 FIX: Fixed editing contactgroup assignments of hosts or folders with "-" in names...
    * 0049 FIX: Fixed useless I/O during page processing...
    * 0203 FIX: Changed sidebar reload interval to be more random...
    * 0204 FIX: Reduced I/O on logins with access time recording or failed login counts...
    * 0206 FIX: Fixed logwatch permission check when using liveproxy for normal users...
    * 0210 FIX: LDAP: Fixed problem syncing contactgroups of a user with umlauts in CN
    * 0035 FIX: Convert HTTP(S) links in plugin output into clickable icon...
    * 0006 FIX: Checkboxes for hosts/services were missing on modified views...
    * 0284 FIX: Context help toggled on/off randomly...
    * 0285 FIX: Fixed bookmarking of absolute URLs or PNP/NagVis URLs in sidebar snapin...
    * 0296 FIX: Fixed moving of snapins while in scrolled sidebar...

    WATO:
    * 0053 New rule for configuring the display_name of a service...
    * 0216 Supporting float values as SNMP timeout value now...
    * 0082 Improved online help for LDAP connections...
    * 0009 Automatically schedule inventory check after service config change...
    * 0294 Added "services" button to host diagnose page
    * 0048 FIX: Tests on host diagnose page are executed parallel now...
    * 0033 FIX: Fixed problem when saving settings in WATOs host diagnostic page...
    * 0205 FIX: NagVis related permissions of roles can be edited again...
    * 0207 FIX: Explicit communities were not saved in all cases...
    * 0094 FIX: Hide SNMPv3 credentials in WATO...
    * 0212 FIX: Fixed broken site edit page in case a TCP socket has been configured...
    * 0095 FIX: Fixed problem with portnumber in Wato Distributed Monitoring dialog
    * 0213 FIX: LDAP: Various small improvements for handling the LDAP user connector...
    * 0039 FIX: Fixed exception on displaying WATO helptexts in the global settings...
    * 0219 FIX: Fixed display problems in WATO folders with long contact group names
    * 0220 FIX: Added HTML escaping to several global settings attributes...
    * 0234 FIX: Improved handling of interface inventory states / types...
    * 0289 FIX: Renamed "Hosts & Folders" page to "Hosts"
    * 0295 FIX: Fixed problem with new created tag groups with "/" in title...

    Notifications:
    * 0005 Added notification script for sending SMS via mobilant.com...
    * 0032 FIX: Fixed problem when forwarding notification mails in windows...
    * 0218 FIX: Fixed rendering of HTML mails for Outlook (at least 2013)...

    BI:
    * 0287 FIX: Fixed assuming states of services with backslashes in descriptions...

    Reporting & Availability:
    * 0051 Option for showing timeline directly in availability table...
    * 0052 Visual colorization of availability according to levels...
    * 0054 New labelling options for availability table...
    * 0055 Allow grouping by host, host group or service group...
    * 0056 New concept of service periods in availability reporting...
    * 0002 You can now annotate events in the availability reporting...
    * 0014 FIX: Fix styling of tables: always use complete width...
    * 0015 FIX: Fixed summary computation in availability when grouping is used...

    Event Console:
    * 0026 FIX: snmptd_mkevent.py: fixed crash on startup
    * 0036 FIX: Fixed bug where multsite commands did not work properly...

    Livestatus:
    * 0067 livedump: new option to mark the mode at the beginning of the dump and documentation fixes...
    * 0023 FIX: Fixed incorrect starttime of table statehist entries...
    * 0034 FIX: Availability no longer showes incorrect entries when only one logfile exists...
    * 0233 FIX: Fixed missing entries in log file and availability view...


1.2.3i6:
    Core & Setup:
    * 0041 FIX: setup.py now handles non existing wwwuser gracefully...

    Checks & Agents:
    * 0040 Add agent plugin to test local hostname resolving...
    * 0020 FIX: Inventory problem with inventory_processes parameter...

    Multisite:
    * 0000 Improved performance of LDAP sync by refactoring the group sync code

    WATO:
    * 0042 FIX: Removed debug outputs from service inventory...


1.2.3i5:
    Core:
    * Automatically remove duplicate checks when monitoring with Agent+SNMP
       at the same time. TCP based ones have precedence.
    * inventory check of SNMP devices now does scan per default (configurable)
    * FIX: inventory check now honors settings for exit code
    * FIX: avoid exception nodes of cluster have different agent type
    * FIX: continue inventory, if one check does not support it
    * FIX: fix configuration of explicit SNMP community, allow unicode
    * FIX: avoid invalid cache of 2nd and up hosts in bulk inventory
    * FIX: fixed error handling in SNMP scan, inventory check fails now
           if SNMP agent is not responding
    * FIX: Ignore snmp_check_interval cache in interactive situations (e.g.  -nv)
    * FIX: check_mk config generation: on computing the checks parameters
           there is no longer a small chance that existing rules get modified

    Event Console:
    * check_mkevents now available as C binary: check_mkevents_c
    * FIX: use default values for unset variables in actions

    Multisite:
    * Speed-O-Meter: now measure only service checks. Host checks
      are omitted, since they do not really matter and make the
      results less useful when using CMC.
    * Added host aliases filter to some views (host/service search)
    * It is now possible to enforce checkboxes in views upon view loading
      (needs to be confgured per view via the view editor)
    * Wiki Sidebar Snapin: showing navigation and quicksearch. OMD only.
    * Sidebar can now be folded. Simply click somewhere at the left 10 pixels.
    * Foldable sections now have an animated triangle icon that shows the folding state
    * Added new snapin "Folders", which interacts with the views snapin when
      both are enabled. You can use it to open views in a specific folder context
    * LDAP: Added option to make group and role sync plugin handle nested
            groups (only in Active Directory at the moment). Enabling this
	    feature might increase the sync time a lot - use only when really needed.
    * FIX: Fixed encoding problem in webservice column output
    * FIX: Fix output format python for several numeric columns
    * FIX: Fixed searching hosts by aliases/adresses
    * FIX: Remove duplicate entries from Quicksearch
    * FIX: Avoid timed browser reload after execution of exections
    * FIX: Hosttag filter now works in service related views
    * FIX: Added code to prevent injection of bogus varnames
           (This might break code which uses some uncommon chars for varnames)
    * FIX: Fixed computation of perfometer values, which did not care about
           the snmp_check_interval. Simplyfied computation of perfometer values
    * FIX: LDAP: Custom user attributes can now be synced again

    BI:
    * FIX: Fix exception when showing BI tree in reporting time warp
    * FIX: Fixed blue triangle link: would show more aggregations,
       if one name was the prefix of another

    Notifications:
    * Blacklisting for services in the felixble notification system
    * FIX: mail with graph plugin: set explicit session.save_path for php
           Fixes instances where the php command couldn't fetch any graphs

    Checks & Agents:
    * diskstat: removed (ever incorrect) latency computation for Linux
    * statgrab_load: support predictive levels, add perf-o-meter
    * ucd_cpu_load: support predictive levels
    * hpux_cpu, blade_bx_load: support predictive levels, add perf-o-meter,
       make WATO-configable
    * check_sql: Database port can now be explicitly set
    * steelhead_perrs: New check for Rivergate Gateways
    * alcatel_power: Check for power supplies on Alcatel switches
    * qnap_disks: New check for Hardisks in Qnap devices
    * Dell Open Manage: SNNP Checks for Physical Disks, CPU and Memory
    * check_tcp: Now able to set custom service description
    * Apache ActiveMQ: New Special Agent and Check to query ActiveMQ Queues
    * check_ftp: can now be configured via Wato
    * windows_tasks: New check to  monitor the Windows Task Scheduler
    * sensatronics_temp: New check for Sensatronic E4 Temperatur Sensor
    * akcp_sensor_drycontact: New Check for AKCP drycontact Sensors
    * esx_vsphere_vm.heartbeat: Heartbeat status alert level now configurable
    * ps:  new configuration option: handle_count (windows only)
    * FIX: Windows agent: gracefully handle garbled logstate.txt
    * FIX: esx_vsphere_counters: added missing ramdisk type upgradescratch
    * FIX: esx_vsphere_hostsystem: fixed bug in handling of params
    * FIX: local: tolerate invalid output lines
    * FIX: hp_proliant: Correct handling of missing snmp data
    * FIX: logwatch.ec: No longer forwards "I" lines to event console
    * FIX: check_dns: default to querying the DNS server on the localhost itself
    * FIX: ps: do not output perfdata of CPU averaging (use ps.perf for that)
    * FIX: nfsexports: also support systems with rpcbind instead of portmap
    * FIX: ups_in_freq: corrected spelling of service description
    * FIX: ups_bat_temp: renamed service description to "Temperature Battery",
           in order to make it consistent with the other temperature checks
    * FIX: hp_blade_blades: Fixed crash on inventory when receiving
           unexpected snmp data
    * FIX: apache_status: If ReqPerSec and BytesPerSec are not reported by
           the agent, no PNP graphs for them are drawn.
           (This is the case if ExtendedStatus set to Off in Apache config)
    * FIX: oracle_jobs: fixed issues with incorrect column count in check output
    * FIX: if/if64/...: layout fix in PNP template for packets


    WATO:
    * You can now have site-specific global settings when using
      distributed WATO (available in the "Distributed Monitoring")
    * bulk inventory: display percentage in progress bar
    * New option for full SNMP scan in bulk inventory
    * bulk operations now also available when checkboxes are off
    * LDAP: Added test to validate the configured role sync groups
    * LDAP: The sync hooks during activate changes can now be enabled/disabled
      by configuration (Global Settings)
    * Disabled replication type "peer" in site editor.
    * Added "permanently ignore" button to inventory services dialog which
      links directly to the disabled services view
    * Added diagnose page linked from host edit dialog. This can be used to test
      connection capabilities of hosts
    * The rule "Process inventory" now offers the same configuration options
      as its manual check equivalent "State and count of processes"
    * New configuration option handle_count (windows only) in the rules
      "Process inventory" and "State and count of processes"
    * FIX: correct display of number of hosts in bulk inventory
    * FIX: nailed down ".siteid" exception when added new site
    * FIX: fixed setting for locking mode from 'ait' to 'wait'
    * FIX: avoid removal of tags from rules when not yet acknowledged
    * FIX: avoid need for apache restart when adding new service levels
    * FIX: fix encoding problem on GIT integration

    Livestatus:
    * Removed "livecheck". It never was really stable. Nagios4 has something
      similar built in. And also the Check_MK Micro Core.
    * table statehist: no longer computes an unmonitored state for hosts and
                       services on certain instances.
                       (showed up as no hosts/services in the multisite gui)
    * table statehist: fixed SIGSEGV chance on larger queries

1.2.3i4:
    Core:
    * Create inventory check also for hosts without services, if they
          have *no* ping tag.

    WATO:
    * Bulk inventory: speed up by use of cache files and doing stuff in
          groups of e.g. 10 hosts at once
    * Multisite connection: new button for cloning a connection

    Checks & Agents:
    * Linux agent RPM: remove dependency to package "time". That package
         is just needed for the binary mk-job, which is useful but not
         neccessary.

    Multisite:
    * FIX: fix broken single-site setups due to new caching

1.2.3i3:
    Core:
    * FIX: fixed typo in core startup message "logging initial states"
    * FIX: livestatus table statehist: fixed rubbish entries whenever
           logfile instances got unloaded

    Livestatus:
    * FIX: check_mk snmp checks with a custom check interval no longer
           have an incorrect staleness value

    Notifications:
    * mkeventd: new notification plugin for forwarding notifications
       to the Event Console. See inline docu in share/check_mk/notification/mkeventd
       for documentation.
    * FIX: cleanup environment from notifications (needed for CMC)

    Checks & Agents:
    * Windows agent: increased maximum plugin output buffer size to 2MB
    * check_icmp: New WATO rule for custom PING checks
    * agent_vsphere: now able to handle < > & ' " in login credentials
    * if/if64 and friends: add 95% percentiles to graphs
    * services: inventory now also matches against display names of services
    * esx_vsphere_hostsystem.multipath: now able to set warn/crit levels
    * cpu_netapp: added Perf-O-Meter and PNP template
    * cisco_cpu: added Perf-O-Meter and PNP template
    * apc_symmetra: add input voltage to informational output
    * agent_vsphere: new debug option --tracefile
    * FIX: windows_agent: fixed bug in cleanup of open thread handles
    * FIX: cups default printer is now monitored again in linux agent
    * FIX: host notification email in html format: fixed formating error
           (typo in tag)
    * FIX: netapp_volumes: better output when volume is missing
    * FIX: winperf_phydisk: handle case where not performance counters are available
    * FIX: check_mk_agent.linux: limit Livestatus check to 3 seconds
    * FIX: esx_vsphere_vm: fixed exception when memory info for vm is missing
    * FIX: esx_vsphere_hostsystem: Fixed typo in check output
    * FIX: psperf.bat/ps: Plugin output processing no longer crashes when
           the ps service is clustered

    Multisite:
    * Filtering in views by Hostalias is possible now too
       (however the filter is not displayed in any standard view - user needs
       to enable it by customizing the needed views himself)
    * FIX: add missing service icons to view "All Services with this descr..."
    * FIX: ldap attribute plugins: fixed crash when parameters are None
    * FIX: avoid duplicate output of log message in log tables
    * FIX: fixed problem with ldap userid encoding
    * FIX: removed state-based colors from all Perf-O-Meters
    * FIX: brocade_fcport pnp-template: fixed incorrect display of average values
    * FIX: all log views are now correctly sorted from new to old

    Livestatus-Proxy:
    * Implement caching of non-status requests (together with Multisite)
    * FIX: fix exception when printing error message
    * FIX: honor wait time (now called cooling period) after failed TCP connection
    * FIX: fix hanging if client cannot accept large chunks (seen on RH6.4)

    WATO:
    * Rule "State and count of processes": New configuration options:
           virtual and resident memory levels
    * Added title of tests to LDAP diagnose table
    * Bulk inventory: new checkbox to only include hosts that have a failed
        inventory check.
    * Bulk inventory: yet another checkbox for skipping hosts where the
        Check_MK service is currently critical
    * New rule: Multipath Count (used by esx_vsphere_hostsystem.multipath)
    * FIX: The rule "State and count of processes" is no longer available
           in "Parameters for inventorized check". This rule was solely
           intented for "Manual checks" configuration
    * FIX: Trying to prevent auth.php errors while file is being updated

1.2.3i2:
    Core:
    * New option -B for just generating the configuration
    * Introduced persistent host address lookup cache to prevent issues
      loading an unchanged configuration after a single address is not resolvable anymore
    * Assigning a service to a cluster host no longer requires a reinventory
    * Setting a check_type or service to ignore no longer requires a reinventory
      Note: If the ignore rule is removed the services will reappear
    * Config creation: The ignore services rule now also applies to custom, active
                       and legacy checks
    * Predictive monitoring: correctly handle spaces in variable names (thanks
       to Karl Golland)
    * New man page browser for console (cmk -m)
    * New option explicit_snmp_communities to override rule based SNMP settings
    * Preparations for significant SNMP monitoring performance improvement
      (It's named Inline SNMP, which is available as special feature via subscriptions)
    * Allow to specify custom host check via WATO (arbitrary command line)
    * Implement DNS caching. This can be disabled with use_dns_cache = False

    Livestatus:
    * new service column staleness: indicator for outdated service checks
    * new host    column staleness: indicator for outdated host checks

    Checks & Agents:
    * esx_hostystem multipath: criticize standby paths only if not equal to active paths
    * mk_logwatch: fixed bug when rewriting logwatch messages
    * check_mk: Re-inventory is no longer required when a service is ignored via rule
    * check_mk: Now possible to assign services to clusters without the need to
                reinventorize
    * lnx_if: Fixed crash on missing "Address" field
    * viprinet_router: Now able to set required target state via rule
    * windows_agent: Now available as 64 bit version
    * agent_vsphere: fix problem where sensors were missing when
      you queried multiple host systems via vCenter
    * cached checks: no longer output cached data if the age of the
                     cache file is twice the maximum cache age
    * windows agent: no longer tries to execute directories
    * fileinfo: no longer inventorize missing files(reported by windows agent)
    * New checks for Brocade fans, temperature and power supplies
    * cluster hosts: removed agent version output from Check_MK service (this
      was misleading for different agent versions on multiple nodes)
    * job check: better handling of unexpected agent output
    * lnx_thermal: Added check for linux thermal sensors (e.g. acpi)
    * hwg_temp: Make WATO-Rule "Room Temperature" match, add man page, graph
                and Perf-O-Meter
    * ps.perf: Support Windows with new plugin "psperf.bat". wmicchecks.bat
               is obsolete now.
    * Special Agent vSphere: support ESX 4.1 (thanks to Mirko Witt)
    * esx_vsphere_object: make check state configurable
    * mk_logwatch: support continuation lines with 'A'. Please refer to docu.
    * mk_oracle: Added plugin for solaris
    * win_netstat: New check for Windows for checking the existance of a UDP/TCP
        connection or listener
    * ps/ps.perf: allow to set levels on CPU util, optional averaging of CPU
    * diskstat: Agent is now also processing data of mmcblk devices
    * qmail: Added check for mailqueue
    * cisco_locif: removed obsolete and already disabled check completely
    * fc_brocade_port: removed obsolete check
    * fc_brocade_port_detailed: removed obsolete check
    * tsm_stgpool: removed orphaned check
    * vmware_state: removed ancient, now orphaned check. Use vsphere_agent instead.
    * vms_{df,md,netif,sys}: remove orphaned checks that are not needed by the current agent
    * tsm: Added new TSM checks with a simple windows agent plugin
    * windows_agent: now starts local/plugin scripts in separate threads/processes
                     new script parameters cache_age, retry_count, timeout
                     new script caching options "off", "async", "sync"
    * windows_agent: increased maximum local/plugin script output length to 512kB
                     (output buffer now grows dynamically)
    * jolokia_metrics: fixed incorrect plugin output for high warn/crit levels
    * jolokia_metrics.uptime: Added pnp template
    * hyperv: Added a check for checking state changes.
    * df / esx_vsphere_datastore: now able to set absolute levels and levels depending
                                  on total disk space of used and free space
    * cisco_wlc: New check for monitoring cisco wireless lan access points
    * cisco_wlc_clients: New check for the nummber of clients in a wlc wifi
    * df: Negative integer levels for MB left on a device
    * win_printers: Monitoring of printer queue on a windows printserver
    * cisco_qos: Updated to be able to mintor IOS XR 4.2.1 (on a ASR9K device)
    * New active check, check_form_submit, to submit HTML forms and check the resulting page
    * mk-job: /var/lib/check_mk_agent/job directory is now created with mode 1777 so
              mk-job can be used by unprivileged users too
    * ADD: etherbox: new check for etherbox (messpc) sensors.
           currently supported: temperature, humidity, switch contact and smoke sensors
    * cisco_wlc_client: now supports low/high warn and crit levels
    * cisco_wlc: now supports configuration options for missing AP
    * agent_vsphere: completely rewritten, now considerably faster
                     vCenter is still queried by old version
    * windows_agent: windows eventlog informational/audit logs now reported with O prefix
    * mk_logwatch: ignored loglines now reported with an "." prefix (if required)
    * apache_status: Nopw also supports multithreaded mpm
    * windows_agent: now able to suppress context messages in windows eventlogs
    * agent_vsphere: completely rewritten, now considerably faster
                     vCenter is still queried by old version
    * windows_agent: windows eventlog informational/audit logs now reported with O prefix
    * mk_logwatch: ignored loglines now reported with an "." prefix (if required)
    * check_mk-if.pnp: fixed bug with pnp template on esx hosts without perfdata
    * jolokia checks (JVM): uptime, threads, sessions, requests, queue
      now configurable via WATO
    * vSphere checks: secret is not shown to the user via WATO anymore
    * WATO rule to check state of physical switch (currently used by etherbox check)
    * cisco_wlc: Allows to configure handling of missing AP
    * logwatch.ec: show logfiles from that we forwarded messages
    * FIX: blade_blades: Fixed output of "(UNKNOWN)" even if state is OK
    * FIX: apache_status: fix exception if parameter is None
    * FIX: hr_mem: handle virtual memory correct on some devices
    * FIX: apache_status agent plugin: now also works, if prog name contains slashes
    * FIX: check_dns: parameter -A does not get an additional string
    * FIX: cisco_qos: Catch policies without post/drop byte information
    * FIX: cisco_qos: Catch policies without individual bandwidth limits
    * FIX: windows_agent: fixed bug on merging plugin output buffers
    * FIX: esx_vsphere_datastores: Fix incomplete performance data and Perf-O-Meter
    * FIX: cleaned up fileinfo.groups pattern handling, manual configuration
      is now possible using WATO
    * FIX: check_mk-ipmi.php: PNP template now displays correct units as delivered
           by the check plugin
    * FIX: check_disk_smb: Remove $ from share when creating service description.
           Otherwise Nagios will not accept the service description.
    * FIX: mrpe: gracefully handle invalid exit code of plugin

    Notifications:
    * notify.py: Matching service level: Use the hosts service level if a
                 service has no service level set
    * notify.py: fixed bug with local notification spooling
    * HTML notifications: Now adding optional links to host- and service names
      when second argument notification script is configured to the base url of the
      monitoring installation (e.g. http://<host>/<site>/ in case of OMD setups)
    * HTML notifications: Added time of state change

    Multisite:
    * Finally good handling of F5 / browser reloads -> no page switching to
      start page anymore (at least in modern browsers)
    * User accounts can now be locked after a specified amount of auth
      failures (lock_on_logon_failures can be set to a number of tries)
    * Column Perf-O-Meter is now sortable: it sorts after the *first*
      performance value. This might not always be the one you like, but
      its far better than nothing.
    * logwatch: Logwatch icon no longer uses notes_url
    * Inventory screen: Host inventory also displays its clustered services
    * Rules: Renamed "Ignored services" to "Disabled services"
             Renamed "Ignored checks" to "Disabled checks"
    * Sorter Host IP address: fixed sorting, no longer uses str compare on ip
    * Views: New: Draw rule editor icon in multisite views (default off)
             Can be activated in global settings
    * New global multisite options: Adhoc downtime with duration and comment
                                    Display current date in dashboard
    * LDAP: Using asynchronous searches / added optional support for paginated
      searches (Can be enabled in connection settings)
    * LDAP: It is now possible to provide multiple failover servers, which are
      tried when the primary ldap server fails
    * LDAP: Supporting posixGroup with memberUid as member attribute
    * LDAP: Added filter_group option to user configuration to make the
    synchonized users filterable by group memberships in directories without
    memberof attributes
    * LDAP: Moved configuration to dedicated page which also provides some
      testing mechanisms for the configuration
    * Added option to enable browser scrollbar to the multisite sidebar (only
      via "sidebar_show_scrollbar = True" in multisite.mk
    * Added option to disable automatic userdb synchronizations in multisite
    * Implemented search forms for most data tables
    * New icons in view footers: export as CSV, export as JSON
    * Availability: new columns for shortest, longest, average and count
    * Editing localized strings (like the title) is now optional when cloning
      views or editing cloned views. If not edited, the views inherit the
      localized strings from their ancestors
    * Added simple problems Dashboard
    * New filter and column painter for current notification number (escalations)
    * Added new painters for displaying host tags (list of tags, single tag
    groups). All those painters are sortable. Also added new filters for tags.
    * Added painters, icon and filters for visualizing staleness information
    * Improved filtering of the foldertree snapin by user permissions (when a user is
      only permitted on one child folder, the upper folder is removed from the
      hierarchy)
    * "Unchecked Services" view now uses the staleness of services for filtering
    * Globe dashlets make use of the parameter "id" to make it possible to
      provide unique ids in the render HTML code to the dashlets
    * Multisite can now track wether or not a user is online, this need to be
      enabled e.g. via Global Settings in WATO (Save last access times of
      users)
    * Added popup message notification system to make it possible to notify
      multisite users about various things. It is linked on WATO Users page at
      the moment. An image will appear for a user in the sidebar footer with
      the number of pending messages when there are pending messages for a user.
      To make the sidebar check for new messages on a regular base, you need
      to configure the interval of sidebar popup notification updates e.g. via
      WATO Global Settings.
    * Event views: changed default horizon from 31 to 7 days
    * New option for painting timestamp: as Unix Epoch time
    * New filters: Host state type and Service state type
    * FIX: better error message in case of exception in SNMP handling
    * FIX: Inventory screen: Now shows custom checks
    * FIX: Fixed locking problem of multisite pages related to user loading/saving
    * FIX: Fixed wrong default settings of view filters in localized multisite
    * FIX: line wrapping of logwatch entries
    * FIX: Fixed button dragging bug when opening the view editor
           (at least in Firefox)

    WATO:
    * Allow to configure check-/retry_interval in second precision
    * Custom user attributes can now be managed using WATO
    * Allow GIT to be used for change tracking (enable via global option)
    * Hosts/Folders: SNMP communities can now be configured via the host
      and folders hierarchy. Those settings override the rule base config.
    * Require unique alias names in between the following elements:
      Host/Service/Contact Groups, Timeperiods and Roles
    * Removed "do not connect" option from site socket editor. Use the
      checkbox "Disable" to disable the site for multisite.
    * Converted table of Event Console Rules to new implementation, make it sortable
    * FIX: do validation of check items in rule editor
    * FIX: More consistent handling of folderpath select in rule editor
    * FIX: Now correctly handling depends_on_tags on page rendering for
           inherited values
    * FIX: Changed several forms from GET to POST to prevent "Request-URI too
           large" error messages during submitting forms
    * FIX: automation snmp scan now adhere rules for shoddy snmp devices
           which have no sys description
    * FIX: Cisco ruleset "Cisco WLC WiFi client connections" has been generalized to
           "WLC WiFi client connections"
    * FIX: Snapshot handling is a little more robust agains manually created
           files in snapshot directory now
    * FIX: Slightly more transparent handling of syntax errors when loading rules.mk

    Notifications:
    * Flexible Notification can now filter service levels
    * FIX: check_tcp corrected order of parameters in definition

    Event Console:
    * New global setting "force message archiving", converts the EC into
      a kind of syslog archive
    * New built-in snmptrap server to directly receive snmp traps
    * FIX: fix layout of filter for history action type
    * FIX: better detect non-IP-number hosts in hostname translation

1.2.3i1:
    Core:
    * Agents can send data for other hosts "piggyback". This is being
      used by the vSphere and SAP plugins
    * New variable host_check_commands, that allows the definition of
      an alternative host check command (without manually defining one)
    * New variable snmp_check_interval which can be used to customize
      the check intervals of SNMP based checks
    * setup: Added missing vars rrd_path and rrdcached_sock
    * new variable check_mk_exit_status: allows to make Check_MK service OK,
      even if host in not reachable.
    * set always_cleanup_autochecks to True per default now
    * check_mk: new option --snmptranslate

    Multisite:
    * New availability view for arbitrary host/service collections
    * New option auth_by_http_header to use the value of a HTTP header
      variable for authentication (Useful in reverse proxy environments)
    * New permission that is needed for seeing views that other users
      have defined (per default this is contained in all roles)
    * New path back to the view after command exection with all
      checkboxes cleared
    * Added plugins to config module to make registration of default values
      possible for addons like mkeventd - reset to default values works now
      correctly even for multisite related settings
    * perfometer: Bit values now using base of 1000
    * Added PNP tempate for check_disk_smb
    * Dashboards can now be configured to be reloaded on resizing
      (automatically adds width/height url parameters)
    * LDAP authentification: New config option "Do not use persistent
                             connections to ldap server"
    * Hosttags and auxiliary tags can now be grouped in topics
    * Fixed output of time in view if server time differs from user time

    Event Console:
    * New rule feature: automatically delete event after actions
    * New filter for maximum service level (minimum already existed)
    * New global setting: hostname translation (allows e.g. to drop domain name)
    * New rule match: only apply rule within specified time period

    Checks & Agents:
    * solaris_mem: New check for memory and swap for Solaris agent
    * agent_vsphere: New VMWare ESX monitoring that uses pySphere and the VMWare
      API in order to get data very efficiently. Read (upcoming) documentation
      for details.
    * new special agent agent_random for creating random monitoring data
    * New checks: windows_intel_bonding / windows_broadcom_bonding
    * Implemented SAP monitoring based on the agent plugin mk_sap. This
      must be run on a linux host. It connects via RFC calls to SAP R/3
      systems to retrieve monitoring information for this or other machines.
    * sap.dialog: Monitors SAP dialog statistics like the response time
    * sap.value: Simply processes information provided by SAP to Nagios
    * openvpn_clients: new check for OpenVPN connections
    * if64_tplink: special new check for TP Link switches with broken SNMP output
    * job: Monitoring states and performance indicators of any jobs on linux systems
    * oracle_asm_diskgroups: Added missing agent plugin + asmcmd wrapper script
    * oracle_jobs: New check to monitor oracle database job execution
    * oracle_rman_backups: New check to monitor state of ORACLE RMAN backups
    * jar_signature: New check to monitor wether or not a jar is signed and
      certificate is not expired
    * cisco_qos: adhere qos-bandwidth policies
    * check_disk_smb: WATO formalization for active check check_disk_smb
    * if.include: new configurable parameters for assumed input and output speed
    * cisco_qos: new param unit:    switches between bit/byte display
                 new param average: average the values over the given minute
                 new params post/drop can be configured via int and float
                 fixed incorrect worst state if different parameters exceed limit
    * logwatch.ec: Added optional spooling to the check to prevent dataloss
      when processing of current lines needs more time than max execution time
    * mounts: ignore multiple occurrances of the same device
    * Linux agent: allow cached local/plugins checks (see docu)
    * mem.include: Linux memory check now includes size of page tables. This
      can be important e.g. on ORACLE systems with a lot of memory
    * windows_agent: Now buffers output before writing it to the socket
                     Results in less tcp packages per call
    * smart.stats: rewrote check. Please reinventorize. Error counters are now
      snapshotted during inventory.
    * smart.temp: add WATO configuration
    * windows_agent: check_mk.ini: new option "port" - specifies agent port
    * winperf_processor: introduce averaging, support predictive levels
    * cpu_util.include: fixed bug when params are set to None
    * predictive levels: fixed bug when existing predictive levels get new options
    * windows_plugin mssql.vbs: No longer queries stopped mssql instances
    * cisco_hsrp: fixed problem when HSRP groups had same ip address
    * winperf_if: hell has frozen over: a new check for network adapters on Windows
    * windows agent: new config section plugins, now able to set timeouts for specific plugins
                     new global config option: timeout_plugins_total
    * lnx_if in Linux agent: force deterministical order of network devices
    * Linux agent: remove obsolete old <<<netif>>> and <<<netctr>>> sections
    * logwatch, logwatch.ec: detect error in agent configuration
    * Linux agent: cups_queues: do not monitor non-local queues (thanks to Olaf Morgenstern)
    * AIX agent: call lparstat with argument 1 1, this give more accurate data
    * Check_MK check: enable extended performance data per default now
    * viprinet checks: New checks for firmware version/update, memory usage, power supply status,
                       router mode, serialnumber and temperature sensors
    * uptime, snmp_uptime, esx_vsphere_counters.uptime: allow to set lower and upper levels
    * winperf_processor: Now displays (and scales) to number of cpus in pnpgraph
    * mk_postgres plugin: replace select * with list of explicit columns (fix for PG 9.1)
    * lnx_if: show MAC address for interfaces (needs also agent update)
    * winperf_tcp_conn: New check. Displays number of established tcpv4 connections in windows
                        Uses WATO Rule "TCP connection stats (Windows)"
    * windows_agent: fixed timeouts for powershell scripts in local/plugins
    * logwatch: Agent can now use logwatch.d/ to split config to multipe files
    * logwatch: Agent can now rewrite Messages
    * apache_status: New rule: set levels for number of remaining open slots
    * mrpe: handle long plugin output correctly, including performance data
    * cisco_qos: parameters now configurable via WATO

    Notifications:
    * notify.py: unique spoolfiles name no longer created with uuid
    * Warn user if only_services does never match

    Livestatus:
    * Table statehist: Improved detection of vanished hosts and services.
                       Now able to detect and remove nonsense check plugin output
    * FIX: able to handle equal comment_id between host and service
    * livestatus.log: show utf-8 decoding problems only with debug logging >=2
    * livestatus: fixed incorrect output formatting of comments_with_info column

    BI:
    * Integrated availability computing, including nifty time warp feature

    WATO:
    * Configuration of datasource programs via dedicated rules
    * New editor for Business Intelligence rules
    * Rule Editor: Now able to show infeffective rules
    * Valuespec: CascadingDropdown now able to process choice values from functions
    * Removed global option logwatch_forward_to_ec, moved this to the
      logwatch_ec ruleset. With this option the forwarding can now be enabled
      for each logfile on a host
    * Configuration of an alternative host check command
    * Inventory: Display link symbol for ps ruleset
    * New rule for notification_options of hosts and services
    * FIX: Rulesets: correct display of rules within subfolders
    * Remove Notification Command user settings, please use flexible notifications instead


1.2.2p3:
    Core:
    * FIX: get_average(): Gracefully handle time anomlies of target systems
    * FIX: notifications: /var/lib/check_mk/notify directory is now created
           correctly during setup from tgz file. (Without it notifications
           did not get sent out.)
    * FIX: add missing $DESTDIR to auth.serials in setup.sh

    Checks & Agents:
    * FIX: winperf_processor: fix case where CPU percent is exactly 100%
    * FIX: blade_powerfan: fix mixup of default levels 50/40 -> 40/50
    * FIX: Cleaned up graph rendering of Check_MK services
    * FIX: zypper: deal with output from SLES 10
    * FIX: zpool_status: Ignoring "No known data errors" text
    * FIX: dmi_sysinfo: Handling ":" in value correctly
    * FIX: check_http: Fixed syntax error when monitoring certificates
    * FIX: check_dns: parameter -A does not get an additional string
    * FIX: diskstat: Fixed wrong values for IO/s computation on linux hosts
    * FIX: blade_healts: Fixed wrong index checking resulting in exceptions
    * FIX: notifications: /var/lib/check_mk/notify directory is now created
           correctly during setup from tgz file. (Without it notifications
           did not get sent out.)

    Multisite:
    * FIX: LDAP: Disabling use of referrals in active directory configuration
    * FIX: Fixed missing roles in auth.php (in some cases) which resulted in
           non visible pnp graphs and missing nagvis permissions
    * FIX: Fixed label color of black toner perfometers when fuel is low
    * FIX: Fixed wrong default settings of view filters in localized multisite
    * FIX: Fixed exception when enabling sounds for views relying on
           e.g. alert statistics source
    * FIX: Folder Tree Snapin: make folder filter also work for remote
           folders that do not exist locally
    * FIX: correctly display sub-minute check/retry intervals
    * FIX: fix logic of some numeric sorters
    * FIX: Improved user provided variable validation in view code
    * FIX: Escaping html code in plugin output painters

    WATO:
    * FIX: fix layout of Auxiliary tags table
    * FIX: avoid exception when called first time and first page ist host tags
    * FIX: fix validation of time-of-day input field (24:00)
    * FIX: automation users can now be deleted again (bug was introduced in 1.2.2p1)
    * FIX: fix logwatch pattern analyzer message "The host xyz is not
           managed by WATO." after direct access via snapin
    * FIX: Fixed first toggle of flags in global settings when default is set to True
    * FIX: fix exception and loss of hosts in a folder when deleting all site connections
           of a distributed WATO setup
    * FIX: avoid Python exception for invalid parameters even in debug mode
    * FIX: check_ldap: Removed duplicate "-H" definition
    * FIX: Fixed some output encoding problem in snapshot restore / deletion code
    * FIX: Improved user provided variable validation in snapshot handling code
    * FIX: Improved user provided variable validation in inventory dialog

    Event Console:
    * FIX: apply rewriting of application/hostname also when cancelling events
    * FIX: check_mkevents now uses case insensitive host name matching

    Livestatus:
    * FIX: fixed incorrect output formatting of comments_with_info column
    * FIX: statehist table: fixed memory leak

1.2.2p2:
    Core:
    * FIX: livecheck: fixed handling of one-line plugin outputs and missing \n
           (Thanks to Florent Peterschmitt)

    Checks & Agents:
    * FIX: jolokia_info: ignore ERROR instances
    * FIX: apache_status: use (also) apache_status.cfg instead of apache_status.conf
    * FIX: f5_bigip_vserver: fix wrong OID (13 instead of 1), thanks to Miro Ramza
    * FIX: f5_bigip_psu: handle more than first power supply, thanks to Miro Ramza
    * FIX: ipmi_sensors: ignore sensors in state [NA] (not available)
    * FIX: aix_lvm: handle agents that output an extra header line
    * FIX: zfsget: do not assume that devices begin with /, but mountpoints
    * FIX: ipmi_sensors: handle two cases for DELL correctly (thanks to Sebastian Talmon)
    * FIX: check_dns: enable performance data
    * FIX: free_ipmi: fix name of sensor cache file if hostname contains domain part
    * FIX: ad_replication plugin: Fixed typo (Thanks to Dennis Honke)

    Multisite:
    * List of views: Output the alias of a datasource instead of internal name
    * FIX: fix column editor for join columns if "SERVICE:" is l10n'ed
    * FIX: fix invalid request in livestatus query after reconnect

    WATO:
    * FIX: convert editing of global setting to POST. This avoid URL-too-long
      when defining lots of Event Console actions
    * FIX: LDAP configuration: allow DNs without DC=

    Event Console:
    * FIX: fix icon in events check if host specification is by IP address
    * Renamed "Delete Event" to "Archive Event" to clearify the meaning

    Notifications:
    * FIX: contacts with notifications disabled no longer receive
           custom notifications, unless forced

1.2.2p1:
    Core:
    * FIX: correctly quote ! and \ in active checks for Nagios
    * FIX: Performing regular inventory checks at configured interval even
           when the service is in problem state
    * Check_MK core now supports umlauts in host-/service- and contactgroup names

    Checks & Agents:
    * FIX: vsphere_agent: fix problems whith ! and \ in username or password
    * FIX: check_mk_agent.aix: fix shebang: was python, must be ksh
    * FIX: cisco_qos: Be compatible to newer IOS-XE versions (Thanks to Ken Smith)
    * FIX: mk_jolokia: Handling spaces in application server instances correctly

    Multisite:
    * FIX: do not remove directories of non-exisant users anymore. This lead to
           a deletion of users' settings in case of an external authentication
           (like mod_ldap).
    * FIX: Fixed handling of dashboards without title in sidebar view snapin
    * FIX: titles and services got lost when moving join-columns in views
    * FIX: Fixed exception during initial page rendering in python 2.6 in special cases
           (Internal error: putenv() argument 2 must be string, not list)

    Livestatus:
    * livestatus.log: show utf-8 decoding problems only with debug logging >=2

    Notifications:
    * FIX: HTML mails: Handle the case where plugin argument is not set
    * FIX: HTML mails: remove undefinded placeholders like $GRAPH_CODE$

    WATO:
    * Improved handling of valuespec validations in WATO rule editor. Displaying a
      warning message when going to throw away the current settings.
    * FIX: fix bug where certain settings where not saved on IE. This was mainly
           on IE7, but also IE8,9,10 in IE7 mode (which is often active). Affected
           was e.g. the nodes of a cluster or the list of services for service
           inventory

1.2.2:
    Core:
    * Added $HOSTURL$ and $SERVICEURL$ to notification macros which contain an
      URL to the host/service details views with /check_mk/... as base.

    Checks & Agents:
    * FIX: blade_bx_load: remove invalid WATO group
    * FIX: lnx_bonding: handle also 802.3ad type bonds

    Notifications:
    * FIX: Removing GRAPH_CODE in html mails when not available
    * Using plugin argument 1 for path to pnp4nagios index php to render graphs
    * Little speedup of check_mk --notify

    Multisite:
    * FIX: Fixed umlaut handling in reloaded snapins

    WATO:
    * FIX: Fix several cases where WATO rule analyser did not hilite all matching rules
    * Added tcp port parameter to SSL certificate check (Thanks to Marcel Schulte)

    Event Console:
    * FIX: Syslog server is now able to parse RFC 5424 syslog messages

1.2.2b7:
    Checks & Agents:
    * FIX: postfix_mailq: fix labels in WATO rule, set correct default levels


1.2.2b6:
    Core:
    * FIX: setup: detect check_icmp also on 64-Bit CentOS
           (thanks to あきら)
    * FIX: setup.sh: create auth.serials, fix permissions of htpasswd
    * FIX: livecheck: now able to handle check output up to 16kB

    Checks & Agents:
    * FIX: apc_symmetra_power: resurrect garble PNP template for
    * FIX: check_mk_agent.freebsd: remove garble from output
           (Thanks to Mathias Decker)
    * FIX: check_mk-mssql_counters.locks: fix computation, was altogether wrong
    * FIX: check_mk-mssql_counters.transactions: fix computation also
    * check_http: now support the option -L (urlizing the result)
    * Added mem section to Mac OSX agent (Thanks to Brad Davis)
    * FIX: mssql.vbs (agent plugin) now sets auth options for each instance
    * FIX: jolokia_metrics.mem: error when missing max values
    * Make levels for SMART temperature editable via WATO

    Multisite:
    * FIX: fix localization in non-OMD environment
           (thanks to あきら)
    * FIX: hopefully fix computation of Speed-O-Meter
    * Add $SERVICEOUTPUT$ and $HOSTOUTPUT$ to allowed macros for
      custom notes
    * FIX: Writing one clean message to webserver error_log when write fails
    * FIX: Escaping html entities when displaying comment fields
    * FIX: Monitored on site attribute always has valid default value

    Notifications:
    * FIX: fix event type for recoveries
    * FIX: fix custom notifications on older nagios versions
    * FIX: handle case where type HOST/SERVICE not correctly detected

    Livestatus:
    * FIX: memory leak when removing downtime / comment

    WATO:
    * FIX: Removed "No roles assigned" text in case of unlocked role attribute
           in user management dialog
    * FIX: Fix output of rule search: chapters appeared twice sometimes

    Event Console:
    * FIX: check_mkevents: fix usage help if called with illegal options
    * check_mkevents now allows specification of a UNIX socket
      This is needed in non-OMD environments
    * setup.py now tries to setup Event Console even in non-OMD world

1.2.2b5:
    Core:
    * Checks can now omit the typical "OK - " or "WARN -". This text
      will be added automatically if missing.
    * FIX: livecheck: fixed compilation bug
    * FIX: check_mk: convert service description unicode into utf-8
    * FIX: avoid simultanous activation of changes by means of a lock

    Checks & Agents:
    * FIX: jolokia_metrics.mem - now able to handle negative/missing max values
    * ADD: tcp_conn_stats: now additionally uses /proc/net/tcp6
    * ADD: wmic_processs: cpucores now being considered when calculating
           user/kernel percentages. (thanks to William Baum)
    * FIX: UPS checks support Eaton Evolution
    * FIX: windows agent plugin: mssql now exits after 10 seconds

    Notifications:
    * FIX: fixed crash on host notification when contact had explicit services set

    Livestatus:
    * FIX: possible crash with VERY long downtime comments

    WATO:
    * FIX: Fix hiliting of errors in Nagios output
    * FIX: localisation error

    Multisite:
    * FIX: Avoid duplicate "Services" button in host detail views
    * FIX: fix rescheduling icon for services with non-ASCII characters
    * New filter for IP address of a host
    * Quicksearch: allow searching for complete IP addresses and IP
      address prefixes
    * Add logentry class filter to view 'Host- and Service events'

    BI:
    * FIX: fix exception with expansion level being 'None'
    * FIX: speedup for single host tables joined by hostname (BI-Boxes)
    * FIX: avoid closing BI subtree while tree is being loaded

    Event Console:
    * FIX: make hostname matching field optional. Otherwise a .* was
           neccessary for the rule in order to match
    * FIX: event_simulator now also uses case insensitive matches

1.2.2b4:
    Core:
    * FIX: Fix output of cmk -D: datasource programs were missing
    * FIX: allow unicode encoded extra_service_conf
    * FIX: no default PING service if custom checks are defined
    * FIX: check_mk_base: fixed rounding error in get_bytes_human_readable
    * FIX: check_mk: improved support of utf-8 characters in extra_service_conf
    * FIX: livestatus: table statehist now able to check AuthUser permissions
    * New configuration variable contactgroup_members

    Checks & Agents:
    * FIX: smart - not trying to parse unhandled lines to prevent errors
    * FIX: winperf_processor - fixed wrong calculations of usage
    * FIX: WATO configuration of filesystem trends: it's hours, not days!
    * FIX: mysql: fixed crash on computing IO information
    * FIX: diskstat: fix local variable 'ios_per_sec' referenced before assignment
    * FIX: multipath: ignore warning messages in agent due to invalid multipath.conf
    * FIX: megaraid_bbu: deal with broken output ("Adpater"), found in Open-E
    * FIX: megaraid_pdisk: deal with special output of Open-E
    * FIX: jolokia_metrics.mem: renamed parameter totalheap to total
    * FIX: megaraid_bbu: deal with broken output ("Adpater")
    * FIX: check_ldap: added missing host address (check didn't work at all)
    * FIX: check_ldap: added missing version option -2, -3, -3 -T (TLS)
    * FIX: mssql: Agent plugin now supports MSSQL Server 2012
    * FIX: hr_mem: fix max value in performance data (thanks to Michaël COQUARD)
    * FIX: f5_bigip_psu: fix inventory function (returned list instead of tuple)
    * FIX: mysql.connections: avoid crash on legacy agent output
    * FIX: tcp_conn_stats: use /proc/net/tcp instead of netstat -tn. This
           should avoid massive performance problems on system with many
           connections
    * Linux agent: limit netstat to 10 seconds
    * ps: Allow %1, %2, .. instead of %s in process_inventory. That allows
      reordering of matched groups
    * FIX: f5_bigip_psu - fixed inventory function
    * FIX: printer_supply - fixed inventory function for some kind of OKI printers

    Multisite:
    * FIX: Fixed problem with error during localization scanning
    * FIX: Fixed wrong localization right after a user changed its language
    * FIX: Improved handling of error messages in bulk inventory
    * FIX: fixed focus bug in transform valuespec class
    * FIX: stop doing snapin refreshes after they have been removed
    * FIX: sidebar snapins which refresh do not register for restart detection anymore
    * FIX: fix user database corruption in case of a race condition
    * FIX: added checks wether or not a contactgroup can be deleted
    * FIX: Avoid deadlock due to lock on contacts.mk in some situations
    * Changed sidebar snapin reload to a global interval (option:
      sidebar_update_interval), defaults to 30 seconds
    * Sidebar snapins are now bulk updated with one HTTP request each interval

    BI:
    * FIX: fixed invalid links to hosts and services in BI tree view
    * FIX: fix exception in top/down and bottom/up views
    * FIX: fix styling of top/down and bottom/up views (borders, padding)
    * FIX: fix style of mouse pointer over BI boxes
    * FIX: list of BI aggregates was incomplete in some cases
    * FIX: single host aggregations didn't work for aggregations += [...]
    * FIX: top-down and bottom-up was broken in case of "only problems"
    * FIX: BI see_all permission is now working again
    * Do not handle PENDING as "problem" anymore
    * Make titles of non-leaf tree nodes klickable

    WATO:
    * FIX: flexible notification valuespec is now localizable
    * FIX: Alias values of host/service/contact groups need to be set and unique
           within the group
    * FIX: Fixed exception when editing contactgroups without alias
    * FIX: Fix localization of rule options
    * FIX: ValueSpec OptionalDropDown: fix visibility if default is "other"
    * Suggest use default value for filesystem levels that make sense
    * Valuespec: CascadingDropdown now able to process choice values from functions
    * Freshness checking for classical passive Nagios checks (custom_checks)

1.2.2b3:
    Checks & Agents:
    * FIX: Fixed date parsing code ignoring the seconds value in several checks
           (ad_replication, cups_queues, heartbeat_crm, mssql_backup, smbios_sel)
    * FIX: Fixed pnp template for apc_symmetra check when using multiple rrds

    Multisite:
    * FIX: Removed uuid module dependency to be compatible to python < 2.5
    * FIX: remove Javascript debug popup from multi-string input fields
    * FIX: list of strings (e.g. host list in rule editor) didn't work anymore

1.2.2b2:
    Checks & Agents:
    * Added dynamic thresholds to the oracle_tablespace check depending on the
      size of the tablespaces.

    BI:
    * FIX: fix exception in BI-Boxes views of host groups
    * FIX: fix problem where BI-Boxes were invisible if not previously unfolded

    Event Console:
    * FIX: support non-Ascii characters in matching expressions. Note:
           you need to edit and save each affected rule once in order
           to make the fix work.
    * FIX: Fixed exception when logging actions exectuted by mkeventd
    * FIX: etc/init.d/mkeventd flush did not work when mkeventd was stopped

    Multisite:
    * FIX: Fixed several minor IE7 related layout bugs
    * FIX: title of pages was truncated and now isn't anymore
    * Cleanup form for executing commands on hosts/services

    WATO:
    * FIX: Fixed layout of rulelist table in IE*
    * FIX: Fixed adding explicit host names to rules in IE7
    * Add: Improved navigation convenience when plugin output contains [running on ... ]

1.2.2b1:
    Core:
    * cmk --notify: added notification script to generate HTML mails including
      the performance graphs of hosts and services
    * cmk --notify: added the macros NOTIFY_LASTHOSTSTATECHANGE, NOTIFY_HOSTSTATEID,
      NOTIFY_LASTSERVICESTATECHANGE, NOTIFY_SERVICESTATEID, NOTIFY_NOTIFICATIONCOMMENT,
      NOTIFY_NOTIFICATIONAUTHOR, NOTIFY_NOTIFICATIONAUTHORNAME, NOTIFY_NOTIFICATIONAUTHORALIAS
    * FIX: more robust deletion of precompiled files to ensure the correct
      creation of the files (Thanks to Guido Günther)
    * FIX: Inventory for cluster nodes who are part of multiple clusters
    * cmk --notify: added plugin for sms notification
    * FIX: precompiled checks: correct handling of sys.exit() call when using python2.4
    * cmk --notify: improved logging on wrong notification type
    * RPM: Added check_mk-agent-scriptless package (Same as normal agent rpm,
      but without RPM post scripts)

    Checks & Agents:
    * winperf_processor now outputs float usage instead of integer
    * FIX: mssql_counters.file_sizes - Fixed wrong value for "Log Files" in output
    * FIX: drbd: Parameters for expected roles and disk states can now be set to
           None to disable alerting on changed values
    * printer_supply_ricoh: New check for Ricoh printer supply levels
    * jolokia_metrics.mem: now supports warn/crit levels for heap, nonheap, totalheap
    * jolokia_metrics.mem: add dedicated PNP graph
    * FIX: logwatch.ec: use UNIX socket instead of Pipe for forwarding into EC
    * FIX: logwatch.ec: fixed exception when forwarding "OK" lines
    * FIX: logwatch.ec: fixed forwarding of single log lines to event console
    * Improved performance of logwatch.ec check in case of many messages
    * livestatus_status: new check for monitoring performance of monitoring
    * FIX: diskstat.include: fix computation of queue length on windows
      (thanks to K.H. Fiebig)
    * lnx_bonding: new check for bonding interfaces on Linux
    * ovs_bonding: new check for bonding interfaces on Linux / Open vSwitch
    * if: Inventory settings can now be set host based
    * FIX: lnx_bonding/ovs_bonding: correct definition of bonding.include
    * Add: if check now able to handle interface groups  (if_groups)
    * Add: New check for DB2 instance memory levels
    * Add: winperf_phydisk can now output IOPS
    * Add: oracle_tablespace now with flexible warn/crit levels(magic number)

    Livestatus:
    * Add: new column in hosts/services table: comments_with_extra_info
    Adds the entry type and entry time

    Multisite:
    * Added comment painter to notification related views
    * Added compatibility code to use hashlib.md5() instead of md5.md5(), which
      is deprecated in python > 2.5 to prevent warning messages in apache error log
    * Added host filter for "last host state change" and "last host check"
    * FIX: Preventing autocomplete in password fields of "edit profile" dialog
    * The ldap member attribute of groups is now configruable via WATO
    * Added option to enforce lower User-IDs during LDAP sync
    * Improved debug logging of ldap syncs (Now writing duration of queries to log)
    * Displaying date/time of comments in comment icon hover menu (Please
      note: You need to update your livestatus to current version to make this work)
    * FIX: Making "action" context link unclickable during handling actions / confirms

    BI:
    * Use Ajax to delay rendering of invisible parts of the tree (this
      saves lots of HTML code)

    WATO:
    * Added hr_mem check to the memory checkgroup to make it configurable in WATO
    * Make page_header configurable in global settings
    * FIX: Fixed some typos in ldap error messages
    * FIX: Fixed problem on user profile page when no alias set for a user
    * FIX: list valuespecs could not be extended after once saving
    * FIX: fix title of foldable areas contained in list valuespecs
    * FIX: Fixed bug where pending log was not removed in multisite setup
    * FIX: Fixed generation of auth.php (Needed for NagVis Multisite Authorisation)
    * FIX: Fixed missing general.* permissions in auth.php on slave sites in
      case of distributed WATO setups
    * Added oracle_tablespaces configuration to the application checkgroup
    * FIX: Fixed synchronisation of mkeventd configs in distributed WATO setups
    * FIX: "Sync & Restart" did not perform restart in distributed WATO setups
    * FIX: Fixed exception in editing code of ldap group to rule plugin
    * FIX: Don't execute ldap sync while performing actions on users page

    Event Console:
    * Added UNIX socket for sending events to the EC
    * Speed up rule matches in some special cases by factor of 100 and more
    * Init-Script: Improved handling of stale pidfiles
    * Init-Script: Detecting and reporting already running processes
    * WATO: Added hook to make the mkeventd reload in distributed WATO setups
      during "activate changes" process
    * Added hook mkeventd-activate-changes to add custom actions to the mkeventd
      "activate changes" GUI function
    * FIX: When a single rule matching raises an exception, the line is now
      matched agains the following rules instead of being skipped. The
      exception is logged to mkeventd.log

1.2.1i5:
    Core:
    * Improved handling of CTRL+C (SIGINT) to terminate long runnining tasks
      (e.g.  inventory of SNMP hosts)
    * FIX: PING services on clusters are treated like the host check of clusters
    * cmk --notify: new environment variable NOTIFY_WHAT which has HOST or SERVICE as value
    * cmk --notify: removing service related envvars in case of host notifications
    * cmk --notify: added test code to help developing nitofication plugins.
      Can be called with "cmk --notify fake-service debug" for example

    Checks & Agents:
    * Linux Agent, diskstat: Now supporting /dev/emcpower* devices (Thanks to Claas Rockmann-Buchterkirche)
    * FIX: winperf_processor: Showing 0% on "cmk -nv" now instead of 100%
    * FIX: win_dhcp_pools: removed faulty output on non-german windows 2003 servers
           with no dhcp server installed (Thanks to Mathias Decker)
    * Add: fileinfo is now supported by the solaris agent. Thanks to Daniel Roettgermann
    * Logwatch: unknown eventlog level ('u') from windows agent treated as warning
    * FIX: logwatch_ec: Added state undefined as priority
    * Add: New Check for Raritan EMX Devices
    * Add: mailman_lists - New check to gather statistics of mailman mailinglists
    * FIX: megaraid_bbu - Handle missing charge information (ignoring them)
    * FIX: myssql_tablespaces - fix PNP graph (thanks to Christian Zock)
    * kernel.util: add "Average" information to PNP graph
    * Windows Agent: Fix startup crash on adding a logfiles pattern, but no logfile specified
    * Windows Agent: check_mk.example.ini: commented logfiles section

    Multisite:
    * FIX: Fixed rendering of dashboard globes in opera
    * When having row selections enabled and no selected and performing
      actions an error message is displayed instead of performing the action on
      all rows
    * Storing row selections in user files, cleaned up row selection
      handling to single files. Cleaned up GET/POST mixups in confirm dialogs
    * Add: New user_options to limit seen nagios objects even the role is set to see all
    * Fix: On site configaration changes, only relevant sites are marked as dirty
    * Fix: Distributed setup: Correct cleanup of pending changes logfile after "Activate changes"
    * FIX: LDAP: Fixed problem with special chars in LDAP queries when having
    contactgroup sync plugin enabled
    * FIX: LDAP: OpenLDAP - Changed default filter for users
    * FIX: LDAP: OpenLDAP - Using uniqueMember instead of member when searching for groups of a user
    * FIX: LDAP: Fixed encoding problem of ldap retrieved usernames
    * LDAP: Role sync plugin validates the given group DNs with the group base dn now
    * LDAP: Using roles defined in default user profile in role sync plugin processing
    * LDAP: Improved error handling in case of misconfigurations
    * LDAP: Reduced number of ldap querys during a single page request / sync process
    * LDAP: Implemnted some kind of debug logging for LDAP communication
    * FIX: Re-added an empty file as auth.py (wato plugin) to prevent problems during update

    WATO:
    * CPU load ruleset does now accept float values
    * Added valuespec for cisco_mem check to configure thresholds via WATO
    * FIX: Fixed displaying of tag selections when creating a rule in the ruleeditor
    * FIX: Rulesets are always cloned in the same folder
    * Flexibile notifications: removed "debug notification" script from GUI (you can make it
      executable to be choosable again)
    * Flexibile notifications: added plain mail notification which uses the
      mail templates from global settings dialog

    BI:
    * Added FOREACH_SERVICE capability to leaf nodes
    * Add: Bi views now support debug of livestatus queries

1.2.1i4:
    Core:
    * Better exception handling when executing "Check_MK"-Check. Printing python
      exception to status output and traceback to long output now.
    * Added HOSTTAGS to notification macros which contains all Check_MK-Tags
      separated by spaces
    * Output better error message in case of old inventory function
    * Do object cache precompile for monitoring core on cmk -R/-O
    * Avoid duplicate verification of monitoring config on cmk -R/-O
    * FIX: Parameter --cleanup-autochecks (long for -u) works now like suggested in help
    * FIX: Added error handling when trying to --restore with a non existant file

    Notifications:
    * Fix flexible notifications on non-OMD systems

    Checks & Agents:
    * Linux Agent, mk_postgres: Supporting pgsql and postgres as user
    * Linux Agent, mk_postgres: Fixed database stats query to be compatible
      with more versions of postgres
    * apache_status: Modified to be usable on python < 2.6 (eg RHEL 5.x)
    * apache_status: Fixed handling of PIDs with more than 4 numbers
    * Add: New Check for Rittal CMC PSM-M devices
    * Smart plugin: Only use relevant numbers of serial
    * Add: ibm_xraid_pdisks - new check for agentless monitoring of disks on IBM SystemX servers.
    * Add: hp_proliant_da_cntlr check for disk controllers in HP Proliant servers
    * Add: Check to monitor Storage System Drive Box Groups attached to HP servers
    * Add: check to monitor the summary status of HP EML tape libraries
    * Add: apc_rackpdu_status - monitor the power consumption on APC rack PDUs
    * Add: sym_brightmail_queues - monitor the queue levels on Symantec Brightmail mail scanners.
    * Add: plesk_domains - List domains configured in plesk installations
    * Add: plesk_backups - Monitor backup spaces configured for domains in plesk
    * Add: mysql_connections - Monitor number of parallel connections to mysql daemon
    * Add: flexible notifcations: filter by hostname
    * New script multisite_to_mrpe for exporting services from a remote system
    * FIX: postgres_sessions: handle case of no active/no idle sessions
    * FIX: correct backslash representation of windows logwatch files
    * FIX: postgres_sessions: handle case of no active/no idle sessions
    * FIX: zfsget: fix exception on snapshot volumes (where available is '-')
    * FIX: zfsget: handle passed-through filesystems (need agent update)
    * FIX: loading notification scripts in local directory for real
    * FIX: oracle_version: return valid check result in case of missing agent info
    * FIX: apache_status: fixed bug with missing 'url', wrote man page
    * FIX: fixed missing localisation in check_parameteres.py
    * FIX: userdb/ldap.py: fixed invalid call site.getsitepackages() for python 2.6
    * FIX: zpool_status: fixed crash when spare devices were available
    * FIX: hr_fs: handle negative values in order to larger disks (thanks to Christof Musik)
    * FIX: mssql_backup: Fixed wrong calculation of backup age in seconds


    Multisite:
    * Implemented LDAP integration of Multisite. You can now authenticate your
      users using the form based authentication with LDAP. It is also possible
      to synchronize some attributes like mail addresses, names and roles from
      LDAP into multisite.
    * Restructured cookie auth cookies (all auth cookies will be invalid
      after update -> all users have to login again)
    * Modularized login and cookie validation
    * Logwatch: Added buttons to acknowledge all logs of all hosts or really
      all logs which currently have a problem
    * Check reschedule icon now works on services containing an \
    * Now showing correct representation of SI unit kilo ( k )
    * if perfometer now differs between byte and bit output
    * Use pprint when writing global settings (makes files more readable)
    * New script for settings/removing downtimes: doc/treasures/downtime
    * New option when setting host downtimes for also including child hosts
    * Option dials (refresh, number of columns) now turnable by mouse wheel
    * Views: Commands/Checkboxes buttons are now activated dynamically (depending on data displayed)
    * FIX: warn / crit levels in if-check when using "bit" as unit
    * FIX: Fixed changing own password when notifications are disabled
    * FIX: On page reload, now updating the row field in the headline
    * FIX: ListOfStrings Fields now correctly autoappend on focus
    * FIX: Reloading of sidebar after activate changes
    * FIX: Main Frame without sidebar: reload after activate changes
    * FIX: output_format json: handle newlines correctly
    * FIX: handle ldap logins with ',' in distinguished name
    * FIX: quote HTML variable names, fixes potential JS injection
    * FIX: Sidebar not raising exceptions on configured but not available snapins
    * FIX: Quicksearch: Fixed Up/Down arrow handling in chrome
    * FIX: Speedometer: Terminating data updates when snapin is removed from sidebar
    * FIX: Views: toggling forms does not disable the checkbox button anymore
    * FIX: Dashboard: Fixed wrong display options in links after data reloads
    * FIX: Fixed "remove all downtimes" button in views when no downtimes to be deleted
    * FIX: Services in hosttables now use the service name as header (if no custom title set)
    * New filter for host_contact and service_contact

    WATO:
    * Add: Creating a new rule immediately opens its edit formular
    * The rules formular now uses POST as transaction method
    * Modularized the authentication and user management code
    * Default config: add contact group 'all' and put all hosts into it
    * Reverse order of Condition, Value and General options in rule editor
    * Allowing "%" and "+" in mail prefixes of contacts now
    * FIX: Fixed generated manual check definitions for checks without items
      like ntp_time and tcp_conn_stats
    * FIX: Persisting changing of folder titles when only the title has changed
    * FIX: Fixed rendering bug after folder editing

    Event Console:
    * Replication slave can now copy rules from master into local configuration
      via a new button in WATO.
    * Speedup access to event history by earlier filtering and prefiltering with grep
    * New builtin syslog server! Please refer to online docu for details.
    * Icon to events of host links to view that has context button to host
    * FIX: remove event pipe on program shutdown, prevents syslog freeze
    * FIX: hostnames in livestatus query now being utf8 encoded
    * FIX: fixed a nastiness when reading from local pipe
    * FIX: fix exception in rules that use facility local7
    * FIX: fix event icon in case of using TCP access to EC
    * FIX: Allowing ":" in application field (e.g. needed for windows logfiles)
    * FIX: fix bug in Filter "Hostname/IP-Address of original event"

    Livestatus:
    * FIX: Changed logging output "Time to process request" to be debug output

1.2.1i3:
    Core:
    * added HOST/SERVICEPROBLEMID to notification macros
    * New configuration check_periods for limiting execution of
      Check_MK checks to a certain time period.

    Checks & Agents:
    * Windows agent: persist offsets for logfile monitoring

    Notifications:
    * fix two errors in code that broke some service notifications

    Event Console:
    * New performance counter for client request processing time
    * FIX: fixed bug in rule optimizer with ranges of syslog priorities

    WATO:
    * Cloning of contact/host/service groups (without members)

    Checks & Agents:
    * logwatch: Fixed confusion with ignore/ok states of log messages
    * AIX Agent: now possible to specify -d flag. Please test :)

1.2.1i2:
    Core:
    * Improved validation of inventory data reported by checks
    * Added -d option to precompiled checks to enable debug mode
    * doc/treasures: added script for printing RRD statistics

    Notifications:
    * New system of custom notification, with WATO support

    Event Console:
    * Moved source of Event Console into Check_MK project
    * New button for resetting all rule hits counters
    * When saving a rule then its hits counter is always reset
    * New feature of hiding certain actions from the commands in the status GUI
    * FIX: rule simulator ("Try out") now handles cancelling rules correctly
    * New global option for enabling log entries for rule hits (debugging)
    * New icon linking to event views for the event services
    * check_mkevents outputs last worst line in service output
    * Max. number of queued connections on status sockets is configurable now
    * check_mkevents: new option -a for ignoring acknowledged events
    * New sub-permissions for changing comment and contact while updating an event
    * New button for generating test events directly via WATO
    * Allow Event Console to replicate from another (master) console for
      fast failover.
    * Allow event expiration also on acknowledged events (configurable)

    Multisite:
    * Enable automation login with _username= and _secret=, while
      _secret is the content of var/check_mk/web/$USER/automation.secret
    * FIX: Fixed releasing of locks and livestatus connections when logging out
    * FIX: Fixed login/login confusions with index page caching
    * FIX: Speed-o-meter: Fixed calculation of Check_MK passive check invervals
    * Removed focus of "Full name" attribute on editing a contact
    * Quicksearch: Convert search text to regex when accessing livestatus
    * FIX: WATO Folder filter not available when WATO disabled
    * WATO Folder Filter no longer available in single host views
    * Added new painters "Service check command expanded" and
      "Host check command expanded"
    * FIX: Corrected garbled description for sorter "Service Performance data"
    * Dashboard globes can now be filtered by host_contact_group/service_contact_group
    * Dashboard "iframe" attribute can now be rendered dynamically using the
      "iframefunc" attribute in the dashlet declaration
    * Dashboard header can now be hidden by setting "title" to None
    * Better error handling in PNP-Graph hover menus in case of invalid responses

    Livestatus:
    * Added new table statehist, used for SLA queries
    * Added new column check_command_expanded in table hosts
    * Added new column check_command_expanded in table services
    * New columns livestatus_threads, livestatus_{active,queued}_connections

    BI:
    * Added missing localizations
    * Added option bi_precompile_on_demand to split compilations of
      the aggregations in several fragments. If possible only the needed
      aggregations are compiled to reduce the time a user has to wait for
      BI based view. This optimizes BI related views which display
      information for a specific list of hosts or aggregation groups.
    * Added new config option bi_compile_log to collect statistics about
      aggregation compilations
    * Aggregations can now be part of more than one aggregation group
      (just configure a list of group names instead of a group name string)
    * Correct representation of (!), (!!) and (?) markers in check output
    * Corrected representation of assumed state in box layout
    * Feature: Using parameters for hosttags

    WATO:
    * Added progress indicator in single site WATO "Activate Changes"
    * Users & Contacts: Case-insensitive sorting of 'Full name' column
    * ntp/ntp.time parameters are now configurable via WATO
    * FIX: Implemented basic non HTTP 200 status code response handling in interactive
           progress dialogs (e.g. bulk inventory mode)
    * FIX: Fixed editing of icon_image rules
    * Added support of locked hosts and folders ( created by CMDB )
    * Logwatch: logwatch agents/plugins now with ok pattern support
    * Valuespec: Alternative Value Spec now shows helptext of its elements
    * Valuespec: DropdownChoice, fixed exception on validate_datatype

    Checks & Agents:
    * New check mssql_counters.locks: Monitors locking related information of
      MSSQL tablespaces
    * Check_MK service is now able to output additional performance data
      user_time, system_time, children_user_time, children_system time
    * windows_updates agent plugin: Fetching data in background mode, caching
      update information for 30 minutes
    * Windows agent: output ullTotalVirtual and ullAvailVirtual (not yet
      being used by check)
    * Solaris agent: add <<<uptime>>> section (thanks to Daniel Roettgermann)
    * Added new WATO configurable option inventory_services_rules for the
      windows services inventory check
    * Added new WATO configurable option inventory_processes_rules for the
      ps and ps.perf inventory
    * FIX: mssql_counters checks now really only inventorize percentage based
      counters if a base value is set
    * win_dhcp_pools: do not inventorize empty pools any more. You can switch
      back to old behaviour with win_dhcp_pools_inventorize_empty = True
    * Added new Check for Eaton UPS Devices
    * zfsget: new check for monitoring ZFS disk usage for Linux, Solaris, FreeBSD
      (you need to update your agent as well)
    * Added new Checks for Gude PDU Units
    * logwatch: Working around confusion with OK/Ignore handling in logwatch_rules
    * logwatch_ec: Added new subcheck to forward all incoming logwatch messages
      to the event console. With this check you can use the Event Console
      mechanisms and GUIs instead of the classic logwatch GUI. It can be
      enabled on "Global Settings" page in WATO for your whole installation.
      After enabling it you need to reinventorize your hosts.
    * Windows Update Check: Now with caching, Thanks to Phil Randal and Patrick Schlüter
    * Windows Check_MK Agent: Now able to parse textfiles for logwatch output
    * Added new Checks sni_octopuse_cpu, sni_octopuse_status, sni_octopuse_trunks: These
      allow monitoring Siemens HiPath 3000/5000 series PBX.
    * if-checks now support "bit" as measurement unit
    * winperf_phydisk: monitor average queue length for read/write

1.2.0p5:
    Checks & Agents:
    * FIX: windows agent: fixed possible crash in eventlog section

    BI:
    * FIX: fixed bug in aggregation count (thanks Neil)

1.2.0p4:
    WATO:
    * FIX: fixed detection of existing groups when creating new groups
    * FIX: allow email addresses like test@test.test-test.com
    * FIX: Fixed Password saving problem in user settings

    Checks & Agents:
    * FIX: postgres_sessions: handle case of no active/no idle sessions
    * FIX: winperf_processor: handle parameters "None" (as WATO creates)
    * FIX: mssql_counters: remove debug output, fix bytes output
    * FIX: mssql_tablespaces: gracefully handle garbled agent output

    Multisite:
    * FIX: performeter_temparature now returns unicode string, because of °C
    * FIX: output_format json in webservices now using " as quotes

    Livestatus:
    * FIX: fix two problems when reloading module in Icinga (thanks to Ronny Biering)

1.2.0p3:
    Mulitisite
    * Added "view" parameter to dashlet_pnpgraph webservice
    * FIX: BI: Assuming "OK" for hosts is now possible
    * FIX: Fixed error in makeuri() calls when no parameters in URL
    * FIX: Try out mode in view editor does not show context buttons anymore
    * FIX: WATO Folder filter not available when WATO disabled
    * FIX: WATO Folder Filter no longer available in single host views
    * FIX: Quicksearch converts search text to regex when accessing livestatus
    * FIX: Fixed "access denied" problem with multisite authorization in PNP/NagVis
           in new OMD sites which use the multisite authorization
    * FIX: Localize option for not OMD Environments

    WATO:
    * FIX: Users & Contacts uses case-insensitive sorting of 'Full name' column
    * FIX: Removed focus of "Full name" attribute on editing a contact
    * FIX: fix layout bug in ValueSpec ListOfStrings (e.g. used in
           list of explicit host/services in rules)
    * FIX: fix inheritation of contactgroups from folder to hosts
    * FIX: fix sorting of users, fix lost user alias in some situations
    * FIX: Sites not using distritubed WATO now being skipped when determining
           the prefered peer
    * FIX: Updating internal variables after moving hosts correctly
      (fixes problems with hosts tree processed in hooks)

    BI:
    * FIX: Correct representation of (!), (!!) and (?) markers in check output

    Livestatus:
    * FIX: check_icmp: fixed calculation of remaining length of output buffer
    * FIX: check_icmp: removed possible buffer overflow on do_output_char()

    Livecheck:
    * FIX: fixed problem with long plugin output
    * FIX: added /0 termination to strings
    * FIX: changed check_type to be always active (0)
    * FIX: fix bug in assignment of livecheck helpers
    * FIX: close inherited unused filedescriptors after fork()
    * FIX: kill process group of called plugin if timeout is reached
           -> preventing possible freeze of livecheck
    * FIX: correct escaping of character / in nagios checkresult file
    * FIX: fixed SIGSEGV on hosts without defined check_command
    * FIX: now providing correct output buffer size when calling check_icmp

    Checks & Agents:
    * FIX: Linux mk_logwatch: iregex Parameter was never used
    * FIX: Windows agent: quote '%' in plugin output correctly
    * FIX: multipath check now handles '-' in "user friendly names"
    * New check mssql_counters.locks: Monitors locking related information of
      MSSQL tablespaces
    * FIX: mssql_counters checks now really only inventorize percentage based
      counters if a base value is set
    * windows_updates agent plugin: Fetching data in background mode, caching
      update information for 30 minutes
    * FIX: netapp_vfiler: fix inventory function (thanks to Falk Krentzlin)
    * FIX: netapp_cluster: fix inventory function
    * FIX: ps: avoid exception, when CPU% is missing (Zombies on Solaris)
    * FIX: win_dhcp_pools: fixed calculation of perc_free
    * FIX: mssql_counters: fixed wrong log size output

1.2.0p3:
    Multisite:
    * Added "view" parameter to dashlet_pnpgraph webservice

    WATO:
    * FIX: It is now possible to create clusters in empty folders
    * FIX: Fixed problem with complaining empty ListOf() valuespecs

    Livestatus:
    * FIX: comments_with_info in service table was always empty

1.2.1i1:
    Core:
    * Allow to add options to rules. Currently the options "disabled" and
      "comment" are allowed. Options are kept in an optional dict at the
      end of each rule.
    * parent scan: skip gateways that are reachable via PING
    * Allow subcheck to be in a separate file (e.g. foo.bar)
    * Contacts can now define *_notification_commands attributes which can now
      override the default notification command check-mk-notify
    * SNMP scan: fixed case where = was contained in SNMP info
    * check_imap_folder: new active check for searching for certain subjects
      in an IMAP folder
    * cmk -D shows multiple agent types e.g. when using SNMP and TCP on one host

    Checks & Agents:
    * New Checks for Siemens Blades (BX600)
    * New Checks for Fortigate Firewalls
    * Netapp Checks for CPU Util an FC Port throughput
    * FIX: megaraid_pdisks: handle case where no enclosure device exists
    * FIX: megaraid_bbu: handle the controller's learn cycle. No errors in that period.
    * mysql_capacity: cleaned up check, levels are in MB now
    * jolokia_info, jolokia_metrics: new rewritten checks for jolokia (formerly
      jmx4perl). You need the new plugin mk_jokokia for using them
    * added preliminary agent for OpenVMS (refer to agents/README.OpenVMS)
    * vms_diskstat.df: new check file usage of OpenVMS disks
    * vms_users: new check for number of interactive sessions on OpenVMS
    * vms_cpu: new check for CPU utilization on OpenVMS
    * vms_if: new check for network interfaces on OpenVMS
    * vms_system.ios: new check for total direct/buffered IOs on OpenVMS
    * vms_system.procs: new check for number of processes on OpenVMS
    * vms_queuejobs: new check for monitoring current VMS queue jobs
    * FIX: mssql_backup: Fixed problems with datetime/timezone calculations
    * FIX: mssql agent: Added compatibility code for MSSQL 9
    * FIX: mssql agent: Fixed connection to default instances ("MSSQLSERVER")
    * FIX: mssql agent: Fixed check of databases with names starting with numbers
    * FIX: mssql agent: Fixed handling of databases with spaces in names
    * f5_bigip_temp: add performance data
    * added perf-o-meters for a lot of temperature checks
    * cmctc_lcp.*: added new checks for Rittal CMC-TC LCP
    * FIX: diskstat (linux): Don't inventorize check when data empty
    * Cisco: Added Check for mem an cpu util
    * New check for f5 bigip network interfaces
    * cmctc.temp: added parameters for warn/crit, use now WATO rule
      "Room temperature (external thermal sensors)"
    * cisco_asa_failover: New Check for clustered Cisco ASA Firewalls
    * cbl_airlaser.status: New Check for CBL Airlaser IP1000 laser bridge.
    * cbl_airlaser.hardware: New Check for CBL Airlaser IP1000 laser bridge.
      Check monitors the status info and allows alerting based on temperature.
    * df, hr_fs, etc.: Filesystem checks now support grouping (pools)
      Please refer to the check manpage of df for details
    * FIX: windows agent: try to fix crash in event log handling
    * FreeBSD Agent: Added swapinfo call to mem section to make mem check work again
    * windows_multipath: Added the missing check for multipath.vbs (Please test)
    * carel_uniflair_cooling: new check for monitoring datacenter air conditioning by "CAREL"
    * Added Agent for OpenBSD
    * Added Checks for UPS devices
    * cisco_hsrp: New Check for monitoring HSRP groups on Cisco Routers. (SMIv2 version)
    * zypper: new check and plugin mk_zypper for checking zypper updates.
    * aironet_clients: Added support for further Cisco WLAN APs (Thanks to Stefan Eriksson for OIDs)
    * aironet_errors: Added support for further Cisco WLAN APs
    * apache_status: New check to monitor apache servers which have the status-module enabled.
      This check needs the linux agent plugin "apache_status" installed on the target host.

    WATO:
    * Added permission to control the "clone host" feature in WATO
    * Added new role/permission matrix page in WATO to compare
      permissions of roles
    * FIX: remove line about number of rules in rule set overview
      (that garbled the logical layout)
    * Rules now have an optional comment and an URL for linking to
      documntation
    * Rule now can be disabled without deleting them.
    * Added new hook "sites-saved"
    * Allow @ in user names (needed for some Kerberos setups)
    * Implemented new option in WATO attributes: editable
      When set to False the attribute can only be changed during creation
      of a new object. When editing an object this attribute is only displayed.
    * new: search for rules in "Host & Service Configuration"
    * parent scan: new option "ping probes", that allows skipping
      unreachable gateways.
    * User managament: Added fields for editing host/service notification commands
    * Added new active check configuration for check_smtp
    * Improved visualization of ruleset lists/dictionaries
    * Encoding special chars in RegExp valuespec (e.g. logwatch patterns)
    * Added check_interval and retry_interval rules for host checks
    * Removed wmic_process rule from "inventory services" as the check does not support inventory
    * Made more rulegroup titles localizable
    * FIX: Fixed localization of default permissions
    * FIX: Removed double collect_hosts() call in activate changes hook
    * FIX: Fixed double hook execution when using localized multisite
    * FIX: User list shows names of contactgroups when no alias given
    * FIX: Reflecting alternative mode of check_http (check ssl certificate
    age) in WATO rule editor
    * FIX: Fixed monitoring of slave hosts in master site in case of special
      distributed wato configurations
    * FIX: Remove also user settings and event console rule on factory reset
    * FIX: complex list widgets (ListOf) failed back to old value when
           complaining
    * FIX: complex list widgets (ListOf) lost remaining entries after deleting one
    * FIX: Fixed error in printer_supply valuespec which lead to an exception
           when defining host/service specific rules
    * FIX: Fixed button url icon in docu-url link

    BI:
    * Great speed up of rule compilation in large environments

    Multisite:
    * Added css class="dashboard_<name>" to the dashboard div for easier
    customization of the dashboard style of a special dashboard
    * Dashboard: Param wato_folder="" means WATO root folder, use it and also
      display the title of this folder
    * Sidebar: Sorting aggregation groups in BI snapin now
    * Sidebar: Sorting sites in master control snapin case insensitive
    * Added some missing localizations (error messages, view editor)
    * Introducted multisite config option hide_languages to remove available
      languages from the multisite selection dialogs. To hide the builtin
      english language simply add None to the list of hidden languages.
    * FIX: fixed localization of general permissions
    * FIX: show multisite warning messages even after page reload
    * FIX: fix bug in Age ValueSpec: days had been ignored
    * FIX: fixed bug showing only sidebar after re-login in multisite
    * FIX: fixed logwatch loosing the master_url parameter in distributed setups
    * FIX: Fixed doubled var "site" in view editor (site and siteopt filter)
    * FIX: Don't crash on requests without User-Agent HTTP header
    * Downtimes: new conveniance function for downtime from now for ___ minutes.
      This is especially conveniant for scripting.
    * FIX: fixed layout of login dialog when showing up error messages
    * FIX: Fixed styling of wato quickaccess snapin preview
    * FIX: Made printer_supply perfometer a bit more robust against bad perfdata
    * FIX: Removed duplicate url parameters e.g. in dashboard (display_options)
    * FIX: Dashboard: If original request showed no "max rows"-message, the
           page rendered during reload does not show the message anymore
    * FIX: Fixed bug in alert statistics view (only last 1000 lines were
           processed for calculating the statistics)
    * FIX: Added missing downtime icon for comment view
    * FIX: Fixed handling of filter configuration in view editor where filters
           are using same variable names. Overlaping filters are now disabled
	   in the editor.
    * FIX: Totally hiding hidden filters from view editor now

    Livecheck:
    * FIX: Compile livecheck also if diet libc is missing

1.2.0p2:
    Core:
    * simulation_mode: legacy_checks, custom_checks and active_checks
      are replaced with dummy checks always being OK
    * FIX: Precisely define order of reading of configuration files. This
      fixes a WATO rule precedence problem

    Checks & Agents:
    * FIX: Fixed syntax errors in a bunch of man pages
    * if_lancom: silently ignore Point-To-Point interfaces
    * if_lancom: add SSID to logical WLAN interface names
    * Added a collection of MSSQL checks for monitoring MSSQL servers
      (backups, tablespaces, counters)
    * New check wut_webio_io: Monitor the IO input channels on W&T Web-IO
      devices
    * nfsmounts: reclassify "Stale NFS handle" from WARN to CRIT
    * ORACLE agent/checks: better error handling. Let SQL errors get
      through into check output, output sections even if no database
      is running.
    * oracle_version: new check outputting the version of an ORACLE
      database - and using uncached direct SQL output.
    * ORACLE agent: fix handling of EXCLUDE, new variable ONLY_SIDS
      for explicitely listing SIDs to monitor
    * mk_logwatch on Linux: new options regex and iregex for file selection
    * remove obsolete ORACLE checks where no agent plugins where available
    * FIX: printer_supply: Fix problem on DELL printers with "S/N" in output
      (thanks to Sebastian Talmon)
    * FIX: winperf_phydisk: Fix typo (lead to WATO rule not being applied)
    * Windows agent: new [global] option crash_debug (see online docu)
    * AIX agent: new check for LVM volume status in rootvg.
    * PostgreSQL plugin: agent is now modified to work with PostgreSQL
      versions newer than 8.1. (multiple reports, thanks!)

    Multisite:
    * Show number of rows and number of selected rows in header line
      (also for WATO hosts table)
    * FIX: fix problem in showing exceptions (due to help function)
    * FIX: fixed several localization problems in view/command processing
    * FIX: fixed duplicated settings in WATO when using localisation
    * FIX: fixed exception when refering to a language which does not exist
    * FIX: Removing all downtimes of a host/service is now possible again
    * FIX: The refresh time in footer is updated now when changing the value
    * FIX: view editor shows "(Mobile)" hint in view titles when linking to views

    WATO:
    * Main menu of ruleeditor (Host & Service Parameters) now has
      a topic for "Used rules" - a short overview of all non-empty
      rulesets.
    * FIX: add missing context help to host details dialog
    * FIX: set new site dirty is host move due to change of
      folder attributes
    * FIX: fix exception on unknown value in DropdownChoice
    * FIX: add service specification to ruleset Delay service notifications
    * FIX: fixed problem with disabled sites in WATO
    * FIX: massive speedup when changing roles/users and activing changes
      (especially when you have a larger number of users and folders)
    * Add variable CONTACTPAGER to allowed macros in notifications
    * FIX: fixed default setting if "Hide names of configuration variables"
      in WATO
    * FIX: ListOfString Textboxes (e.g. parents of folders) do now extend in IE
    * FIX: fixed duplicated sections of permissions in rule editor

    BI:
    * New iterators FOREACH_CHILD and FOREACH_PARENT
    * FIX: fix handling of FOREACH_ in leaf nodes (remove hard coded
      $HOST$, replace with $1$, $2$, ..., apply argument substitution)
    * New logical datatable for aggregations that have the same name
      as a host. Converted view "BI Boxes" to this new table. This allows
      for Host-Aggregations containing data of other hosts as well.
    * count_ok: allow percentages, e.g. "count_ok!70%!50%"

1.2.0p1:
    Core:
    * Added macros $DATE$, $SHORTDATETIME$ and $LONGDATETIME$' to
      notification macros

    Checks & Agents:
    * FIX: diskstat: handle output 'No Devices Found' - avoiding exception
    * 3ware_units: Following states now lead to WARNING state instead of
      CRITICAL: "VERIFY-PAUSED", "VERIFYING", "REBUILDING"
    * New checks tsm_stagingpools, tsm_drive and tsm_storagepools
      Linux/UNIX
    * hpux_fchba: new check for monitoring FibreChannel HBAs und HP-UX

    Multisite:
    * FIX: fix severe exception in all views on older Python versions
      (like RedHat 5.5).

    WATO:
    * FIX: fix order of rule execution: subfolders now take precedence
      as they should.

1.2.0:
    Setup:
    * FIX: fix building of RPM packages (due to mk_mysql, mk_postgres)

    Core:
    * FIX: fix error message in case of duplicate custom check

    WATO:
    * FIX: add missing icon on cluster hosts to WATO in Multisite views
    * FIX: fix search field in host table if more than 10 hosts are shown
    * FIX: fix bulk edit and form properties (visibility of attributes was broken)
    * FIX: fix negating hosts in rule editor

    Checks & Agents:
    * fileinfo: added this check to Linux agent. Simply put your
      file patterns into /etc/check_mk/fileinfo.cfg for configuration.
    * mysql.sessions: New check for MySQL sessions (need new plugin mk_mysql)
    * mysql.innodb_io: New check for Disk-IO of InnoDB
    * mysql_capacity: New check for used/free capacity of MySQL databases
    * postgres_sessions: New check for PostgreSQL number of sessions
    * postgres_stat_database: New check for PostgreSQL database statistics
    * postgres_stat_database.size: New check for PostgreSQL database size
    * FIX: hpux_if: convert_to_hex was missing on non-SNMP-hosts -replace
      with inline implementation
    * tcp_conn_stats: handle state BOUND (found on Solaris)
    * diskstat: support for checking latency, LVM and VxVM on Linux (needs
      updated agent)
    * avoid duplicate checks cisco_temp_perf and cisco_sensor_temp

1.2.0b6:
    Multisite:
    * FIX: Fixed layout of some dropdown fields in view filters
    * Make heading in each page clickable -> reload page
    * FIX: Edit view: couldn't edit filter settings
    * FIX: Fixed styling of links in multisite context help
    * FIX: Fixed "select all" button for IE
    * FIX: Context links added by hooks are now hidden by the display
           option "B" again
    * FIX: preselected "refresh" option did not reflect view settings
           but was simply the first available option - usually 30.
    * FIX: fixed exception with custom views created by normal users

    WATO:
    * FIX: Fixed "select all" button in hosts & folders for IE
    * Optically mark modified variables in global settings
    * Swapped icons for rule match and previous rule match (makes for sense)

    Core:
    * FIX: Fixed "make_utf is not defined" error when having custom
           timeperiods defined in WATO

    Checks & Agents:
    * MacOS X: Agent for MacOS (Thanks to Christian Zigotzky)
    * AIX: New check aix_multipath: Supports checking native AIX multipathing from AIX 5.2 onward
    * Solaris: New check solaris_multipath: Supports checking native Solaris multipath from Solaris10 and up.
    * Solaris: The ZFS Zpool status check now looks more closely at the reported messages. (It's also tested to work on Linux now)

1.2.0b5:
    Core:
    * FIX: handle UTF-8 encoded binary strings correctly (e.g. in host alias)
    * FIX: fix configuration of passive checks via custom_checks
    * Added NOTIFICATIONTYPE to host/service mail bodies

    WATO:
    * Site management: "disabled" only applies to Livestatus now
    * FIX: fix folding problems with dependent host tags
    * FIX: Detecting duplicate tag ids between regular tags and auxtags
    * FIX: Fixed layout problem of "new special rule" button in rule editor
    * FIX: Fixed layout problem on "activate changes" page
    * FIX: Added check if contacts belong to contactgroup before contactgroup deletion
    * FIX: fix site configuration for local site in Multisite environments
    * FIX: "(no not monitor)" setting in distributed WATO now works
    * FIX: Site management: replication setting was lost after re-editing
    * FIX: fixed problems after changing D/WATO-configuration
    * FIX: D/WATO: mark site dirty after host deletion
    * FIX: D/WATO: replicate auth.secret, so that login on one site also
           is valid on the replication slaves
    * FIX: implement locking in order to prevent data corruption on
           concurrent changes
    * FIX: Fixed handling of validation errors in cascading dropdown fields
    * FIX: fix cloning of users
    * Keep track of changes made by other users before activating changes,
      let user confirm this, new permission can be used to prevent a user
      from activating foreign changes.
    * FIX: Allowing german umlauts in users mail addresses
    * Allow list of aux tags to be missing in host tag definitions. This
      makes migration from older version easier.
    * FIX: user management modules can now deal with empty lines in htpasswd
    * FIX: Fixed js error on hostlist page with search form

    Multisite:
    * New display type 'boxes-omit-root' for BI views
    * Hostgroup view BI Boxes omits the root level
    * Finalized layout if view options and commands/filters/painteroptions.
    * Broken plugins prevent plugin caching now
    * FIX: remove refresh button from dashboard.
    * FIX: remove use of old option defaults.checkmk_web_uri
    * FIX: fixed outgoing bandwidth in fc port perfometer
    * FIX: remove nasty JS error in sidebar
    * FIX: fix folding in custom links (directories would not open)
    * FIX: animation of rotation treeangle in trees works again
    * FIX: Logwatch: Changed font color back to black
    * FIX: show toggle button for checkboxes in deactivated state
    * FIX: fix repeated stacked refresh when toggling columns
    * FIX: disable checkbox button in non-checkboxable layouts
    * FIX: fix table layout for views (gaps where missing sometimes)
    * FIX: Fixed sorting views by perfdata values which contain floats
    * FIX: fix sometimes-broken sizing of sidebar and dashboard on Chrome
    * FIX: fix dashboard layout on iPad
    * FIX: Fixed styling issues of sidebar in IE7
    * FIX: fix problem where filter settings (of checkboxes) are not effective
           when it comes to executing commands
    * FIX: Fixed styling issues of view filters with dropdown fields
    * FIX: multisite login can now deal with empty lines in htpasswd
    * FIX: Fixed a bunch of js/css errors

    Mobile:
    * FIX: Fixed logtime filter settings in all mobile views
    * FIX: fix some layout problems

    BI:
    * New aggregation function count_ok, that counts the number
      of nodes in state OK.
    * FIX: Removed debug output int count_ok aggregation

    Checks & Agents:
    * Linux: Modified cluster section to allow pacemaker/corosync clusters without heartbeat
    * AIX: convert NIC check to lnx_if (now being compatible with if/if64)
    * AIX: new check for CPU utilization (using section lparstat_aix)
    * ntp checks: Changed default value of time offsets to be 200ms (WARN) / 500ms (CRIT)
    * aironet_{errors,clients}: detect new kinds of devices (Thanks to Tiago Sousa)
    * check_http, check_tcp: allow to omit -I and use dynamic DNS name instead

1.2.0b4:
    Core:
    * New configuration variable snmp_timing, allowing to
      configure timeout and retries for SNMP requests (also via WATO)
    * New configuration variable custom_checks. This is mainly for
      WATO but also usable in main.mk It's a variant of legacy_checks that
      automatically creates the required "define command" sections.

    WATO:
    * ps and ps.perf configurable via WATO now (without inventory)
    * New layout of main menu and a couple of other similar menus
    * New layout of ruleset overviews
    * Hide check_mk variable names per default now (change via global settings)
    * New layout of global settings
    * Folder layout: show contact groups of folder
    * Folder movement: always show complete path to target folder
    * Sidebar snapin: show pending changes
    * New rule for configuring custom_checks - allowing to run arbitrary
      active checks even if not yet formalized (like HTTP and TCP)
    * Added automation_commands to make automations pluginable
    * New layout and new internal implementation of input forms
    * New layout for view overview and view editor
    * Split up host search in two distinct pages
    * Use dynamic items in rule editor for hosts and items (making use
      of ListOfStrings())
    * FIX: audit log was not shown if no entry for today existed
    * FIX: fix parent scan on single site installations
    * FIX: fix folder visibility permission handling
    * FIX: honor folder-permissions when creating, deleting
           and modifiying rules
    * FIX: detect non-local site even if unix: is being used
    * FIX: better error message if not logged into site during
           action that needs remote access
    * FIX: send automation data via POST not GET. This fixes inventory
           on hosts with more than 500 services.
    * FIX: make config options directly active after resetting them
           to their defaults (didn't work for start_url, etc.
    * FIX: Fixed editing of ListOf in valuespec editors (e.g. used in logwatch
    pattern editor)
    * FIX: Reimplemented correct behaviour of the logwatch pattern "ignore"
    state which is used to drop the matching log lines

    Multisite:
    * FIX: fixed filter of recent event views (4 hours didn't catch)
    * FIX: convert more buttons to new graphical style
    * FIX: Logwatch handles logs with only OK lines in it correctly in logfile list views
    * FIX: Fixed syntax error in "Single-Host Problems" view definition
    * New help button at top right of each page now toggles help texts
    * Snapin Custom Links allows to specify HTTP link target
    * Redesign of bar with Display/Filter/Commands/X/1,2,3,4,6,8/30,60,90/Edit

    Mobile GUI:
    * FIX: commands can be executed again
    * FIX: fixed styling of buttons

    Checks & Agents:
    * FIX: Logwatch: fixed missing linebreak during reclassifing lines of logfiles
    * FIX: Logwatch: Logwatch services in rules configured using WATO must be
      given as item, not as whole service name
    * New active check via WATO: check_ldap
    * printer_alerts: new configuration variable printer_alerts_text_map. Make
      'Energiesparen' on Brother printers an OK state.
    * services: This check can now be parameterized in a way that it warn if
      a certain service is running. WATO formalization is available.

    BI:
    * FIX: make rotating folding arrows black (white was not visible)
    * Display format 'boxes' now in all BI views available
    * Display format 'boxes' now persists folding state

1.2.0b3:
    Core:
    * FIX: fixed SNMP info declaration in checks: could be garbled
      up in rare cases
    * avoid duplicate parents definition, when using 'parents' and
      extra_host_conf["parents"] at the same time. The later one has
      precedence.

    Multisite:
    * Logwatch: Colorizing OK state blocks correctly
    * FIX: allow web plugins to be byte compiled (*.pyc). Those
      are preferred over *.py if existing
    * View Editor: Fixed jump to top of the page after moving painters during
      editing views
    * FIX: Fixed login redirection problem after relogging
    * Filter for times now accept ranges (from ... until)
    * New view setting for page header: repeat. This repeats the
      column headers every 20'th row.
    * FIX: Fixed problem with new eval/pickle
    * FIX: Fixed commands in host/service search views

    Checks & Agents:
    * FIX: Made logwatch parsing mechanism a little more robust
      (Had problems with emtpy sections from windows agent)
    * FIX: brocade_fcport: Configuration of portsates now possible
    * if_lancom: special version for if64 for LANCOM devices (uses
      ifName instead of ifDescr)


    WATO:
    * Reimplemented folder listing in host/folders module
    * Redesigned the breadcrumb navigation
    * Global settings: make boolean switches directly togglable
    * New button "Recursive Inventory" on folder: Allows to do
      a recursive inventory over all hosts. Also allows to selectively
      retry only hosts that have failed in a previous inventory.
    * You can configure parents now (via a host attribute, no rules are
      neccessary).
    * You can now do an automated scan for parents and layer 3 (IP)
    * You can configure active checks (check_tcp, ...) via WATO now
    * FIX: fix page header after confirmation dialogs
    * FIX: Fixed umlaut problem in host aliases and ip addresses created by WATO
    * FIX: Fixed exception caused by validation problems during editing tags in WATO
    * FIX: create sample config only if both rules.mk and hosttags.mk are missing
    * FIX: do not loose host tags when both using WATO-configured and
      manual ones (via multisite.mk)
    * Timeperiods: Make list of exceptions dynamic, not fixed to 10 entries
    * Timeperiods: Configure exclusion of other timeperiods
    * Configuration of notification_delay and notification_interval

1.2.0b2:
    Core:
    * FIX: Cluster host checks were UNKNOWN all the time
    * FIX: reset counter in case of (broken) future time
    * FIX: Automation try-inventory: Fixed problem on where checks which
      produce equal service descriptions could lead to invalid inventory
      results on cluster hosts.
    * FIX: do not create contacts if they won't be assigned to any host
      or service. Do *not* assign to dummy catch-all group "check_mk".

    WATO:
    * Added new permission "move hosts" to allow/deny moving of hosts in WATO
    * Also write out contact definitions for users without contactgroups to
      have the mail addresses and other notification options persisted
    * FIX: deletion of automation accounts now works
    * FIX: Disabling notifications for users does work now
    * New main overview for rule editor
    * New multisite.mk option wato_hide_varnames for hiding Check_MK
      configuration variable names from the user
    * New module "Logwatch Pattern Analyzer" to verify logwatch rules
    * Added new variable logwatch_rules which can also be managed through the
      WATO ruleset editor (Host/Service Parameters > Parameters and rules for
      inventorized checks > Various applications > Logwatch Patterns)
    * Users & Contacts: Added new option wato_hidden_users which holds a list
      of userids to hide the listed users from the WATO user management GUI.
    * WATO API: Added new method rewrite_configuration to trigger a rewrite of
      all host related wato configuration files to distribute changed tags
    * Added new internal hook pre-activate-changes to execute custom
      code BEFORE Check_MK is called to restart Nagios
    * FIX: Only showing sudo hint message on sudo error message in automation
      command
    * FIX: Fixed js eror in IE7 on WATO host edit page
    * FIX: Using pickle instead of repr/eval when reading data structures from
      urls to prevent too big security issues
    * Rule editor: improve sorting of groups and rulesets
    * FIX: Escaping single quotes in strings when writing auth.php
    * FIX: Fix resorting of host tags (was bug in ListOf)

    Multisite
    * Added config option default_ts_format to configure default timestamp
      output format in multisite
    * Layout and design update
    * Quicksearch: display site name if more than one different site
      is present in the current search result list
    * FIX: Fixed encoding problem in "custom notification" message
    * New configuration parameter page_heading for the HTML page heads
      of the main frameset (%s will be replaced with OMD site name)
    * FIX: Fix problem where snapins where invisible
    * FIX: Fixed multisite timeout errors when nagios not running
    * Sidebar: some new layout improvements
    * Login page is not shown in framesets anymore (redirects framed page to
      full screen login page)
    * FIX: fix exception when disallowing changing display options
    * FIX: Automatically redirect from login page to target page when already
      logged in
    * FIX: Updating the dashboard header time when the dashlets refresh

    BI:
    * Added new painter "affected hosts (link to host page)" to show all
      host names with links to the "hosts" view
    * FIX: Fixed filtering of Single-Host Aggregations
    * New sorter for aggregation group
    * FIX: fix sorting of Single-Host Aggregations after group
    * Avoid duplicate rule incarnations when using FOREACH_*
    * BI Boxes: allow closing boxes (not yet persisted)
    * New filter for services (not) contained in any aggregate
    * Configure sorting for all BI views

    Checks & Agents:
    * FIX: snmp_uptime handles empty snmp information without exception
    * FIX: Oracle checks try to handle ORA-* errors reported by the agent
      All oracle checks will return UNKNOWN when finding an ORA-* message
    * FIX: filesystem levels set via WATO didn't work, but do now
    * FIX: Group filters can handle groups without aliases now
    * nfsmounts: Added nfs4 support thanks to Thorsten Hintemann
    * megaraid_pdisks megaraid_ldisks: Support for Windows.  Thanks to Josef Hack

1.2.0b1:
    Core, Setup, etc.:
    * new tool 'livedump' for dumping configuration and status
      information from one monitoring core and importing this
      into another.
    * Enable new check registration API (not yet used in checks)
    * FIX: fix handling of prefix-tag rules (+), needed for WATO
    * FIX: handle buggy SNMP devices with non-consecutive OIDS
      (such as BINTEC routers)
    * Check API allows a check to get node information
    * FIX: fix problem with check includes in subchecks
    * Option --checks now also applies to ad-hoc check (e.g.
      cmk --checks=mrpe,df -v somehost)
    * check_mk_templates.cfg: added s to notification options
      of host and service (= downtime alerts)

    WATO:
    * Hosttag-editor: allow reordering of tags
    * Create very basic sample configuration when using
      WATO the first time (three tag groups, two rules)
    * Much more checks are configurable via WATO now
    * Distributed WATO: Made all URL calls using curl now
    * FIX: fix bug in inventory in validate_datatype()
    * Better output in case of inventory error
    * FIX: fix bug in host_icon rule on non OMD
    * FIX: do not use isdisjoint() (was in rule editor on Lenny)
    * FIX: allow UTF-8 encoded permission translations
    * FIX: Fixed several problems in OMD apache shared mode
    * FIX: Do not use None$ as item when creating new rules
    * FIX: Do load *all* users from htpasswd, so passwords from
      users not created via WATO will not be lost.
    * FIX: honor site disabling in replication module
    * FIX: honor write permissions on folder in "bulk delete"
    * FIX: honor permissions for "bulk cleanup" and "bulk edit"
    * FIX: honor write permissions and source folder when moving hosts
    * FIX: honor permissions on hosts also on bulk inventory
    * Only create contacts in Nagios if they are member of at
      least one contact group.
    * It is now possible to configure auxiliary tags via WATO
      (formerly also called secondary tags)
    * FIX: Fixed wrong label "Main Overview" shown for moved WATO folders
      in foldertree snapin
    * FIX: Fixed localization of empty host tags
    * FIX: User alias and notification enabling was not saved

    Checks & Agents:
    * hpux_if: fix missing default parameter errors
    * hpux_if: make configurable via WATO
    * if.include: fix handling of NIC with index 0
    * hpux_lunstats: new check for disk IO on HP-UX
    * windows - mk_oracle tablespace: Added missing sid column
    * diskstat: make inventory mode configurable via WATO
    * added new checks for Fujitsu ETERNUS DX80 S2
      (thanks to Philipp Höfflin)
    * New checks: lgp_info, lgp_pdu_info and lgp_pdu_aux to monitor Liebert
      MPH/MPX devices
    * Fix Perf-O-Meter of fileage
    * hpux_snmp_cs.cpu: new SNMP check for CPU utilization
      on HP-UX.
    * if/if64: inventory also picks up type 62 (fastEther). This
      is needed on Cisco WLC 21xx series (thanks to Ralf Ertzinger)
    * FIX: fix inventory of f5_bigip_temp
    * mk_oracle (lnx+win): Fixed TEMP tablespace size calculations
    * ps: output node process is running on (only for clusters)
    * FIX: Linux Agent: Fixed ipmi-sensors handling of Power_Unit data
    * hr_mem: handle rare case where more than one entry is present
      (this prevents an exception of pfSense)
    * statgrab_load: level is now checked against 15min average -
      in order to be consistent with the Linux load check
    * dell_powerconnect_cpu: hopefully correctly handle incomplete
      output from agent now.
    * ntp: do not check 'when' anymore since it can produce false
      alarms.
    * postfix_mailq: handle output with 'Total requests:' in last line
    * FIX: check_mk-hp_blade_psu.php: allow more than 4 power supplies
    * FIX: smart plugin: handle cases with missing vendor (thanks
      to Stefan Kärst)
    * FIX: megaraid_bbu: fix problem with alternative agent output
      (thanks to Daniel Tuecks)
    * mk_oracle: fix quoting problem, replace sessions with version,
      use /bin/bash instead of /bin/sh

    Multisite:
    * Added several missing localization strings
    * IE: Fixed problem with clicking SELECT fields in the new wato foldertree snapin
    * Fixed problem when trying to visit dashboards from new wato foldertree snapin
    * Chrome: Fixed styling problem of foldertree snapin
    * Views: Only show the commands and row selection options for views where
      commands are possible
    * The login mask honors the default_language definition now
    * check_bi_local.py: works now with cookie based authentication
    * FIX: Fixed wrong redirection after login in some cases
    * FIX: Fixed missing stats grouping in alert statistics view
    * FIX: Fixed preview table styling in view editor
    * FIX: Multisite authed users without permission to multisite are
      automatically logged out after showing the error message
    * Retry livestatus connect until timeout is used up. This avoids
      error messages when the core is being restarted
    * Events view now shows icon and text for "flapping" events
    * Use buffer for HTML creation (this speeds up esp. HTTPS a lot)
    * FIX: Fixed state filter in log views

    Livestatus:
    * Add missing column check_freshness to services table

    BI:
    * New column (painter) for simplistic box display of tree.
      This is used in a view for a single hostgroup.

1.1.13i3:
    Core, Setup, etc.:
    * *_contactgroups lists: Single group rules are all appended. When a list
      is found as a value this first list is used exclusively. All other
      matching rules are ignored
    * cmk -d does now honor --cache and --no-tcp
    * cmk -O/-R now uses omd re{start,load} core if using OMD
    * FIX: setup.sh now setups up permissions for conf.d/wato
      correctly
    * cmk --localize update supports an optional ALIAS which is used as
      display string in the multisite GUI
    * FIX: Fixed encoding problems with umlauts in group aliases
    * FIX: honor extra_summary_host_conf (was ignored)
    * new config variable snmpv2c_hosts that allows to enable SNMP v2c
      but *not* bulkwalk (for some broken devices). bulkwalk_hosts still
      implies v2c.

    Checks & Agents:
    * Windows agent: output eventlog texts in UTF-8 encoding. This
      should fix problems with german umlauts in message texts.
    * Windows agent: Added installer for the windows agent (install_agent.exe)
    * Windows agent: Added dmi_sysinfo.bat plugin (Thanks to Arne-Nils Kromer for sharing)
    * Disabled obsolete checks fc_brocade_port and fc_brocade_port_detailed.
      Please use brocade_fcport instead.
    * aironet_errors, statgrab_disk, statgrab_net: Performance data has
      been converted from counters to rates. You might need to delete your
      existing RRDs of these checks. Sorry, but these have been that last
      checks still using counters...
    * ibm_imm_health: added last missing scan function
    * Filesystem checks: trend performance data is now normalized to MB/24h.
      If you have changed the trend range, then your historic values will
      be displayed in a wrong scale. On the other hand - from now on changes
      in the range-setting will not affect the graph anymore.
    * if/if64/lnx_if: pad port numbers with zeros in order to sort correctly.
      This can be turned off with if_inventory_pad_portnumbers = False.
    * Linux agent: wrap freeipmi with lock in order to avoid cache corruption
    * New check: megaraid_bbu - check existance & status of LSI MegaRaid BBU module
    * HP-UX Agent: fix mrpe (remove echo -e and test -e, thanks to Philipp Lemke)
    * FIX: ntp checks: output numeric data also if stratum too high
    * Linux agent: new check for dmraid-based "bios raid" (agent part as plugin)
    * FIX: if64 now uses ifHighSpeed instead of ifSpeed for determining the
      link speed (fixes speed of 10GBit/s and 20GBit/s ports, thanks Marco Poet)
    * cmctc.temp: serivce has been renamed from "CMC Temperature %s" to just
      "Temperature %s", in order to be consistent with the other checks.
    * mounts: exclude changes of the commit option (might change on laptops),
      make only switch to ro critical, other changes warning.
    * cisco_temp_sensor: new check for temperature sensors of Cisco NEXUS
      and other new Cisco devices
    * oracle_tablespace: Fixed tablespace size/free space calculations
    * FIX: if/if64: omit check result on counter wrap if bandwidth traffic levels
      are used.

    Multisite:
    * Improve transaction handling and reload detection: user can have
      multiple action threads in parallel now
    * Sounds in views are now enabled per default. The new configuration
      variable enable_sounds can be set to False in multisite.mk in order
      to disable sounds.
    * Added filter for log state (UP,DOWN,OK,CRIT...) to all log views
    * New painter for normal and retry check interval (added to detail views)
    * Site filter shows "(local)" in case of non multi-site setup
    * Made "wato folder" columns sortable
    * Hiding site filter in multisite views in single site setups
    * Replaced "wato" sidebar snapin which mixed up WATO and status GUIs with
      the new "wato_foldertree" snapin which only links to the status views
      filtered by the WATO folder.
    * Added "Dashboard" section to views snapin which shows a list of all dashboards
    * FIX: Fixed auth problem when following logwatch icon links while using
      the form based auth
    * FIX: Fix problem with Umlaut in contact alias
    * FIX: Creating auth.php file on first login dialog based login to ensure
      it exists after login when it is first needed
    * Dashboard: link problem views to *unhandled* views (this was
      inconsistent)
    * Localization: Fixed detection of gettext template file when using the
      local/ hierarchy in OMD

    Mobile:
    * Improved sorting of views in main page
    * Fix: Use all the availiable space in header
    * Fix: Navigation with Android Hardwarekeys now working
    * Fix: Links to pnp4nagios now work better
    * Fix: Host and Service Icons now finger friendly
    * Fix: Corrected some buildin views

    WATO:
    * Removed IP-Address attribute from folders
    * Supporting localized tag titles
    * Using Username as default value for full names when editing users
    * Snapshot/Factory Reset is possible even with a broken config
    * Added error messages to user edit dialog to prevent notification problems
      caused by incomplete configuration
    * Activate Changes: Wato can also reload instead of restarting nagios
    * Replication: Can now handle replication sites which use the form based auth
    * Replication: Added option to ignore problems with the ssl certificates
                   used in ssl secured replications
    * WATO now supports configuring Check_MK clusters
    * FIX: Fixed missing folders in "move to" dropdown fields
    * FIX: Fixed "move to target folders" after CSV import
    * FIX: Fixed problem with duplicate extra_buttons when using the i18n of multiisite
    * FIX: Fixed problem with duplicate permissions when using the i18n of multiisite
    * FIX: Writing single host_contactgroups rules for each selected
      contactgroup in host edit dialog
    * FIX: Fixed wrong folder contacgroup related permissions in auth.php api
    * FIX: Fixed not up-to-date role permission data in roles_saved hook
    * FIX: Fixed duplicate custom columns in WATO after switching languages

    BI:
    * improve doc/treasures/check_bi_local.py: local check that creates
      Nagios services out of BI aggregates

    Livestatus:
    * ColumnHeaders: on is now able to switch column header on even if Stats:
      headers are used. Artifical header names stats_1, stats_2, etc. are
      begin used. Important: Use "ColumnHeaders: on" after Columns: and
      after Stats:.

1.1.13i2:
    Core, Setup, etc.:
    * cmk -I: accept host tags and cluster names

    Checks & Agents:
    * linux agent - ipmi: Creating directory of cache file if not exists
    * dell_powerconnect_cpu: renamed service from CPU to "CPU utilization", in
      order to be consistent with other checks

    Multisite:
    * Several cleanups to prevent css/js warning messages in e.g. Firefox
    * Made texts in selectable rows selectable again
    * Adding reschedule icon to all Check_MK based services. Clicks on these
      icons will simply trigger a reschedule of the Check_MK service
    * FIX: ship missing CSS files for mobile GUI
    * FIX: rename check_mk.js into checkmk.js in order to avoid browser
      caching problems during version update

    WATO:
    * Optimized wraps in host lists tag column
    * Bulk inventory: Remove leading pipe signs in progress bar on main
      folder inventory
    * NagVis auhtorization file generation is also executed on activate_changes
    * Implemented a new inclusion based API for using multisite permissions
      in other addons
    * Inventory of SNMP devices: force implicit full scan if no services
      are configured yet
    * FIX: Calling activate_changes hook also in distributed WATO setups
    * FIX: Fixed display bug in host tags drop down menu after POST of form
    * FIX: Fixed javascript errors when doing replication in distributed
      wato environments when not having the sidebar open
    * FIX: Fixed search form dependant attribute handling
    * FIX: Fixed search form styling issues
    * You can now move folders to other folders
    * FIX: Distributed WATO: Supressing site sync progress output written in
      the apache error log

1.1.13i1:
    Multisite:
    * New nifty sidebar snapin "Speed-O-Meter"
    * Implemented new cookie based login mechanism including a fancy login GUI
    * Implemented logout functionality for basic auth and the new cookie based auth
    * Implemented user profile management page for changing the user password and
      the default language (if available)
    * New filter for the (new) state in host/service alerts
    * New command for sending custom notifications
    * FIX: Fixed encoding problem when opening dashboard
    * New icon on a service whos host is in downtime
    * Only show most frequently used context buttons (configurable
      in multisite.mk via context_buttons_to_show)
    * Show icon if user has modified a view's filter settings
    * New config option debug_livestatus_queries, normal debug
      mode does not include this anymore
    * Icons with link to page URL at bottom of each page
    * Logwatch: Switched strings in logwatch to i18n strings
    * Logwatch: Fixed styling of context button when acknowleding log messages
    * Logwatch: Implemented overview page to show all problematic logfiles
    * Add Snapin page: show previews of all snapins
    * Add Snapin page: Trying to prevent dragging confusions by using other click event
    * New (hidden) button for reloading a snapin (left to the close button)
    * Automatically falling back to hardcoded default language if configured
    language is not available
    * Repair layout of Perf-O-Meter in single dataset layout
    * FIX: Fixed duplicate view plugin loading when using localized multisite
    * FIX: Host-/Servicegroup snapin: Showing group names when no alias is available
    * FIX: Removed double "/" from pnp graph image urls in views

    BI:
    * Host/Service elements are now iterable via FOREACH_HOST, e.g.
      (FOREACH_HOST, ['server'], ALL_HOSTS, "$HOST$", "Kernel" ),
    * FIX: Assuming host states is possible again (exception: list index "3")

    WATO:
    * Evolved to full featured monitoring configuration tool!
    * Major internal code cleanup
    * Hosts can now be created directly in folders. The concept of host lists
      has been dropped (see migration notes!)
    * Configuration of global configuration variables of Check_MK via WATO
    * Configuration of main.mk rules
    * Configuration of Nagios objects and attributes
    * Configuration of users and roles
    * Configuration of host tags
    * Distributed WATO: replication of the configuration to slaves and peers
    * Added missing API function update_host_attributes() to change the
      attributes of a host
    * Added API function num_hosts_in_folder() to count the number of hosts
      below the given folder
    * Added option to download "latest" snapshot
    * extra_buttons can now register a function to gather the URL to link to
    * Implemented NagVis Authorisation management using WATO users/permissions

    Livestatus:
    * Experimental feature: livecheck -> super fast active check execution
      by making use of external helper processes. Set livecheck=PATH_TO_bin/livecheck
      in nagios.cfg where you load Livestatus. Optional set num_livecheck_helpers=NUM
      to set number of processes. Nagios will not fork() anymore for check exection.
    * New columns num_hosts and num_services in status table
    * New aggregation functions suminv and avginv (see Documentation)

    Core, Setup, etc.:
    * New configuration variable static_checks[] (used by WATO)
    * New configuration variable checkgroup_parameters (mainly for WATO)
    * check_submission defaults now to "file" (was "pipe")
    * Added pre-configured notification via cmk --notify
    * Drop RRA-configuration files for PNP4Nagios completely
    * New configuration variable ping_levels for configuring parameters
      for the host checks.
    * cmk --notify: new macros $MONITORING_HOST$, $OMD_ROOT$ and $OMD_SITE$
    * make ping_levels also apply to PING services for ping-only hosts
      (thanks to Bernhard Schmidt)

    Checks & Agents:
    * if/if64: new ruleset if_disable_if64_hosts, that force if on
      hosts the seem to support if64
    * Windows agent: new config variable "sections" in [global], that
      allows to configure which sections are being output.
    * Windows agent: in [logwatch] you can now configure which logfiles
      to process and which levels of messages to send.
    * Windows agent: new config variable "host" in all sections that
      restricts the folling entries to certain hosts.
    * Windows agent: finally implemented <<<mrpe>>. See check_mk.ini
      for examples.
    * Windows agent: do not execute *.txt and *.dir in <<<plugins>>> and
      <<<local>>>
    * Windows agent: make extensions to execute configurable (see
      example check_mk.ini)
    * Windows agent: agent now reuses TCP port even when taskkill'ed, so
      a system reboot is (hopefully) not neccessary anymore
    * Windows agent: section <<<df>>> now also outputs junctions (windows
      mount points). No external plugin is needed.
    * Windows agent: new section <<<fileinfo>>> for monitoring file sizes
      (and later possible ages)
    * logwatch: allow to classify messages based on their count (see
      man page of logwatch for details)
    * fileinfo: new check for monitoring age and size of files
    * heartbeat_crm: apply patches from Václav Ovsík, so that the check
      should work on Debian now.
    * ad_replication: added warninglevel
    * fsc_*: added missing scan functions
    * printer_alerts: added further state codes (thanks to Matthew Stew)
    * Solaris agent: changed shell to /usr/bin/bash (fixes problems with LC_ALL=C)

1.1.12p7:
    Multisite:
    * FIX: detail view of host was missing column headers
    * FIX: fix problem on IE with background color 'white'
    * FIX: fix hitting enter in host search form on IE
    * FIX: fix problem in ipmi_sensors perfometer

    Checks & Agents:
    * FIX: fixed man pages of h3c_lanswitch_sensors and statgrab_cpu
    * FIX: netapp_volumes: added raid4 as allowed state (thanks to Michaël Coquard)

    Livestatus
    * FIX: fix type column in 'GET columns' for dict-type columns (bug found
      by Gerhard Lausser)

1.1.12p6:
    Checks & Agents:
    * FIX: lnx_if: remove debug output (left over from 1.1.12p5)

1.1.12p5:
    Multisite:
    * FIX: fix hitting enter in Quicksearch on IE 8
    * FIX: event/log views: reverse sorting, so that newest entries
      are shown first
    * FIX: fix dashboard dashlet background on IE
    * FIX: fix row highlight in status GUI on IE 7/8
    * FIX: fix row highlight after status page reload
    * FIX: single dataset layout honors column header settings
    * FIX: quote '#' in PNP links (when # is contained in services)
    * FIX: quote '#' in PNP image links also
    * FIX: add notifications to host/service event view

    Checks & Agents:
    * FIX: lnx_if: assume interfaces as up if ethtool is missing or
      not working but interface has been used since last reboot. This
      fixes the problem where interface are not found by inventory.
    * FIX: snmp_uptime: handels alternative timeformat
    * FIX: netapp_*: scan functions now detect IBM versions of firmware
    * FIX: bluecoat_diskcpu: repair scan function
    * FIX: mem.vmalloc: fix default levels (32 and 64 was swapped)
    * FIX: smart: make levels work (thanks to Bernhard Schmidt)
    * FIX: PNP template if if/if64: reset LC_ALL, avoids syntax error
    * FIX: dell_powerconnect_cpu: handle sporadic incomplete output
      from SNMP agent

1.1.12p4:
    Multisite:
    * FIX: sidebar snapin Hostgroups and Servicegroups sometimes
           failed with non-existing "available_views".
    * FIX: Fix host related WATO context button links to point to the hosts site
    * FIX: Fixed view editor redirection to new view after changing the view_name
    * FIX: Made icon painter usable when displaying hostgroup rows
    * Logwatch: Switched strings in logwatch to i18n strings
    * Logwatch: Fixed styling of context button when acknowleding log messages
    * Logwatch: Implemented overview page to show all problematic logfiles

    WATO:
    * FIX: add missing icon_csv.png
    * FIX: WATO did not write values of custom macros to extra_host_conf definitions

1.1.12p3:
    Core, Setup, etc.:
    * FIX: really suppress precompiling on PING-only hosts now

1.1.12p2:
    Core, Setup, etc.:
    * FIX: fix handling of empty suboids
    * FIX: do not create precomiled checks for host without Check_MK services

    Checks & Agents:
    * FIX: mem.win: Default levels now works, check not always OK
    * FIX: blade_health: fix OID specification
    * FIX: blade_bays: fix naming of item and man page

    Multisite:
    * FIX: Fixed styling of view header in older IE browsers
    * FIX: Do not show WATO button in views if WATO is disabled
    * FIX: Remove WATO Folder filter if WATO is disabled
    * FIX: Snapin 'Performance': fix text align for numbers
    * FIX: Disallow setting downtimes that end in the past
    * FIX: Fix links to downtime services in dashboard
    * FIX: Fix popup help of reschedule icon

1.1.12p1:
    Core, Setup, etc.:
    * FIX: fix aggregate_check_mk (Summary host agent status)

    Checks & Agents:
    * FIX: mk_oracle now also detects XE databases
    * FIX: printer_alerts: handle 0-entries of Brother printers
    * FIX: printer_supply: fix Perf-O-Meter if no max known
    * FIX: Added id parameter to render_statistics() method to allow more than
      one pie dashlet for host/service stats
    * FIX: drbd: fixed inventory functions
    * FIX: printer_supply: handle output of Brother printers
    * FIX: ps.perf PNP template: show memory usage per process and not
      summed up. This is needed in situations where one process forks itself
      in irregular intervals and rates but you are interested just in the
      memory usage of the main process.

    Multisite:
    * FIX: finally fixed long-wanted "NagStaMon create hundreds
      of Apache processes" problem!
    * FIX: query crashed when sorting after a join columns without
      an explicit title.
    * FIX: filter for WATO file/folder was not always working.
    * Added filter for hard services states to search and service
      problems view
    * FIX: dashboard problem views now ignore notification period,
      just as tactical overview and normal problem views do
    * FIX: Loading dashboard plugins in dashboard module


1.1.12:
    Checks & Agents:
    * dell_powerconnect_*: final fixed, added PNP-templates
    * ps.perf: better error handling in PNP template

    Multisite:
    * Dashboard: fix font size of service statistics table
    * Dashboard: insert links to views into statistics
    * Dashboard: add links to PNP when using PNP graphs

1.1.12b2:
    Core, Setup, etc.:
    * FIX: fix crash with umlauts in host aliases
    * FIX: remove duplicate alias from Nagios config

    Checks & Agents:
    * services: better handling of invalid patterns
    * FIX: multipath: fix for another UUID format
    * AIX agent: fix implementation of thread count
    * blade_bays: detect more than 16 bays
    * statgrab_*: added missing inventory functions
    * FIX: fix smart.temp WARN/CRIT levels were off by one degree

    Multisite:
    * Remove Check_MK logo from default dashboard
    * Let dashboard use 10 more pixels right and bottom
    * FIX: do not show WATO icon if no WATO permission
    * Sidebar sitestatus: Sorting sites by sitealias
    * FIX: removed redundant calls of view_linktitle()

    WATO:
    * FIX: fix update of file/folder title after title property change

    Livestatus:
    * FIX: fix crash on imcomplete log lines (i.e. as
      as result of a full disk)
    * FIX: Livestatus-API: fix COMMAND via persistent connections


1.1.12b1:
    Core, Setup, etc.:
    * FIX: fix cmk -D on cluster hosts
    * Made profile output file configurable (Variable: g_profile_path)

    Checks & Agents:
    * FIX: j4p_performance: fix inventory functions
    * FIX: mk_oracle: fix race condition in cache file handling (agent data
      was missing sections in certain situations)
    * mrpe: make check cluster-aware and work as clustered_service
    * cups_queues: Run agent part only on directly on CUPS servers,
      not on clients
    * FIX: mbg_lantime_state: Fixed output UOM to really be miliseconds
    * FIX: ntp: Handling large times in "poll" column correctly
    * New check dmi_sysinfo to gather basic hardware information
    * New check bintec_info to gather the software version and serial number
    of bintec routers

    Multisite:
    * FIX: fix rescheduling of host check
    * FIX: fix exception when using status_host while local site is offline
    * FIX: Fixed not updating pnp graphs on dashboard in some browsers (like chrome)
    * FIX: fix URL-too-long in permissions page
    * FIX: fix permission computation
    * FIX: fixed sorting of service perfdata columns
    * FIX: fixed sorting of multiple joined columns in some cases
    * FIX: fixed some localisation strings
    * Cleanup permissions page optically, add comments for views and snapins
    * Added some missing i18n strings in general HTML functions
    * Added display_option "w" to disable limit messages and livestatus errors in views
    * Service Perfdata Sorters are sorting correctly now
    * Added "Administration" snapin to default sidebar
    * Tactical Overview: make link clickable even if count is zero
    * Minor cleanup in default dashboard
    * Dashboard: new dashlet attribute title_url lets you make a title into a link
    * Dashboard: make numbers match "Tactical Overview" snapin

    Livestatus:
    * Write messages after initialization into an own livestatus.log

    WATO:
    * FIX: "bulk move to" at the top of wato hostlists works again
    * FIX: IE<9: Fixed problem with checkbox events when editing a host
    * FIX: "move to" dropdown in IE9 works again

1.1.11i4:
    Core, Setup, etc.:
    * FIX: use hostgroups instead of host_groups in Nagios configuration.
      This fixes a problem with Shinken
    * --scan-parents: detected parent hosts are now tagged with 'ping', so
      that no agent will be contacted on those hosts

    Checks & Agents:
    * Added 4 new checks dell_powerconnect_* by Chris Bowlby
    * ipmi_sensors: correctly handle further positive status texts
      (thanks to Sebastian Talmon)
    * FIX: nfsmounts handles zero-sized volumes correctly
    * AIX agent now outputs the user and performance data in <<<ps>>>

    Multisite:
    * FIX: WATO filtered status GUIs did not update the title after changing
      the title of the file/folder in WATO
    * FIX: Removed new python syntax which is incompatible with old python versions
    * FIX: Made bulk inventory work in IE
    * FIX: Fixed js errors in IE when having not enough space on dashboard
    * FIX: fix error when using non-Ascii characters in view title
    * FIX: fix error on comment page caused by missing sorter
    * FIX: endless javascript when fetching pnp graphs on host/service detail pages
    * FIX: Not showing the action form in "try" mode of the view editor
    * FIX: Preventing up-then-over effect while loading the dashboard in firefox
    * Added missing i18n strings in command form and list of views
    * Views are not reloaded completely anymore. The data tables are reloaded
      on their own.
    * Open tabs in views do not prevent reloading the displayed data anymore
    * Added display_option "L" to enable/disable column title sortings
    * Sorting by joined columns is now possible
    * Added missing sorters for "service nth service perfdata" painters
    * Implemented row selection in views to select only a subset of shown data
      for actions
    * Sort titles in views can be enabled by clicking on the whole cells now
    * Submitting the view editor via ENTER key saves the view now instead of try mode
    * Host comments have red backgrounded rows when host is down
    * Implemented hook api to draw custom link buttons in views

    WATO:
    * Changed row selection in WATO to new row selection mechanism
    * Bulk action buttons are shown at the top of hostlists too when the lists
      have more than 10 list items
    * New function for backup and restore of the configuration

    Livestatus:
    * FIX: fix compile error in TableLog.cc by including stddef.h
    * FIX: tables comments and downtimes now honor AuthUser
    * Table log honors AuthUser for entries that belong to hosts
      (not for external commands, though. Sorry...)
    * FIX: fix Stats: sum/min/max/avg for columns of type time

1.1.11i3:
    Core, Setup, etc.:
    * FIX: allow host names to have spaces
    * --snmpwalk: fix missing space in case of HEX strings
    * cmk --restore: be aware of counters and cache being symbolic links
    * do_rrd_update: direct RRD updates have completely been removed.
      Please use rrdcached in case of performance problems.
    * install_nagios.sh has finally been removed (was not maintained anyway).
      Please use OMD instead.
    * Inventory functions now only take the single argument 'info'. The old
      style FUNC(checkname, info) is still supported but deprecated.
    * Show datasource program on cmk -D
    * Remove .f12 compile helper files from agents directory
    * Output missing sections in case of "WARNING - Only __ output of __..."
    * Remove obsolete code of snmp_info_single
    * Remove 'Agent version (unknown)' for SNMP-only hosts
    * Options --version, --help, --man, --list-checks and --packager now
      work even with errors in the configuration files
    * Minor layout fix in check man-pages

    Checks & Agents:
    * FIX: hr_mem: take into account cache and buffers
    * FIX: printer_pages: workaround for trailing-zero bug in HP Jetdirect
    * mk_logwatch: allow to set limits in processing time and number of
      new log messages per log file
    * Windows Agent: Now supports direct execution of powershell scripts
    * local: PNP template now supports multiple performance values
    * lnx_if: make lnx_if the default interface check for Linux
    * printer_supply: support non-Ascii characters in items like
      "Resttonerbehälter". You need to define snmp_character_encodings in main.mk
    * mem.win: new dedicated memory check for Windows (see Migration notes)
    * hr_mem: added Perf-O-Meter
    * Renamed all temperature checks to "Temperature %s". Please
      read the migration notes!
    * df and friends: enabled trend performance data per default. Please
      carefully read the migration notes!
    * diskstat: make summary mode the default behavious (one check per host)

    MK Livestatus:
    * WaitObject: allow to separate host name and service with a semicolon.
      That makes host names containing spaces possible.
    * Better error messages in case of unimplemented operators

    Multisite:
    * FIX: reschedule now works for host names containing spaces
    * FIX: correctly sort log views in case of multi site setups
    * FIX: avoid seven broken images in case of missing PNP graphs
    * FIX: Fixed javascript errors when opening dashboard in IE below 9
    * FIX: Views: Handling deprecated value "perpage" for option
      column_headers correctly
    * FIX: Fixed javascript error when saving edited views without sidebar
    * FIX: Showing up PNP hover menus above perfometers
    * Host/Service Icon column is now modularized and can be extended using
      the multisite_icons list.
    * New sorters for time and line number of logfile entries
    * Bookmarks snapin: save relative URLs whenever possible
    * Man-Pages of Check_MK checks shown in Multisite honor OMD's local hierarchy
    * nicer output of substates, translate (!) and (!!) into HTML code
    * new command for clearing modified attributes (red cross, green checkmark)
    * Perf-O-Meters: strip away arguments from check_command (e.g.
      "check-foo!17!31" -> "check-foo").
    * Added several missing i18n strings in view editor
    * Views can now be sorted by the users by clicking on the table headers.
      The user sort options are not persisted.
    * Perf-O-Meters are now aware if there really is a PNP graph

    WATO:
    * Show error message in case of empty inventory due to agent error
    * Commited audit log entries are now pages based on days
    * Added download link to download the WATO audit log in CSV format

1.1.11i2:
    Core, Setup, etc.:
    * FIX: sort output of cmk --list-hosts alphabetically
    * FIX: automatically remove leading and trailing space from service names
      (this fixes a problem with printer_pages and an empty item)
    * Great speed up of cmk -N/-C/-U/-R, especially when number of hosts is
      large.
    * new main.mk option delay_precompile: if True, check_mk will skip Python
      precompilation during cmk -C or cmk -R, but will do this the first
      time the host is checked.  This speeds up restarts. Default is False.
      Nagios user needs write access in precompiled directory!
    * new config variable agent_ports, allowing to specify the agent's
      TCP port (default is 6556) on a per-host basis.
    * new config variable snmp_ports, allowing to specify the UDP port
      to used with SNMP, on a per-host basis.
    * new config variable dyndns_hosts. Hosts listed in this configuration
      list (compatible to bulkwalk_hosts) use their hostname as IP address.

    Checks & Agents:
    * FIX: AIX agent: output name of template in case of MRPE
    * FIX: cisco_temp: skip non-present sensors at inventory
    * FIX: apc_symmetra: fix remaining runtime calculation (by factor 100)
    * FIX: Added PNP-template for winperf_phydisk
    * FIX: if64: fix UNKNOWN in case of non-unique ifAlias
    * FIX: lnx_if/if/if64: ignore percentual traffic levels on NICs without
           speed information.
    * FIX: cisco_temp_perf: add critical level to performance data
    * FIX: windows agent: hopefully fix case with quotes in directory name
    * FIX: printer_supply: fixed logic of Perf-O-Meter (mixed up crit with ok)
    * FIX: Solaris agent: reset localization to C, fixes problems with statgrab
    * FIX: blade_*: fix SNMP scan function for newer firmwares (thanks to Carlos Peón)
    * snmp_uptime, snmp_info: added scan functions. These checks will now
      always be added. Please use ingored_checktypes to disable, if non needed.
    * brocade_port: check for Brocade FC ports has been rewritten with
      lots of new features.
    * AIX agent now simulates <<<netctr>>> output (by Jörg Linge)
    * mbg_lantime_state: Handling refclock offsets correctly now; Changed
      default thresholds to 5/10 refclock offset
    * brocade_port: parameter for phystate, opstate and admstate can now
      also be lists of allowed states.
    * lnx_if: treat interfaces without information from ethtool as
      softwareLoopback interface. The will not be found by inventory now.
    * vbox_guest: new check for checking guest additions of Linux virtual box hosts
    * if/if64: Fixed bug in operstate detection when using old tuple based params
    * if/if64: Fixed bug in operstate detection when using tuple of valid operstates
    * mk_oracle: Added caching of results to prevent problems with long
    running SQL queries. Cache is controlled by CACHE_MAXAGE var which is preset to
    120 seconds
    * mk_oracle: EXCLUDE_<sid>=ALL or EXCLUDE_<sid>=oracle_sessions can be
    used to exclude specific checks now
    * mk_oracle: Added optional configuration file to configure the new options
    * j4p_performance agent plugin: Supports basic/digest auth now
    * New checks j4p_performance.threads and j4p_performance.uptime which
      track the number of threads and the uptime of a JMX process
    * j4p_performance can fetch app and servlet specific status data. Fetching
      the running state, number of sessions and number of requests now. Can be
      extended via agent configuration (j4p.cfg).
    * Added some preflight checks to --scan-parents code
    * New checks netapp_cluster, netapp_vfiler for checking NetAPP filer
      running as cluster or running vfilers.
    * megaraid_pdisks: Better handling of MegaCli output (Thanks to Bastian Kuhn)
    * Windows: agent now also sends start type (auto/demand/disabled/boot/system)
    * Windows: inventory_services now allowes regexes, depends and state/start type
      and also allows host tags.

    Multisite:
    * FIX: make non-Ascii characters in services names work again
    * FIX: Avoid exceptions in sidebar on Nagios restart
    * FIX: printer_supply perfometer: Using white font for black toners
    * FIX: ipmi: Skipping items with invalid data (0.000 val, "unspecified" unit) in summary mode
    * FIX: ipmi: Improved output formating in summary mode
    * FIX: BI - fixed wrong variable in running_on aggregation function
    * FIX: "view_name" variable missing error message when opening view.py
      while using the "BI Aggregation Groups" and "Hosts" snapins in sidebar
    * FIX: Fixed styling of form input elements in IE + styling improvements
    * FIX: Fixed initial folding state on page loading on pages with multiple foldings opened
    * Introduced basic infrastructure for multilanguage support in Multisite
    * Make 'Views' snapin foldable
    * Replace old main view by dashboard
    * Sidebar: Snapins can register for a triggered reload after a nagios
      restart has been detected. Check interval is 30 seconds for now.
    * Quicksearch snapin: Reloads host lists after a detected nagios restart.
    * New config directory multisite.d/ - similar to conf.d/
    * great speed up of HTML rendering
    * support for Python profiling (set profile = True in multisite.mk, profile
      will be in var/check_mk/web)
    * WATO: Added new hook "active-changes" which calls the registered hosts
      with a dict of "dirty" hosts
    * Added column painter for host contacts
    * Added column painters for contact groups, added those to detail views
    * Added filters for host and service contact groups
    * Detail views of host/service now show contacts
    * Fix playing of sounds: All problem views now have play_sounds activated,
      all other deactivated.
    * Rescheduling of Check_MK: introduce a short sleep of 0.7 sec. This increases
      the chance of the passive services being updated before the repaint.
    * Added missing i18n strings in filter section of view editor
    * Added filter and painter for the contact_name in log table
    * Added several views to display the notification logs of Nagios

    WATO:
    * Configration files can now be administered via the WEB UI
      (config_files in multisite.mk is obsolete)
    * Snapin is tree-based and foldable
    * Bulk operation on host lists (inventory, tags changed, etc)
    * Easy search operation in host lists
    * Dialog for global host search
    * Services dialog now tries to use cached data. On SNMP hosts
      no scan will be done until new button "Full Scan" is pressed.

    BI:
    * FIX: Fixed displaying of host states (after i18n introduction)h
    * FiX: Fixed filter for aggregation group
    * FIX: Fixed assumption button for services with non-Ascii-characters

    MK Livestatus:
    * FIX: fix compile problem on Debian unstable (Thanks to Sven Velt)
    * Column aggregation (Stats) now also works for perf_data
    * New configuration variable data_encoding and full UTF-8 support.
    * New column contact_groups in table hosts and services (thanks to
      Matthew Kent)
    * New headers Negate:, StatsNegate: and WaitConditionNegate:

1.1.11i1:
    Core, Setup, etc.:
    * FIX: Avoid duplicate SNMP scan of checktypes containing a period
    * FIX: honor ignored_checktypes also on SNMP scan
    * FIX: cmk -II also refreshes cluster checks, if all nodes are specified
    * FIX: avoid floating points with 'e' in performance data
    * FIX: cmk -D: drop obsolete (and always empty) Notification:
    * FIX: better handling of broken checks returning empty services
    * FIX: fix computation of weight when averaging
    * FIX: fix detection of missing OIDs (led to empty lines)
    * SNMP scan functions can now call oid(".1.3.6.1.4.1.9.9.13.1.3.1.3.*")
      That will return the *first* OID beginning with .1.3.6.1.4.1.9.9.13.1.3.1.3
    * New config option: Set check_submission = "file" in order to write
      check result files instead of using Nagios command pipe (safes
      CPU ressources)
    * Agent simulation mode (for internal use and check development)
    * Call snmpgetnext with the option -Cf (fixes some client errors)
    * Call snmp(bulk)walk always with the option -Cc (fixes problems in some
      cases where OIDs are missing)
    * Allow merging of dictionary based check parameters
    * --debug now implies -v
    * new option --profile: creates execution profile of check_mk itself
    * sped up use of stored snmp walks
    * find configuration file in subdirectories of conf.d also
    * check_mk_templates.cfg: make check-mk-ping take arguments

    Multisite:
    * FIX: Display limit-exceeded message also in multi site setups
    * FIX: Tactical Overview: fix unhandled host problems view
    * FIX: customlinks snapin: Suppressing exception when no links configured
    * FIX: webservice: suppress livestatus errors in multi-site setups
    * FIX: install missing example icons in web/htdocs/images/icons
    * FIX: Nagios-Snapin: avoid duplicate slash in URL
    * FIX: custom_style_sheet now also honored by sidebar
    * FIX: ignore case when sorting groups in ...groups snapin
    * FIX: Fixed handling of embedded graphs to support the changes made to
    * FIX: avoid duplicate import of plugins in OMD local installation
    the PNP webservice
    * FIX: Added host_is_active and host_flapping columns for NagStaMon views
    * Added snmp_uptime, uptime and printer_supply perfometers
    * Allow for displaying service data in host tables
    * View editor foldable states are now permament per user
    * New config variable filter_columns (default is 2)

    BI:
    * Added new component BI to Multisite.

    WATO:
    * FIX: fix crash when saving services after migration from old version
    * Allow moving hosts from one to another config file

    Checks & Agents:
    * FIX: hr_mem: ignore devices that report zero memory
    * FIX: cisco_power: fix syntax error in man page (broke also Multisite)
    * FIX: local: fixed search for custom templates PNP template
    * FIX: if/if64: always generate unique items (in case ifAlias is used)
    * FIX: ipmi: fix ugly ouput in case of warning and error
    * FIX: vms_df: fix, was completely broken due to conversion to df.include
    * FIX: blade_bays: add missing SNMP OIDs (check was always UNKNOWN)
    * FIX: df: fix layout problems in PNP template
    * FIX: df: fix trend computation (thanks to Sebastian Talmon)
    * FIX: df: fix status in case of critical trend and warning used
    * FIX: df: fix display of trend warn/crit in PNP-graph
    * FIX: cmctc: fix inventory in case of incomplete entries
    * FIX: cmctc: add scan function
    * FIX: ucd_cpu_load and ucd_cpu_util: make scan function find Rittal
    * FIX: ucd_cpu_util: fix check in case of missing hi, si and st
    * FIX: mk_logwatch: improve implementation in order to save RAM
    * FIX: mk_oracle: Updated tablespace query to use 'used blocks' instead of 'user blocks'
    * FIX: mk_oracle: Fixed computation for TEMP table spaces
    * FIX: bluecoat_sensors: Using scale parameter provided by the host for reported values
    * FIX: fjdarye60_devencs, fjdarye60_disks.summary: added snmp scan functions
    * FIX: decru_*: added snmp scan functions
    * FIX: heartbeat_rscstatus handles empty agent output correctly
    * FIX: hp_procurve_cpu: fix synatx error in man page
    * FIX: hp_procurve_memory: fix syntax error in man page
    * FIX: fc_brocade_port_detailed: fix PNP template in MULTIPLE mode
    * FIX: ad_replication.bat only generates output on domain controllers now.
           This is useful to prevent checks on non DC hosts (Thanks to Alex Greenwood)
    * FIX: cisco_temp_perf: handle sensors without names correctly
    * printer_supply: Changed order of tests. When a printer reports -3 this
      is used before the check if maxlevel is -2.
    * printer_supply: Skipping inventory of supplies which have current value
    and maxlevel both set to -2.
    * cisco_locif: The check has been removed. Please switch to if/if64
      has not the index 1
    * cisco_temp/cisco_temp_perf: scan function handles sensors not beginning
      with index 1
    * df: split PNP graphs for growth/trend into two graphs
    * omd_status: new check for checking status of OMD sites
    * printer_alerts: Added new check for monitoring alert states reported by
      printers using the PRINTER-MIB
    * diskstat: rewritten check: now show different devices, r+w in one check
    * canon_pages: Added new check for monitoring processed pages on canon
    printer/multi-function devices
    * strem1_sensors: added check to monitor sensors attached to Sensatorinc EM1 devices
    * windows_update: Added check to monitor windows update states on windows
      clients. The check monitors the number of pending updates and checks if
      a reboot is needed after updates have been installed.
    * lnx_if: new check for Linux NICs compatible with if/if64 replacing
      netif.* and netctr.
    * if/if64: also output performance data if operstate not as expected
    * if/if64: scan function now also detects devices where the first port
    * if/if64: also show perf-o-meter if speed is unknown
    * f5_bigip_pool: status of F5 BIP/ip load balancing pools
    * f5_bigip_vserver: status of F5 BIP/ip virtual servers
    * ipmi: new configuration variable ipmi_ignored_sensors (see man page)
    * hp_procurve_cpu: rename services description to CPU utilization
    * ipmi: Linux agent now (asynchronously) caches output of ipmitool for 20 minutes
    * windows: agent has new output format for performance counters
    * winperf_process.util: new version of winperf.cpuusage supporting new agent
    * winperf_system.diskio: new version of winperf.diskstat supporting new agent
    * winperf_msx_queues: new check for MS Exchange message queues
    * winperf_phydisk: new check compatible with Linux diskstat (Disk IO per device!)
    * smart.temp/smart.stats: added new check for monitoring health of HDDs
      using S.M.A.R.T
    * mcdata_fcport: new check for ports of MCData FC Switches
    * hp_procurve_cpu: add PNP template
    * hp_procurve_cpu: rename load to utilization, rename service to CPU utilizition
    * df,df_netapp,df_netapp32,hr_fs,vms_df: convert to mergeable dictionaries
    * mbg_lantime_state,mbg_lantime_refclock: added new checks to monitor
      Meinberg LANTIME GPS clocks

    Livestatus:
    * Updated Perl API to version 0.74 (thanks to Sven Nierlein)

1.1.10:
    Core, Setup, etc.:
    * --flush now also deletes all autochecks

    Checks & Agents:
    * FIX: hr_cpu: fix inventory on 1-CPU systems (thanks to Ulrich Kiermayr)


1.1.10b2:
    Core, Setup, etc.:
    * FIX: setup.sh on OMD: fix paths for cache and counters
    * FIX: check_mk -D did bail out if host had no ip address
    * cleanup: all OIDs in checks now begin with ".1.3.6", not "1.3.6"

    WATO:
    * FIX: Fixed bug that lost autochecks when using WATO and cmk -II together

    Checks & Agents:
    * Added check man pages for systemtime, multipath, snmp_info, sylo,
      ad_replication, fsc_fans, fsc_temp, fsc_subsystems
    * Added SNMP uptime check which behaves identical to the agent uptime check


1.1.10b1:
    Core, Setup, etc.:
    * FIX: do not assume 127.0.0.1 as IP address for usewalk_hosts if
      they are not SNMP hosts.
    * FIX: precompile: make sure check includes are added before actual
      checks
    * FIX: setup.sh: do not prepend current directory to url_prefix
    * FIX: output agent version also for mixed (tcp|snmp) hosts
    * RPM: use BuildArch: noarch in spec file rather than as a command
      line option (thanks to Ulrich Kiermayr)
    * setup.sh: Allow to install Check_MK into existing OMD site (>= 0.46).
      This is still experimental!

    Checks & Agents:
    * FIX: Windows agent: fix output of event ID of log messages
    * FIX: if/if64: output speed correctly (1.50MB/s instead of 1MB/s)
    * FIX: drbd now handles output of older version without an ep field
    * FIX: repaired df_netapp32
    * FIX: Added SNMP scan function of df_netapp and df_netapp32
    * FIX: repaired apc_symmetra (was broken due to new option -Ot
      for SNMP)
    * FIX: df, hr_fs and other filesystem checks: fix bug if using
      magic number. levels_low is now honored.
    * FIX: scan function avoids hr_cpu and ucd_cpu_utilization
      at the same time
    * FIX: HP-UX agent: fixed output of df for long mount points
      (thanks to Claas Rockmann-Buchterkirche)
    * FIX: df_netapp/32: fixed output of used percentage (was always
      0% due to integer division)
    * FIX: fixed manual of df (magic_norm -> magic_normsize)
    * FIX: removed filesystem_trend_perfdata. It didn't work. Use
      now df-parameter "trend_perfdata" (see new man page of df)
    * FIX: cisco_temp_perf: fix return state in case of WARNING (was 0 = OK)
    * FIX: repair PNP template for df when using trends
    * FIX: cisco_qos: fix WATO exception (was due to print command in check)
    * FIX: check_mk check: fixed template for execution time
    * FIX: blade_health, fc_brocade_port_detailed removed debug outputs
    * FIX: netapp_volumes: The check handled 64-bit aggregates correctly
    * FIX: netapp_volumes: Fixed snmp scan function
    * FIX: blade_*: Fixed snmp scan function
    * FIX: nfsmount: fix exception in check in case of 'hanging'
    * systemtime: new simple check for time synchronization on Windows
      (needs agent update)
    * Added Perf-O-Meter for non-df filesystem checks (e.g. netapp)
    * hp_proliant_*: improve scan function (now just looks for "proliant")

    Multisite:
    * FIX: fix json/python Webservice

1.1.9i9:
    Core, Setup, etc.:
    * FIX: check_mk_templates.cfg: add missing check_period for hosts
      (needed for Shinken)
    * FIX: read *.include files before checks. Fixes df_netapp not finding
      its check function
    * FIX: inventory checks on SNMP+TCP hosts ignored new TCP checks
    * local.mk: This file is read after final.mk and *not* backup up
      or restored
    * read all files in conf.d/*.mk in alphabetical order now.
    * use snmp commands always with -Ot: output time stamps as UNIX epoch
      (thanks to Ulrich Kiermayr)

    Checks & Agents:
    * ucd_cpu_load: new check for CPU load via UCD SNMP agent
    * ucd_cpu_util: new check for CPU utilization via UCD SNMP agent
    * steelhead_status: new check for overall health of Riverbed Steelhead appliance
    * steelhead_connections: new check for Riverbed Steelhead connections
    * df, df_netapp, df_netapp32, hr_fs, vms_df: all filesystem checks now support
      trends. Please look at check manpage of df for details.
    * FIX: heartbeat_nodes: Fixed error handling when node is active but at least one link is dead
    * 3ware_units: Handling INITIALIZING state as warning now
    * FIX: 3ware_units: Better handling of outputs from different tw_cli versions now
    * FIX: local: PNP template for local now looks in all template directories for
      specific templates (thanks to Patrick Schaaf)

    Multisite:
    * FIX: fix "too many values to unpack" when editing views in single layout
      mode (such as host or service detail)
    * FIX: fix PNP icon in cases where host and service icons are displayed in
      same view (found by Wolfgang Barth)
    * FIX: Fixed view column editor forgetting pending changes to other form
           fields
    * FIX: Customlinks snapin persists folding states again
    * FIX: PNP timerange painter option field takes selected value as default now
    * FIX: Fixed perfometer styling in single dataset layouts
    * FIX: Tooltips work in group headers now
    * FIX: Catching exceptions caused by unset bandwidth in interface perfometer

    WATO:
    * FIX: fix problem with vanishing services on Windows. Affected were services
      containing colons (such as fs_C:/).

    Livestatus:
    * FIX: fix most compiler warnings (thanks to patch by Sami Kerola)
    * FIX: fix memory leak. The leak caused increasing check latency in some
      situations

1.1.9i8:
    Multisite:
    * New "web service" for retrieving data from views as JSON or
      Python objects. This allows to connect with NagStaMon
      (requires patch in NagStaMon). Simply add &output_format=json
      or &output_format=python to your view URL.
    * Added two builtin views for NagStaMon.
    * Acknowledgement of problem now has checkboxes for sticky,
      send notification and persisten comment
    * Downtimes: allow to specify fixed/flexible downtime
    * new display_options d/D for switching on/off the tab "Display"
    * Improved builtin views for downtimes
    * Bugfix: Servicegroups can be searched with the quicksearch snapin using
      the 'sg:' prefix again

    WATO:
    * Fixed problem appearing at restart on older Python version (RH)

1.1.9i7:
    Core, Setup, etc.:
    * Fix crash on Python 2.4 (e.g. RedHat) with fake_file
    * Fixed clustering of SNMP hosts
    * Fix status output of Check_MK check in mixed cluster setups

    Checks & Agents:
    * PNP templates for if/if64: fix bugs: outgoing packets had been
      same as incoming, errors and discards were swapped (thanks to
      Paul Freeman)
    * Linux Agent: Added suport for vdx and xvdx volumes (KVM+Virtio, XEN+xvda)

    Multisite:
    * Fix encoding problem when host/service groups contain non-ascii
      characters.

    WATO:
    * Fix too-long-URL problem in cases of many services on one host


1.1.9i6:
    INCOMPATIBLE CHANGES:
    * Removed out-dated checks blade_misc, ironport_misc and snia_sml. Replaced
      with dummy checks begin always UNKNOWN.

    Core, Setup, etc.:
    * cmk -D: show ip address of host
    * Fix SNMP inventory find snmp misc checks inspite of negative scan function
    * Fix output of MB and GB values (fraction part was zero)

    Checks & Agents:
    * megaraid_ldisks: remove debug output
    * fc_brocade_port: hide on SNMP scan, prefer fc_brocade_port_detailed
    * fc_brocade_port_detailed: improve scan function, find more devices
    * New agent for HP-UX
    * hpux_cpu: new check for monitoring CPU load average on HP-UX
    * hpux_if: New check for monitoring NICs on HP-UX (compatible to if/if64)
    * hpux_multipath: New check for monitoring Multipathing on HP-UX
    * hpux_lvm: New check for monitoring LVM mirror state on HP-UX
    * hpux_serviceguard: new check for monitoring HP-UX Serviceguard
    * drbd: Fixed var typo which prevented inventory of drbd general check
      (Thanks to Andreas Behler)
    * mk_oracle: new agent plugin for monitoring ORACLE (currently only
      on Linux and HP-UX, but easily portable to other Unices)
    * oracle_sessions: new check for monitoring the current number of active
      database sessions.
    * oracle_logswitches: new check for monitoring the number of logswitches
      of an ORACLE instances in the last 60 minutes.
    * oracle_tablespaces: new check for monitoring size, state and autoextension
      of ORACLE tablespaces.
    * h3c_lanswitch_cpu: new check for monitoring CPU usage of H3C/HP/3COM switches
    * h3c_lanswitch_sensors: new check for monitoring hardware sensors of H3C/HP/3COM switches
    * superstack3_sensors: new check for monitoring hardware sensors of 3COM Superstack 3 switches

    Multisite:
    * Fixed aligns/widths of snapin contents and several small styling issues
    * Fixed links and border-styling of host matrix snapin
    * Removed jQuery hover menu and replaced it with own code

1.1.9i5:
    Multisite:
    * custom notes: new macros $URL_PREFIX$ and $SITE$, making
      multi site setups easier
    * new intelligent logwatch icon, using url_prefix in multi site
      setups


1.1.9i4:
    Core, Setup, etc.:
    * added missing 'register 0' to host template
    * setup: fix creation of symlink cmk if already existing

    Multisite:
    * New reschedule icon now also works for non-local sites.
    * painter options are now persisted on a per-user-base
    * new optional column for displaying host and service comments
      (not used in shipped views but available in view editor)

    Livestatus:
    * Check for buffer overflows (replace strcat with strncat, etc.)
    * Reduce number of log messages (reclassify to debug)

    Checks & Agents:
    * apc_symmetra: handle empty SNMP variables and treat as 0.


1.1.9i3:
    INCOMPATIBLE CHANGES:
    * You need a current version of Livestatus for Multisite to work!
    * Multisite: removed (undocumented) view parameters show_buttons and show_controls.
      Please use display_options instead.
    * Finally removed deprecated filesystem_levels. Please use check_parameters instead.
    * Livestatus: The StatsGroupBy: header is still working but now deprecated.
      Please simply use Columns: instead. If your query contains at least one Stats:-
      header than Columns: has the meaning of the old StatsGroupBy: header

    Core, Setup, etc.:
    * Create alias 'cmk' for check_mk in bin/ (easier typing)
    * Create alias 'mkp' for check_mk -P in bin/ (easier typing)

    Multisite:
    * Each column can now have a tooltip showing another painter (e.g.
      show the IP address of a host when hovering over its name)
    * Finally show host/services icons from the nagios value "icon_image".
      Put your icon files in /usr/share/check_mk/web/htdocs/images/icons.
      OMD users put the icons into ~/local/share/check_mk/web/htdocs/images/icons.
    * New automatic PNP-link icons: These icons automatically appear, if
      the new livestatus is configured correctly (see below).
    * new view property "hidebutton": allow to hide context button to a view.
    * Defaults views 'Services: OK', 'Services: WARN, etc. do now not create
      context buttons (cleans up button bar).
    * new HTML parameter display_options, which allows to switch off several
      parts of the output (e.g. the HTML header, external links, etc).
    * View hoststatus: show PNP graph of host (usually ping stats)
    * new tab "Display": here the user can choose time stamp
      display format and PNP graph ranges
    * new column "host_tags", showing the Check_MK host tags of a host
    * new datasource "alert_stats" for computing alert statistics
    * new view "Alert Statistics" showing alert statistics for all hosts
      and services
    * Sidebar: Fixed snapin movement to the bottom of the snapin list in Opera
    * Sidebar: Fixed scroll position saving in Opera
    * Fixed reloading button animation in Chrome/IE (Changed request to async mode)
    * Sidebar: Removed scrollbars of in older IE versions and IE8 with compat mode
    * Sidebar: Fixed scrolling problem in IE8 with compat mode (or maybe older IE versions)
      which broke the snapin titles and also the tactical overview table
    * Sidebar: Fixed bulletlist positioning
    * Sidebar: The sidebar quicksearch snapin is case insensitive again
    * Fixed header displaying on views when the edit button is not shown to the user
    * View pages are not refreshed when at least one form (Filter, Commands,
      Display Options) is open
    * Catching javascript errors when pages from other domain are opened in content frame
    * Columns in view editor can now be added/removed/moved easily

    Checks & Agents:
    * Fixed problem with OnlyFrom: in Linux agent (df didn't work properly)
    * cups_queues: fixed plugin error due to invalid import of datetime,
      converted other checks from 'from datetime import...' to 'import datetime'.
    * printer_supply: handle the case where the current value is missing
    * megaraid_ldisks: Fixed item detection to be compatible with different versions of megaraid
    * Linux Agent: Added new 3ware agent code to support multiple controllers
      (Re-inventory of 3ware checks needed due to changed check item names)

    Livestatus:
    * new column pnpgraph_present in table host and service. In order for this
      column to work you need to specify the base directory of the PNP graphs
      with the module option pnp_path=, e.g. pnp_path=/omd/sites/wato/var/pnp4nagios/perfdata
    * Allow more than one column for StatsGroupBy:
    * Do not use function is_contact_member_of_contactgroup anymore (get compatible
      with Nagios CVS)
    * Livestatus: log timeperiod transitions (active <-> inactive) into Nagios
      log file. This will enable us to create availability reports more simple
      in future.

    Multisite:
    * allow include('somefile.mk') in multisite.mk: Include other files.
      Paths not beginning with '/' are interpreted relative to the directory
      of multisite.mk

    Livestatus:
    * new columns services_with_info: similar to services_with_state but with
      the plugin output appended as additional tuple element. This tuple may
      grow in future so do not depend on its length!

1.1.9i2:
    Checks & Agents:
    * ibm_imm_health: fix inventory function
    * if/if64: fix average line in PNP-template, fix display of speed for 20MBit
      lines (e.g. Frame Relay)

    Multisite:
    * WATO: Fixed omd mode/site detection and help for /etc/sudoers
    * WATO: Use and show common log for pending changes
    * Sidebar Quicksearch: Now really disabling browser built-in completion
      dropdown selections

1.1.9i1:
    INCOMPATIBLE CHANGES:
    * TCP / SNMP: hosts using TCP and SNMP now must use the tags 'tcp'
      and 'snmp'. Hosts with the tag 'ping' will not inventorize any
      service. New configuration variable tcp_hosts.
    * Inventory: The call syntax for inventory has been simplified. Just
      call check_mk -I HOSTNAME now. Omit the "tcp" or "snmp". If you
      want to do inventory just for certain check types, type "check_mk --checks=snmp_info,if -I hostnames..."
      instead
    * perfdata_format now defaults to "pnp". Previous default was "standard".
      You might have to change that in main.mk if you are not using PNP (only
      relevant for MRPE checks)
    * inventory_check_severity defaults to 1 now (WARNING)
    * aggregation_output_format now defaults to "multiline"
    * Removed non_bulkwalk_hosts. You can use bulkwalk_hosts with NEGATE
      instead (see docu)
    * snmp_communites is now initialized with [], not with {}. It cannot
      be a dict any longer.
    * bulkwalk_hosts is now initizlized with []. You can do += here just
      as with all other rule variables.
    * Configuration check (-X) is now always done. It is now impossible to
      call any Check_MK action with an invalid configuration. This saves
      you against mistyped variables.
    * Check kernel: converted performance data from counters to rates. This
      fixes RRD problems (spikes) on reboots and also allows better access
      to the peformance data for the Perf-O-Meters.  Also changed service
      descriptions. You need to reinventurize the kernel checks. Your old
      RRDs will not be deleted, new ones will be created.
    * Multisite: parameters nagios_url, nagios_cgi_url and pnp_url are now
      obsolete. Instead the new parameter url_prefix is used (which must
      end with a /).

    Core, Setup, etc.:
    * Improve error handling: if hosts are monitored with SNMP *and* TCP,
      then after an error with one of those two agents checks from the
      other haven't been executed. This is fixed now. Inventory check
      is still not complete in that error condition.
    * Packages (MKP): Allow to create and install packages within OMD!
      Files are installed below ~/local/share/check_mk. No root permissions
      are neccessary
    * Inventory: Better error handling on invalid inventory result of checks
    * setup.sh: fix problem with missing package_info (only appears if setup
      is called from another directory)
    * ALL_SERVICES: Instead of [ "" ] you can now write ALL_SERVICES
    * debug_log: also output Check_MK version, check item and check parameters
    * Make sure, host has no duplicate service - this is possible e.g. by
      monitoring via agent and snmp in parallel. duplicate services will
      make Nagios reject the configuration.
    * --snmpwalk: do not translate anymore, use numbers. All checks work
      with numbers now anyway.
    * check_mk -I snmp will now try all checktypes not having an snmp scan
      function. That way all possible checks should be inventorized.
    * new variable ignored_checks: Similar to ignored_checktypes, but allows
      per-host configuration
    * allow check implementations to use common include files. See if/if64
      for an example
    * Better handling for removed checks: Removed exceptions in check_mk calls
      when some configured checks have been removed/renamed

    Checks & Agents:
    * Renamed check functions of imm_health check from test_imm to imm_health
      to have valid function and check names. Please remove remove from
      inventory and re-inventory those checks.
    * fc_brocade_port_detailed: allow to specify port state combinations not
      to be critical
    * megaraid_pdisks: Using the real enclosure number as check item now
    * if/if64: allow to configure averaging of traffic over time (e.g. 15 min)
      and apply traffic levels and averaged values. Also allow to specify relative
      traffic levels. Allow new parameter configuration via dictionary. Also
      allow to monitor unused ports and/or to ignore link status.
    * if/if64: Added expected interface speed to warning output
    * if/if64: Allow to ignore speed setting (set target speed to None)
    * wut_webtherm: handle more variants of WuT Webtherms (thanks to Lefty)
    * cisco_fan: Does not inventorize 'notPresent' sensors anymore. Improved output
    * cisco_power: Not using power source as threshold anymore. Improved output
    * cisco_fan: Does not inventorize 'notPresent' sensors anymore. Improved output
    * cisco_power: Not using power source as threshold anymore. Improved output
    * cisco_power: Excluding 'notPresent' devices from inventory now
    * cisco_temp_perf: Do not crash if device does not send current temperature
    * tcp_conn_stats: new check for monitoring number of current TCP connections
    * blade_*: Added snmp scan functions for better automatic inventory
    * blade_bays: Also inventorizes standby blades and has a little more
                  verbose output.
    * blade_blowers: Can handle responses without rpm values now. Improved output
    * blade_health: More detailed output on problems
    * blade_blades: Added new check for checking the health-, present- and
                    power-state of IBM Bladecenter blades
    * win_dhcp_pools: Several cleanups in check
    * Windows agent: allow restriction to ip addresses with only_hosts (like xinetd)
    * heartbeat_rscstatus: Catching empty output from agent correctly
    * tcp_conn_stats: Fixed inventory function when no conn stats can be inventoried
    * heartbeat_nodes: fix Linux agent for hostname with upper case letters (thanks to
            Thorsten Robers)
    * heartbeat_rscstatus: Catching empty output from agent correctly
    * heartbeat_rscstatus: Allowing a list as expected state to expect multiple OK states
    * win_dhcp_pools agent plugin: Filtering additional error message on
      systems without dhcp server
    * j4p_performance: Added experimental agent plugin fetching data via
      jmx4perl agent (does not need jmx4perl on Nagios)
    * j4p_performance.mem: added new experimental check for memory usage via JMX.
    * if/if64: added Perf-O-Meter for Multisite
    * sylo: fix performance data: on first execution (counter wrap) the check did
      output only one value instead of three. That lead to an invalid RRD.
    * Cleaned up several checks to meet the variable naming conventions
    * drbd: Handling unconfigured drbd devices correctly. These devices are
      ignored during nventory
    * printer_supply: In case of OKI c5900 devices the name of the supply units ins not
      unique. The color of the supply unit is reported in a dedicated OID and added to the
      check item name to have a unique name now.
    * printer_supply: Added simple pnp template to have better graph formating for the check results
    * check_mk.only_from: new check for monitoring the IP address access restriction of the
      agent. The current Linux and Windows agents provide this information.
    * snmp_info check: Recoded not to use snmp_info_single anymore
    * Linux Agent: Fixed <<<cpu>>> output on SPARC machines with openSUSE
    * df_netapp/df_netapp32: Made check inventory resistant against empty size values
    * df_netapp32: Added better detection for possible 32bit counter wrap
    * fc_brocade_port_detailed: Made check handle phystate "noSystemControlAccessToSlot" (10)
      The check also handles unknown states better now
    * printer_supply: Added new parameter "printer_supply_some_remaining_status" to
      configure the reported state on small remaining capacity.
    * Windows agent: .vbs scripts in agents plugins/ directory are executed
      automatically with "cscript.exe /Nologo" to prevent wrong file handlers
    * aironet_clients: Only counting clients which don't have empty values for strength
    * statgrab_disk: Fixed byte calculation in plugin output
    * statgrab_disk: Added inventory function
    * 3ware_disks: Ignoring devices in state NOT-PRESENT during inventory

    Multisite:
    * The custom open/close states of custom links are now stored for each
      user
    * Setting doctype in sidebar frame now
    * Fixed invalid sidebar css height/width definition
    * Fixed repositioning the sidebar scroll state after refreshing the page
    * Fixed mousewheel scrolling in opera/chrome
    * Fixed resize bug on refresh in chrome
    * New view for all services of a site
    * Sidebar snapin site_status: make link target configurable
    * Multisite view "Recently changed services": sort newest first
    * Added options show_header and show_controls to remove the page headers
      from views
    * Cool: new button for an immediate reschedule of a host or service
      check: the view is redisplayed exactly at the point of time when
      Nagios has finished the check. This makes use of MK Livestatus'
      unique waiting feature.

   Livestatus:
    * Added no_more_notifications and check_flapping_recovery_notification
      fields to host table and no_more_notifications field to service table.
      Thanks to Matthew Kent

1.1.8:
    Core, Setup, etc.:
    * setup.sh: turn off Python debugging
    * Cleaned up documentation directory
    * cluster host: use real IP address for host check if cluster has
      one (e.g. service IP address)

    Checks & Agents:
    * Added missing PNP template for check_mk-hr_cpu
    * hr_fs: inventory now ignores filesystem with size 0,
      check does not longer crash on filesystems with size 0
    * logwatch: Fixed typo in 'too many unacknowledged logs' error message
    * ps: fix bug: inventory with fixed user name now correctly puts
      that user name into the resulting check - not None.
    * ps: inventory with GRAB_USER: service description may contain
      %u. That will be replaced with the user name and thus makes the
      service description unique.
    * win_dhcp_pools: better handle invalid agent output
    * hp_proliant_psu: Fixed multiple PSU detection on one system (Thanks to Andreas Döhler)
    * megaraid_pdisks: Fixed coding error
    * cisco_fan: fixed check bug in case of critical state
    * nfsmounts: fix output (free and used was swapped), make output identical to df

    Livestatus:
    * Prohibit { and } in regular expressions. This avoids a segmentation
      fault caused by regcomp in glibc for certain (very unusual) regular
      expressions.
    * Table status: new columns external_command_buffer_slots,
      external_command_buffer_usage and external_command_buffer_max
      (this was implemented according to an idea and special request of
       Heinz Fiebig. Please sue him if this breaks anything for you. I was
       against it, but he thinks that it is absolutely neccessary to have
       this in version 1.1.8...)
    * Table status: new columns external_commands and external_commands_rate
      (also due to Mr. Fiebig - he would have quit our workshop otherwise...)
    * Table downtimes/comments: new column is_service

    Multisite:
    * Snapin Performance: show external command per second and usage and
      size of external command buffer
    * Downtimes view: Group by hosts and services - just like comments
    * Fix links for items containing + (e.g. service descriptionen including
      spaces)
    * Allow non-ASCII character in downtimes and comments
    * Added nagvis_base_url to multisite.mk example configuration
    * Filter for host/service groups: use name instead of alias if
      user has no permissions for groups

1.1.8b3:
    Core, Setup, etc.:
    * Added some Livestatus LQL examples to documentation
    * Removed cleanup_autochecks.py. Please use check_mk -u now.
    * RRA configuration for PNP: install in separate directory and do not
      use per default, since they use an undocumented feature of PNP.

    Checks & Agents:
    * postfix_mailq: Changed limit last 6 lines which includes all needed
		information
    * hp_proliant_temp/hp_proliant_fans: Fixed wrong variable name
    * hp_procurve_mem: Fixed wrong mem usage calculation
    * ad_replication: Works no with domain controller hostnames like DC02,DC02
    * aironet_client: fix crash on empty variable from SNMP output
    * 3ware_disks, 3ware_units: hopefully repaired those checks
    * added rudimentary agent for HP-UX (found in docs/)

    Multisite:
    * added Perf-O-Meter to "Problems of Host" view
    * added Perf-O-Meter to "All Services" view
    * fix bug with cleaning up persistent connections
    * Multisite now only fetches the available PNP Graphs of hosts/services
    * Quicksearch: limit number of items in dropdown to 80
      (configurable via quicksearch_dropdown_limit)
    * Views of hosts: make counts of OK/WARN/CRIT klickable, new views
      for services of host in a certain state
    * Multisite: sort context buttons in views alphabetically
    * Sidebar drag scrolling: Trying to compensate lost mouse events when
	leaving the sidebar frame while dragging

    Livestatus:
    * check for event_broker_options on start
    * Fix memory leakage caused by Filter: headers using regular expressions
    * Fix two memory leaks in logfile parser

1.1.8b2:
    Core, Setup, etc.:
    * Inventory: skip SNMP-only hosts on non-SNMP checktypes (avoids timeouts)
    * Improve error output for invalid checks

    Checks & Agents:
    * fix bug: run local and plugins also when spaces are in path name
      (such as C:\Program Files\Check_MK\plugins
    * mem.vmalloc: Do not create a check for 64 bit architectures, where
      vmalloc is always plenty
    * postfix_mailq: limit output to 1000 lines
    * multipath: handle output of SLES 11 SP1 better
    * if/if64: output operstatus in check output
    * if/if64: inventory now detects type 117 (gigabitEthernet) for 3COM
    * sylo: better handling of counter wraps.

    Multisite:
    * cleanup implementation of how user settings are written to disk
    * fix broken links in 'Edit view -> Try out' situation
    * new macros $HOSTNAME_LOWER$, $HOSTNAME_UPPER$ and $HOSTNAME_TITLE$ for
      custom notes

1.1.8b1:
    Core, Setup, etc.:
    * SNMPv3: allow privProtocol and privPassword to be specified (thanks
      to Josef Hack)
    * install_nagios.sh: fix problem with broken filenames produced by wget
    * install_nagios.sh: updated software to newest versions
    * install_nagios.sh: fix Apache configuration problem
    * install_nagios.sh: fix configuration vor PNP4Nagios 0.6.6
    * config generation: fix host check of cluster hosts
    * config generation: add missing contact groups for summary hosts
    * RPM package of agent: do not overwrite xinetd.d/check_mk, but install
      new version with .rpmnew, if admin has changed his one
    * legacy_checks: fix missing perfdata, template references where in wrong
      direction (thanks Daniel Nauck for his precise investigation)

    Checks & Agents:
    * New check imm_health by Michael Nieporte
    * rsa_health: fix bug: detection of WARNING state didn't work (was UNKNOWN
            instead)
    * check_mk_agent.solaris: statgrab now excludes filesystems. This avoids hanging
      in case of an NFS problem. Thanks to Divan Santana.
    * multipath: Handle new output of multipath -l (found on SLES11 SP1)
    * ntp: fix typo in variable ntp_inventory_mode (fixes inventory problem)
    * if64: improve output formatting of link speed
    * cisco_power: inventory function now ignores non-redundant power supplies
    * zpool_status: new check from Darin Perusich for Solaris zpools

    Multisite:
    * fix several UTF-8 problems: allow non-ascii characters in host names
      (must be UTF 8 encoded!)
    * improve compatibility with Python 2.3
    * Allow loading custom style sheet overriding Check_MK styles by setting
      custom_style_sheet in multisite.mk
    * Host icons show link to detail host, on summary hosts.
    * Fix sidebar problem: Master Control did not display data correctly
    * status_host: honor states even if sites hosting status hosts is disabled
      (so dead-detection works even if local site is disabled)
    * new config variable start_url: set url for welcome page
    * Snapin Quicksearch: if no host is matching, automatically search for
      services
    * Remove links to legacy Nagios GUI (can be added by user if needed)
    * Sidebar Quicksearch: fix several annoyances
    * Views with services of one host: add title with host name and status

    Livestatus:
    * fix memory leak: lost ~4K on memory on each StatsAnd: or StatsOr:
      header (found by Sven Nierlein)
    * fix invalid json output for empty responses (found by Sven Nierlein)
    * fix Stats: avg ___ for 0 matching elements. Output was '-nan' and is
      now '0.0'
    * fix output of floating point numbers: always use exponent and make
      sure a decimal point is contained (this makes JSON/Python detect
      the correct type)

1.1.7i5:
    Core, Setup, etc.:
    * SNMP: do not load any MIB files (speeds up snmpwalk a lot!)
    * legacy_checks: new config variable allowing creating classical
      non-Check_MK checks while using host tags and config options
    * check_mk_objects.cfg: beautify output, use tabs instead of spaces
    * check_mk -II: delete only specified checktypes, allow to reinventorize
      all hosts
    * New option -O, --reload: Does the same as -R, but reloads Nagios
      instead of restarting it.
    * SNMP: Fixed string detection in --snmpwalk calls
    * SNMP: --snmpwalk does walk the enterprises tree correctly now
    * SNMP: Fixed missing OID detection in SNMP check processing. There was a problem
      when the first column had OID gaps in the middle. This affected e.g. the cisco_locif check.
    * install_nagios.sh: correctly detect Ubuntu 10.04.1
    * Config output: make order of service deterministic
    * fix problem with missing default hostgroup

    Multisite:
    * Sidebar: Improved the quicksearch snapin. It can search for services,
      servicegroups and hostgroups now. Simply add a prefix "s:", "sg:" or "hg:"
      to search for other objects than hosts.
    * View editor: fix bug which made it impossible to add more than 10 columns
    * Service details: for Check_MK checks show description from check manual in
      service details
    * Notes: new column 'Custom notes' which allows customizable notes
      on a per host / per service base (see online docu for details)
    * Configuration: new variable show_livestatus_errors which can be set
      to False in order to hide error about unreachable sites
    * hiding views: new configuration variables hidden_views and visible_views
    * View "Service problems": hide problems of down or unreachable hosts. This
      makes the view consistant with "Tactical Overview"

    Checks & Agents:
    * Two new checks: akcp_sensor_humidity and akcp_sensor_temp (Thanks to Michael Nieporte)
    * PNP-template for kernel: show average of displayed range
    * ntp and ntp.time: Inventory now per default just creates checks for ntp.time (summary check).
      This is controlled by the new variable ntp_inventory_mode (see check manuals).
    * 3ware: Three new checks by Radoslav Bak: 3ware_disks, 3ware_units, 3ware_info
    * nvidia: agent now only queries GPUCoreTemp and GPUErrors. This avoids
      a vmalloc leakage of 32kB per call (bug in NVIDIA driver)
    * Make all SNMP based checks independent of standard MIB files
    * ad_replication: Fixed syntax errors and unhandled date output when
      not replicated yet
    * ifoperstatus: Allowing multiple target states as a list now
    * cisco_qos: Added new check to monitor traffic in QoS classes on Cisco routers
    * cisco_power: Added scan function
    * if64/if/cisco_qos: Traffic is displayed in variable byte scales B/s,KB/s,MB/s,GB/s
      depending on traffic amount.
    * if64: really using ifDescr with option if_inventory_uses_description = True
    * if64: Added option if_inventory_uses_alias to using ifAlias for the item names
    * if64/if: Fixed bug displaying the out traffic (Perfdata was ok)
    * if64/if: Added WARN/CRIT thresholds for the bandwidth usage to be given as rates
    * if64/if: Improved PNP-Templates
    * if64/if: The ifoperstatus check in if64/if can now check for multiple target states
    * if64/if: Removing all null bytes during hex string parsing (These signs Confuse nagios pipe)
    * Fixed hr_mem and hr_fs checks to work with new SNMP format
    * ups_*: Inventory works now on Riello UPS systems
    * ups_power: Working arround wrong implemented RFC in some Riello UPS systems (Fixing negative power
      consumption values)
    * FreeBSD Agent: Added sections: df mount mem netctr ipmitool (Thanks to Florian Heigl)
    * AIX: exclude NFS and CIFS from df (thanks to Jörg Linge)
    * cisco_locif: Using the interface index as item when no interface name or description are set

    Livestatus:
    * table columns: fix type of num_service_* etc.: was list, is now int (thanks to Gerhard Laußer)
    * table hosts: repair semantics of hard_state (thanks to Michael Kraus). Transition was one
      cycle to late in certain situations.

1.1.7i4:
    Core, Setup, etc.:
    * Fixed automatic creation of host contactgroups
    * templates: make PNP links work without rewrite

    Multisite:
    * Make page handler modular: this allows for custom pages embedded into
      the Multisite frame work and thus using Multisite for other tasks as
      well.
    * status_host: new state "waiting", if status host is still pending
    * make PNP links work without rewrite
    * Fix visibility problem: in multisite setups all users could see
      all objects.

1.1.7i3:
    Core, Setup, etc.:
    * Fix extra_nagios_conf: did not work in 1.1.7i2
    * Service Check_MK now displays overall processing time including
      agent communication and adds this as performance data
    * Fix bug: define_contactgroups was always assumed True. That led to duplicate
      definitions in case of manual definitions in Nagios

    Checks & Agents:
    * New Check: hp_proliant_da_phydrv for monitoring the state of physical disks
      in HP Proliant Servers
    * New Check: hp_proliant_mem for monitoring the state of memory modules in
      HP Proliant Servers
    * New Check: hp_proliant_psu for monitoring the state of power supplies in
      HP Proliant Servers
    * PNP-templates: fix several templates not working with MULTIPLE rrds
    * new check mem.vmalloc for monitoring vmalloc address space in Linux kernel.
    * Linux agent: add timeout of 2 secs to ntpq
    * wmic_process: make check OK if no matching process is found

    Livestatus:
    * Remove obsolete parameter 'accept_timeout'
    * Allow disabling idle_timeout and query_timeout by setting them to 0.

    Multisite:
    * logwatch page: wrap long log lines

1.1.7i2:
    Incompatible Changes:
    * Remove config option define_timeperiods and option --timeperiods.
      Check_MK does not longer define timeperiod definitions. Please
      define them manually in Nagios.
    * host_notification_period has been removed. Use host_extra_conf["notification_period"]
      instead. Same holds for service_notification_periods, summary_host_notification_periods
      and summary_service_notification_periods.
    * Removed modes -H and -S for creating config data. This now does
      the new option -N. Please set generate_hostconf = False if you
      want only services to be defined.

    Core, Setup, etc.:
    * New config option usewalk_hosts, triggers --usewalk during
      normal checking for selected hosts.
    * new option --scan-parents for automatically finding and
      configuring parent hosts (see online docu for details)
    * inventory check: put detailed list of unchecked items into long
      plugin output (to be seen in status details)
    * New configuration variable check_parameters, that allows to
      override default parameters set by inventory, without defining
      manual checks!

    Checks & Agents:
    * drbd: changed check parameters (please re-inventorize!)
    * New check ad_replication: Checks active directory replications
      of domain controllers by using repadm
    * New check postifx_mailq: Checks mailqueue lengths of postifx mailserves
    * New check hp_procurve_cpu: Checks the CPU load on HP Procurve switches
    * New check hp_procurve_mem: Checks the memory usage on HP Procurve switches
    * New check hp_procurve_sensors: Checks the health of PSUs, FANs and
      Temperature on HP Procurve switches
    * New check heartbeat_crm: Monitors the general state of heartbeat clusters
      using the CRM
    * New check heartbeat_crm_resources: Monitors the state of resources and nodes
      in heartbeat clusters using the CRM
    * *nix agents: output AgentOS: in header
    * New agent for FreeBSD: It is based on the linux agent. Most of the sections
      could not be ported easily so the FreeBSD agent provides information for less
      checks than the linux agent.
    * heartbeat_crm and heartbeat_crm.resources: Change handling of check parameters.
      Please reinvenurize and read the updated man page of those checks
    * New check hp_proliant_cpu: Check the physical state of CPUs in HP Proliant servers
    * New check hp_proliant_temp: Check the temperature sensors of HP Proliant servers
    * New check hp_proliant_fans: Check the FAN sensors of HP Proliant servers

    Multisite:
    * fix chown problem (when nagios user own files to be written
      by the web server)
    * Sidebar: Fixed snapin movement problem using older firefox
      than 3.5.
    * Sidebar: Fixed IE8 and Chrome snapin movement problems
    * Sidebar: Fixed IE problem where sidebar is too small
    * Multisite: improve performance in multi site environments by sending
      queries to sites in parallel
    * Multisite: improve performance in high latency situations by
      allowing persistent Livestatus connections (set "persist" : True
      in sites, use current Livestatus version)

    Livestatus:
    * Fix problems with in_*_period. Introduce global
      timeperiod cache. This also improves performance
    * Table timeperiods: new column 'in' which is 0/1 if/not the
      timeperiod is currently active
    * New module option idle_timeout. It sets the time in ms
      Livestatus waits for the next query. Default is 300000 ms (5 min).
    * New module option query_timeout. It limits the time between
      two lines of a query (in ms). Default is 10000 ms (10 sec).

1.1.7i1: Core, Setup, etc.:
    * New option -u for reordering autochecks in per-host-files
      (please refer to updated documentation about inventory for
       details)
    * Fix exception if check_mk is called without arguments. Show
      usage in that case.
    * install_nagios.sh: Updated to NagVis 1.5 and fixed download URL
    * New options --snmpwalk and --usewalk help implemeting checks
      for SNMP hardware which is not present
    * SNMP: Automatically detect missing entries. That fixes if64
      on some CISCO switches.
    * SNMP: Fix hex string detection (hopefully)
    * Do chown only if running as root (avoid error messages)
    * SNMP: SNMPv3 support: use 4-tuple of security level, auth protocol,
      security name and password instead of a string in snmp_communities
      for V3 hosts.
    * SNMP: Fixed hexstring detection on empty strings
    * New option -II: Is like -I, but removes all previous autochecks
      from inventorized hosts
    * install_nagios.sh: Fix detection of PNP4Nagios URL and URL of
      NagVis
    * Packager: make sanity check prohibiting creating of package files
      in Check MK's directories
    * install_nagios.sh: Support Ubuntu 10.04 (Thanks to Ben)

    Checks & Agents:
    * New check ntp.time: Similar to 'ntp' but only honors the system peer
      (that NTP peer where ntpq -p prints a *).
    * wmic_process: new check for ressource consumption of windows processes
    * Windows agent supports now plugins/ and local/ checks
    * [FIX] ps.perf now correctly detects extended performance data output
      even if number of matching processes is 0
    * renamed check cisco_3640_temp to cisco_temp, renamed cisco_temp
      to cisco_temp_perf, fixed snmp detection of those checks
    * New check hr_cpu - checking the CPU utilization via SNMP
    * New check hr_fs - checking filesystem usage via SNMP
    * New check hr_mem - checking memory usage via SNMP
    * ps: inventory now can configured on a per host / tag base
    * Linux: new check nvidia.temp for monitoring temperature of NVIDIA graphics card
    * Linux: avoid free-ipmi hanging forever on hardware that does not support IPMI
    * SNMP: Instead of an artificial index column, which some checks use, now
      the last component of the OID is used as index. That means that inventory
      will find new services and old services will become UNKNOWN. Please remove
      the outdated checks.
    * if: handle exception on missing OIDs
    * New checks hp_blade* - Checking health of HP BladeSystem Enclosures via SNMP
    * New check drbd - Checking health of drbd nodes
    * New SNMP based checks for printers (page counter, supply), contributed
      by Peter Lauk (many thanks!)
    * New check cups_queues: Checking the state of cups printer queues
    * New check heartbeat_nodes: Checking the node state and state of the links
      of heartbeat nodes
    * New check heartbeat_rscstatus: Checks the local resource status of
      a heartbeat node
    * New check win_dhcp_pools: Checks the usage of Windows DHCP Server lease pools
    * New check netapp_volumes: Checks on/offline-condition and states of netapp volumes

    Multisite:
    * New view showing all PNP graphs of services with the same description
    * Two new filters for host: notifications_enabled and acknowledged
    * Files created by the webserver (*.mk) are now created with the group
      configured as common group of Nagios and webserver. Group gets write
      permissions on files and directories.
    * New context view: all services of a host group
    * Fix problems with Umlauts (non-Ascii-characters) in performance data
    * New context view: all services of a host group
    * Sidebar snapins can now fetch URLs for the snapin content instead of
      building the snapin contents on their own.
    * Added new nagvis_maps snapin which displays all NagVis maps available
      to the user. Works with NagVis 1.5 and newer.

1.1.6:
    Core, Setup, etc.:
    * Service aggregation: new config option aggregation_output_format.
      Settings this to "multiline" will produce Nagios multiline output
      with one line for each individual check.

    Multisite:
    * New painter for long service plugin output (Currently not used
      by any builtin view)

    Checks & Agents:
    * Linux agent: remove broken check for /dev/ipmi0

1.1.6rc3:
    Core, Setup, etc.:
    * New option --donate for donating live host data to the community.
      Please refer to the online documentation for details.
    * Tactical Overview: Fixed refresh timeout typo
      (Was 16 mins instead of 10 secs)

    Livestatus:
    * Assume strings are UTF-8 encoded in Nagios. Convert from latin-1 only
      on invalid UTF-8 sequences (thanks to Alexander Yegorov)

    Multisite:
    * Correctly display non-ascii characters (fixes exception with 'ascii codec')
      (Please also update Livestatus to 1.1.6rc3)

1.1.6rc2:
    Multisite:
    * Fix bug in Master control: other sites vanished after klicking buttons.
      This was due to connection error detection in livestatus.py (Bug found
      by Benjamin Odenthal)
    * Add theme and baseurl to links to PNP (using features of new PNP4Nagios
      0.6.4)

    Core, Setup, etc.:
    * snmp: hopefully fix HEX/string detection now

    Checks & Agents:
    * md: fix inventory bug on resync=PENDING (Thanks to Darin Perusich)

1.1.6rc1:
    Multisite:
    * Repair Perf-O-Meters on webkit based browsers (e.g. Chrome, Safari)
    * Repair layout on IE7/IE8. Even on IE6 something is working (definitely
      not transparent PNGs though). Thanks to Lars.
    * Display host state correct if host is pending (painter "host with state")
    * Logfile: new filter for plugin output
    * Improve dialog flow when cloning views (button [EDIT] in views snapin)
    * Quicksearch: do not open search list if text did not change (e.g. Shift up),
      close at click into field or snapin.

    Core, Setup, etc.:
    * Included three patched from Jeff Dairiki dealing with compile flags
      and .gitignore removed from tarballs
    * Fix problem with clustered_services_of[]: services of one cluster
      appeared also on others
    * Packager: handle broken files in package dir
    * snmp handling: better error handling in cases where multiple tables
      are merged (e.g. fc_brocade_port_detailed)
    * snmp: new handling of unprintable strings: hex dumps are converted
      into binary strings now. That way all strings can be displayed and
      no information is lost - nevertheless.

    Checks & Agents:
    * Solaris agent: fixed rare df problems on Solaris 10, fix problem with test -f
      (thanks to Ulf Hoffmann)
    * Converted all PNP templates to format of 0.6.X. Dropped compatibility
      with 0.4.X.
    * Do not use ipmi-sensors if /dev/ipmi0 is missing. ipmi-sensors tries
      to fiddle around with /dev/mem in that case and miserably fails
      in some cases (infinite loop)
    * fjdary60_run: use new binary encoding of hex strings
    * if64: better error handling for cases where clients do not send all information
    * apc_symmetra: handle status 'smart boost' as OK, not CRITICAL

    Livestatus:
    * Delay starting of threads (and handling of socket) until Nagios has
      started its event loop. This prevents showing services as PENDING
      a short time during program start.

1.1.6b3:
    Multisite:
    * Quicksearch: hide complete host list if field is emptied via Backspace or Del.
      Also allow handle case where substring match is unique.

1.1.6b2:
    Core, Setup, etc.:
    * Packager: fix unpackaged files (sounds, etc)

    Multisite:
    * Complete new design (by Tobias Roeckl, Kopf & Herz)
    * New filters for last service check and last service state change
    * New views "Recently changed services" and "Unchecked services"
    * New page for adding sidebar snapins
    * Drag & Drop for sidebar snapins (thanks to Lars)
    * Grab & Move for sidebar scrolling (thanks to Lars)
    * Filter out summary hosts in most views.
    * Set browser refresh to 30 secs for most views
    * View host status: added a lot of missing information
    * View service status: also added information here
    * Make sure, enough columns can be selected in view editor
    * Allow user to change num columns and refresh directly in view
    * Get back to where you came after editing views
    * New sidebar snapin "Host Matrix"
    * New feature "status_host" for remote sites: Determine connection
      state to remote side by considering a certain host state. This
      avoids livestatus time outs to dead sites.
    * Sidebar snapin site status: fix reload problem
    * New Perf-O-Meters displaying service performance data
    * New snapin "Custom Links" where you easily configure your own
      links via multisite.mk (see example in new default config file)
    * Fixed problem when using only one site and that is not local

    Livestatus:
    * new statistics columns: log_messages and log_messages_rate
    * make statistics average algorithm more sluggish

1.1.5i3:
     Core, Setup, etc.:
     * New Check_MK packager (check_mk -P)

1.1.5i2:
     Core, Setup, etc.:
     * install_nagios.sh: add missing package php5-iconv for SLES11

     Checks & Agents:
     * if64: new SNMP check for network interfaces. Like if, but uses 64 bit
       counters of modern switches. You might need to configure bulkwalk_hosts.
     * Linux agent: option -d enabled debug output
     * Linux agent: fix ipmi-sensors cache corruption detection
     * New check for temperature on Cisco devices (cisco_3640_temp)
     * recompiled waitmax with dietlibc (fixed incompatibility issues
       on older systems)

     Multisite:
     * Filters for groups are negateable.

1.1.5i1:
     Checks & Agents:
     * uptime: new check for system uptime (Linux)
     * if: new SNMP check for network interfaces with very detailed traffic,
       packet and error statistics - PNP graphs included

     Multisite:
     * direct integration of PNP graphs into Multisite views
     * Host state filter: renamed HTML variables (collision with service state). You
       might need to update custom views using a filter on host states.
     * Tactical overview: exclude services of down hosts from problems, also exclude
       summary hosts
     * View host problems/service problems: exclude summary hosts, exclude services
       of down hosts
     * Simplified implementation of sidebar: sidebar is not any longer embeddeable.
     * Sidebar search: Added host site to be able to see the context links on
       the result page
     * Sidebar search: Hitting enter now closes the hint dropdown in all cases

1.1.5i0:
      Core, Setup, etc.:
      * Ship check-specific rra.cfg's for PNP4Nagios (save much IO and disk space)
      * Allow sections in agent output to apear multiple times
      * cleanup_autochecks.py: new option -f for directly activating new config
      * setup.sh: better detection for PNP4Nagios 0.6
      * snmpwalk: use option -Oa, inhibit strings to be output as hex if an umlaut
        is contained.

      Checks & Agents:
      * local: allow more than once performance value, separated by pipe (|)
      * ps.perf: also send memory and CPU usage (currently on Linux and Solaris)
      * Linux: new check for filesystems mount options
      * Linux: new very detailed check for NTP synchronization
      * ifoperstatus: inventory honors device type, per default only Ethernet ports
        will be monitored now
      * kernel: now inventory is supported and finds pgmajfault, processes (per/s)
        and context switches
      * ipmi_sensors: Suppress performance data for fans (save much IO/space)
      * dual_lan_check: fix problem which using MRPE
      * apc_symmetra: PNP template now uses MIN for capacity (instead of AVERAGE)
      * fc_brocade_port_detailed: PNP template now uses MAX instead of AVERAGE
      * kernel: fix text in PNP template
      * ipmi_sensors: fix timeout in agent (lead to missing items)
      * multipath: allow alias as item instead of uuid
      * caching agent: use /var/cache/check_mk as cache directory (instead of /etc/check_mk)
      * ifoperstatus: is now independent of MIB

      Multisite:
      * New column host painter with link to old Nagios services
      * Multisite: new configuration parameter default_user_role

      Livestatus:
      * Add missing LDFLAGS for compiling (useful for -g)

1.1.4:
      Summary:
      * A plentitude of problem fixes (including MRPE exit code bug)
      * Many improvements in new Multisite GUI
      * Stability and performance improvements in Livestatus

      Core, Setup, etc.:
      * Check_MK is looking for main.mk not longer in the current and home
        directory
      * install_nagios.sh: fix link to Check_MK in sidebar
      * install_nagios.sh: switch PNP to version 0.6.3
      * install_nagios.sh: better Apache-Config for Multisite setup
      * do not search main.mk in ~ and . anymore (brought only trouble)
      * clusters: new variable 'clustered_services_of', allowing for overlapping
         clusters (as proposed by Jörg Linge)
      * install_nagios.sh: install snmp package (needed for snmp based checks)
      * Fix ower/group of tarballs: set them to root/root
      * Remove dependency from debian agent package
      * Fixed problem with inventory when using clustered_services
      * tcp_connect_timeout: Applies now only for connect(), not for
        time of data transmission once a connection is established
      * setup.sh now also works for Icinga
      * New config parameter debug_log: set this to a filename in main.mk and you
        will get a debug log in case if 'invalid output from plugin...'
      * ping-only-hosts: When ping only hosts are summarized, remove Check_MK and
        add single PING to summary host.
      * Service aggregation: fix state relationship: CRIT now worse than UNKNOWN
      * Make extra_service_conf work also for autogenerated PING on ping-only-hosts
        (groups, contactgroups still missing)

      Checks & Agents:
      * mrpe in Linux agent: Fix bug introduced in 1.1.3: Exit status of plugins was
        not honored anymore (due to newline handling)
      * mrpe: allow for sending check_command to PNP4Nagios (see MRPE docu)
      * Logwatch GUI: fix problem on Python 2.4 (thanks to Lars)
      * multipath: Check is now less restrictive when parsing header lines with
        the following format: "<alias> (<id>)"
      * fsc_ipmi_mem_status: New check for monitoring memory status (e.g. ECC)
         on FSC TX-120 (and maybe other) systems.
      * ipmi_sensors in Linux agent: Fixed compatibility problem with new ipmi
        output. Using "--legacy-output" parameter with newer freeipmi versions now.
      * mrpe: fix output in Solaris agent (did never work)
      * IBM blade center: new checks for chassis blowers, mediatray and overall health
      * New caching agent (wrapper) for linux, supporting efficient fully redundant
        monitoring (please read notes in agents/check_mk_caching_agent)
      * Added new smbios_sel check for monitoring the System Event Log of SMBIOS.
      * fjdarye60_rluns: added missing case for OK state
      * Linux agent: The xinetd does not log each request anymore. Only
        failures are logged by xinetd now. This can be changed in the xinetd
	configuration files.
      * Check df: handle mountpoints containing spaces correctly
        (need new inventorization if you have mountpoints with spaces)
      * Check md on Linux: handle spare disks correctly
      * Check md on Linux: fix case where (auto-read-only) separated by space
      * Check md on Linux: exclude RAID 0 devices from inventory (were reported as critical)
      * Check ipmi: new config variable ipmi_ignore_nr
      * Linux agent: df now also excludes NFSv4
      * Wrote man-page for ipmi check
      * Check mrpe: correctly display multiline output in Nagios GUI
      * New check rsa_health for monitoring IBM Remote Supervisor Adapter (RSA)
      * snmp scan: suppress error messages of snmpget
      * New check: cpsecure_sessions for number of sessions on Content Security Gateway
      * Logwatch GUI: move acknowledge button to top, use Multisite layout,
         fix several layout problem, remove list of hosts
      * Check logwatch: limit maximum size of stored log messages (configurable
        be logwatch_max_filesize)
      * AIX agent: fix output of MRPE (state and description was swapped)
      * Linux agent: fixed computation of number of processors on S390
      * check netctr: add missing perfdata (was only sent on OK case)
      * Check sylo: New check for monitoring the sylo state

      Livestatus:
      * Table hosts: New column 'services' listing all services of that host
      * Column servicegroups:members: 'AuthUser' is now honored
      * New columns: hosts:services_with_state and servicegroups:members_with_state
      * New column: hostgroup:members_with_state
      * Columns hostgroup:members and hostgroup:members_with_state honor AuthUser
      * New rudimentary API for C++
      * Updates API for Python
      * Make stack size of threads configurable
      * Set stack size of threads per default o 64 KB instead of 8 MB
      * New header Localtime: for compensating time offsets of remote sites
      * New performance counter for fork rate
      * New columns for hosts: last_time_{up,down,unreachable}
      * New columns for services: last_time_{ok,warning,critical,unknown}
      * Columns with counts honor now AuthUser
      * New columns for hosts/services: modified_attributes{,_list}
      * new columns comments_with_info and downtimes_with_info
      * Table log: switch output to reverse chronological order!
      * Fix segfault on filter on comments:host_services
      * Fix missing -lsocket on Solaris
      * Add missing SUN_LEN (fixed compile problem on Solaris)
      * Separators: remote sanitiy check allowing separators to be equal
      * New output format "python": declares strings as UTF-8 correctly
      * Fix segault if module loaded without arguments

      Multisite:
      * Improved many builtin views
      * new builtin views for host- and service groups
      * Number of columns now configurable for each layout (1..50)
      * New layout "tiled"
      * New painters for lists of hosts and services in one column
      * Automatically compensate timezone offsets of remote sites
      * New datasources for downtimes and comments
      * New experimental datasource for log
      * Introduce limitation, this safes you from too large output
      * reimplement host- and service icons more intelligent
      * Output error messages from dead site in Multisite mode
      * Increase wait time for master control buttons from 4s to 10s
      * Views get (per-view) configurable browser automatic reload interval
      * Playing of alarm sounds (configurable per view)
      * Sidebar: fix bookmark deletion problem in bookmark snapin
      * Fixed problem with sticky debug
      * Improve pending services view
      * New column with icon with link to Nagios GUI
      * New icon showing items out of their notification period.
      * Multisite: fix bug in removing all downtimes
      * View "Hostgroups": fix color and table heading
      * New sidebar snapin "Problem hosts"
      * Tactical overview: honor downtimes
      * Removed filter 'limit'. Not longer needed and made problems
        with new auto-limitation.
      * Display umlauts from Nagios comments correctly (assuming Latin-1),
         inhibit entering of umlauts in new comments (fixes exception)
      * Switched sidebar from synchronous to asynchronous requests
      * Reduced complete reloads of the sidebar caused by user actions
      * Fix reload problem in frameset: Browser reload now only reloads
        content frames, not frameset.


1.1.3:

      Core, Setup, etc.:
      * Makefile: make sure all files are world readable
      * Clusters: make real host checks for clusters (using check_icmp with multiple IP addresses)
      * check_mk_templates: remove action_url from cluster and summary hosts (they have no performance data)
      * check_mk_template.cfg: fix typo in notes_url
      * Negation in binary conf lists via NEGATE (clustered_services, ingored_services,
	bulkwalk_hosts, etc).
      * Better handling of wrapping performance counters
      * datasource_programs: allow <HOST> (formerly only <IP>)
      * new config variable: extra_nagios_conf: string simply added to Nagios
        object configuration (for example for define command, etc.)
      * New option --flush: delete runtime data of some or all hosts
      * Abort installation if livestatus does not compile.
      * PNP4Nagios Templates: Fixed bug in template file detection for local checks
      * nagios_install.sh: Added support for Ubuntu 9.10
      * SNMP: handle multiline output of snmpwalk (e.g. Hexdumps)
      * SNMP: handle ugly error output of snmpwalk
      * SNMP: allow snmp_info to fetch multiple tables
      * check_mk -D: sort hostlist before output
      * check_mk -D: fix output: don't show aggregated services for non-aggregated hosts
      * check_mk_templates.cfg: fix syntax error, set notification_options to n

      Checks & Agents:
      * logwatch: fix authorization problem on web pages when acknowledging
      * multipath: Added unhandled multipath output format (UUID with 49 signs)
      * check_mk-df.php: Fix locale setting (error of locale DE on PNP 0.6.2)
      * Make check_mk_agent.linux executable
      * MRPE: Fix problems with quotes in commands
      * multipath: Fixed bug in output parser
      * cpu: fixed bug: apply level on 15min, not on 1min avg
      * New check fc_brocade_port_detailed
      * netctrl: improved handling of wrapped counters
      * winperf: Better handling of wrapping counters
      * aironet_client: New check for number of clients and signal
        quality of CISCO Aironet access points
      * aironet_errors: New check for monitoring CRC errors on
        CISCO Aironet access points
      * logwatch: When Agent does not send a log anymore and no local logwatch
                  file present the state will be UNKNOWN now (Was OK before).
      * fjdarye60_sum: New check for summary status of Fidary-E60 devices
      * fjdarye60_disks: New check for status of physical disks
      * fjdarye60_devencs: New check for status of device enclosures
      * fjdarye60_cadaps: New check for status of channel adapters
      * fjdarye60_cmods: New check for status of channel modules
      * fjdarye60_cmods_flash: New check for status of channel modules flash
      * fjdarye60_cmods_mem: New check for status of channel modules memory
      * fjdarye60_conencs: New check for status of controller enclosures
      * fjdarye60_expanders: New check for status of expanders
      * fjdarye60_inletthmls: New check for status of inlet thermal sensors
      * fjdarye60_thmls: New check for status of thermal sensors
      * fjdarye60_psus: New check for status of PSUs
      * fjdarye60_syscaps: New check for status of System Capacitor Units
      * fjdarye60_rluns: New check for RLUNs
      * lparstat_aix: New check by Joerg Linge
      * mrpe: Handles multiline output correctly (only works on Linux,
	      Agents for AIX, Solaris still need fix).
      * df: limit warning and critical levels to 50/60% when using a magic number
      * fc_brocade_port_detailed: allow setting levels on in/out traffic, detect
         baudrate of inter switch links (ISL). Display warn/crit/baudrate in
	 PNP-template

      MK Livestatus:
      * fix operators !~ and !~~, they didn't work (ever)
      * New headers for waiting (please refer to online documentation)
      * Abort on errors even if header is not fixed16
      * Changed response codes to better match HTTP
      * json output: handle tab and other control characters correctly
      * Fix columns host:worst_service_state and host:worst_service_hard_state
      * New tables servicesbygroup, servicesbyhostgroup and hostsbygroup
      * Allow to select columns with table prefix, e.g. host_name instead of name
        in table hosts. This does not affect the columns headers output by
	ColumnHeaders, though.
      * Fix invalid json output of group list column in tables hosts and services
      * Fix minor compile problem.
      * Fix hangup on AuthUser: at certain columns
      * Fix some compile problems on Solaris

      Multisite:
      * Replaced Multiadmin with Multisite.


1.1.2:
      Summary:
      * Lots of new checks
      * MK Livestatus gives transparent access to log files (nagios.log, archive/*.log)
      * Many bug fixes

      MK Livestatus:
      * Added new table "log", which gives you transparent access to the Nagios log files!
      * Added some new columns about Nagios status data to stable 'status'
      * Added new table "comments"
      * Added logic for count of pending service and hosts
      * Added several new columns in table 'status'
      * Added new columns flap_detection and obsess_over_services in table services
      * Fixed bug for double columns: filter truncated double to int
      * Added new column status:program_version, showing the Nagios version
      * Added new column num_services_pending in table hosts
      * Fixed several compile problems on AIX
      * Fixed bug: queries could be garbled after interrupted connection
      * Fixed segfault on downtimes:contacts
      * New feature: sum, min, max, avg and std of columns in new syntax of Stats:

      Checks & Agents:
      * Check ps: this check now supports inventory in a very flexible way. This simplifies monitoring a great number of slightly different processes such as with ORACLE or SAP.
      * Check 'md': Consider status active(auto-read-only) as OK
      * Linux Agent: fix bug in vmware_state
      * New Checks for APC Symmetra USV
      * Linux Agent: made <<<meminfo>>> work on RedHat 3.
      * New check ps.perf: Does the same as ps, but without inventory, but with performance data
      * Check kernel: fixed missing performance data
      * Check kernel: make CPU utilization work on Linux 2.4
      * Solaris agent: don't use egrep, removed some bashisms, output filesystem type zfs or ufs
      * Linux agent: fixed problem with nfsmount on SuSE 9.3/10.0
      * Check 'ps': fix incompability with old agent if process is in brackets
      * Linux agent: 'ps' now no longer supresses kernel processes
      * Linux agent: make CPU count work correctly on PPC-Linux
      * Five new checks for monitoring DECRU SANs
      * Some new PNP templates for existing checks that still used the default templates
      * AIX Agent: fix filesystem output
      * Check logwatch: Fix problem occuring at empty log lines
      * New script install_nagios.sh that does the same as install_nagios_on_lenny.sh, but also works on RedHat/CentOS 5.3.
      * New check using the output of ipmi-sensors from freeipmi (Linux)
      * New check for LSI MegaRAID disks and arrays using MegaCli (based on the driver megaraid_sas) (Linux)
      * Added section <<<cpu>>> to AIX and Solaris agents
      * New Check for W&T web thermograph (webthermometer)
      * New Check for output power of APC Symmetra USP
      * New Check for temperature sensors of APC Symmetra WEB/SNMP Management Card.
      * apc_symmetra: add remaining runtime to output
      * New check for UPS'es using the generic UPS-MIB (such as GE SitePro USP)
      * Fix bug in PNP-template for Linux NICs (bytes and megabytes had been mixed up).
      * Windows agent: fix bug in output of performance counters (where sometimes with , instead of .)
      * Windows agent: outputs version if called with 'version'

      Core, Setup, etc.:
      * New SNMP scan feature: -I snmp scans all SNMP checks (currently only very few checks support this, though)
      * make non-bulkwalk a default. Please edit bulkwalk_hosts or non_bulkwalk_hosts to change that
      * Improve setup autodetection on RedHat/CentOS.  Also fix problem with Apache config for Mutliadmin: On RedHat Check_MK's Apache conf file must be loaded after mod_python and was thus renamed to zzz_check_mk.conf.
      * Fix problem in Agent-RPM: mark xinetd-configfile with %config -> avoid data loss on update
      * Support PNP4Nagios 0.6.2
      * New setup script "install_nagios.sh" for installing Nagios and everything else on SLES11
      * New option define_contactgroups: will automatically create contactgroup definitions for Nagios

1.1.0:
      * Fixed problems in Windows agent (could lead
        to crash of agent in case of unusal Eventlog
	messages)
      * Fixed problem sind 1.0.39: recompile waitmax for
        32 Bit (also running on 64)
      * Fixed bug in cluster checks: No cache files
        had been used. This can lead to missing logfile
	messages.
      * Check kernel: allow to set levels (e.g. on
	pgmajfaults)
      * Check ps now allows to check for processes owned
        by a specific user (need update of Linux agent)
      * New configuration option aggregate_check_mk: If
        set to True, the summary hosts will show the
	status auf check_mk (default: False)
      * Check winperf.cpuusage now supports levels
        for warning and critical. Default levels are
	at 101 / 101
      * New check df_netapp32 which must be used
        for Netapps that do not support 64 bit
	counters. Does the same as df_netapp
      * Symlink PNP templates: df_netapp32 and
        df_netapp use same template as df
      * Fix bug: ifoperstatus does not produce performance
        data but said so.
      * Fix bug in Multiadmin: Sorting according to
        service states did not work
      * Fix two bugs in df_netapp: use 64 bit counters
        (32 counter wrap at 2TB filesystems) and exclude
       	snapshot filesystems with size 0 from inventory.
      * Rudimentary support for monitoring ESX: monitor
        virtual filesystems with 'vdf' (using normal df
	check of check_mk) and monitor state of machines
	with vcbVmName -s any (new check vmware_state).
      * Fixed bug in MRPE: check failed on empty performance
        data (e.g. from check_snmp: there is emptyness
        after the pipe symbol sometimes)
      * MK Livestatus is now multithreaded an can
        handle up to 10 parallel connections (might
        be configurable in a future version).
      * mk_logwatch -d now processes the complete logfile
        if logwatch.state is missing or not including the
	file (this is easier for testing)
      * Added missing float columns to Livestatus.
      * Livestatus: new header StatsGroupBy:
      * First version with "Check_MK Livestatus Module"!
        setup.sh will compile, install and activate
	Livestatus per default now. If you do not want
	this, please disable it by entering <tt>no</tt>,
	when asked by setup.
      * New Option --paths shows all installation, config
        and data paths of Check_mk and Nagios
      * New configuration variable define_hostgroups and
        define service_groups allow you to automatically
        create host- and service groups - even with aliases.
      * Multiadmin has new filter for 'active checks enabled'.
      * Multiadmin filter for check_command is now a drop down list.
      * Dummy commands output error message when passive services
        are actively checked (by accident)
      * New configuration option service_descriptions allows to
        define customized service descriptions for each check type
      * New configuration options extra_host_conf, extra_summary_host_conf
        and extra_service_conf allow to define arbitrary Nagios options
	in host and service defitions (notes, icon_image, custom variables,
        etc)
      * Fix bug: honor only_hosts also at option -C


1.0.39:
      * New configuration variable only_hosts allows
	you to limit check_mk to a subset of your
	hosts (for testing)
      * New configuration parameter mem_extended_perfdata
	sends more performance data on Linux (see
	check manual for details)
      * many improvements of Multiadmin web pages: optionally
	filter out services which are (not) currently in downtime
	(host or service itself), optionally (not) filter out summary
	hosts, show host status (down hosts), new action
	for removing all scheduled downtimes of a service.
	Search results will be refreshed every 90 seconds.
	Choose between two different sorting orders.
	Multadmin now also supports user authentication
      * New configuration option define_timeperiods, which
	allows to create Nagios timeperiod definitions.
	This also enables the Multiadmin tools to filter
	out services which are currently not in their
	notification interval.
      * NIC check for Linux (netctr.combined) now supports
	checking of error rates
      * fc_brocade_port: New possibility of monitoring
	CRC errors and C3 discards
      * Fixed bug: snmp_info_single was missing
        in precompiled host checks

1.0.38:
      * New: check_mk's multiadmin tool (Python based
	web page). It allows mass administration of
	services (enable/disable checks/notifications,
	acknowledgements, downtimes). It does not need
	Nagios service- or host groups but works with
	a freeform search.
      * Remove duplicate <?php from the four new
	PNP templates of 1.0.37.
      * Linux Agent: Kill hanging NFS with signal 9
	(signal 15 does not always help)
      * Some improvements in autodetection. Also make
	debug mode: ./autodetect.py: This helps to
	find problems in autodetection.
      * New configuration variables generate_hostconf and
	generate_dummy_commands, which allows to suppress
	generation of host definitions for Nagios, or
	dummy commands, resp.
      * Now also SNMP based checks use cache files.
      * New major options --backup and --restore for
	intelligent backup and restore of configuration
	and runtime data
      * New variable simulation_mode allows you to dry
	run your Nagios with data from another installation.
      * Fixed inventory of Linux cpu.loads and cpu.threads
      * Fixed several examples in checks manpages
      * Fixed problems in install_nagios_on_lenny.sh
      * ./setup.sh now understands option --yes: This
        will not output anything except error messages
	and assumes 'yes' to all questions
      * Fix missing 'default.php' in templates for
	local

1.0.37:
      * IMPORTANT: Semantics of check "cpu.loads" has changed.
	Levels are now regarded as *per CPU*. That means, that
	if your warning level is at 4.0 on a 2 CPU machine, then
	a level of 8.0 is applied.
      * On check_mk -v now also ouputs version of check_mk
      * logfile_patterns can now contain host specific entries.
	Please refer to updated online documentation for details.
      * Handling wrapping of performance counters. 32 and 64 bit
	counters should be autodetected and handled correctly.
	Counters wrapping over twice within one check cycle
	cannot be handled, though.
      * Fixed bug in diskstat: Throughput was computed twice
	too high, since /proc/diskstats counts in sectors (512 Bytes)
	not in KB
      * The new configuration variables bulkwalk_hosts and
	non_bulkwalk_hosts, that allow 	to specify, which hosts
	support snmpbulkwalk (which is
	faster than snmpwalk) and which not. In previos versions,
	always bulk walk was used, but some devices do not support
	that.
      * New configuration variable non_aggregated_hosts allows
	to exclude hosts generally from service aggregation.
      * New SNMP based check for Rittal CMC TC
	(ComputerMultiControl-TopConcept) Temperature sensors
      * Fixed several problems in autodetection of setup
      * Fixed inventory check: exit code was always 0
	for newer Python versions.
      * Fixed optical problem in check manual pages with
	newer version of less.
      * New template check_mk-local.php that tries to
	find and include service name specific templates.
	If none is found, default.php will be used.
      * New PNP templates check_mk-kernel.php for major page
	faults, context switches and process creation
      * New PNP template for cpu.threads (Number of threads)
      * Check nfsmounts now detects stale NFS handles and
	triggers a warning state in that case

1.0.36:
      * New feature of Linux/UNIX Agent: "MRPE" allows
	you to call Nagios plugins by the agent. Please
	refer to online documentation for details.
      * Fix bug in logwatch.php: Logfiles names containing spaces
	now work.
      * Setup.sh now automatically creates cfg_dir if
	none found in nagios.cfg (which is the case for the
	default configuration of a self compiled Nagios)
      * Fix computation of CPU usage for VMS.
      * snmp_hosts now allows config-list syntax. If you do
	not define snmp_hosts at all, all hosts with tag
	'snmp' are considered to be SNMP hosts. That is
	the new preferred way to do it. Please refer
	to the new online documentation.
      * snmp_communities now also allows config-list syntax
	and is compatible to datasource_programs. This allows
	to define different SNMP communities by making use
	of host tags.
      * Check ifoperstatus: Monitoring of unused ports is
	now controlled via ifoperstatus_monitor_unused.
      * Fix problem in Windows-Agent with cluster filesystems:
	temporarily non-present cluster-filesystems are ignored by
	the agent now.
      * Linux agent now supports /dev/cciss/d0d0... in section
	<<<diskstat>>>
      * host configuration for Nagios creates now a variable
	'name host_$HOSTNAME' for each host. This allows
	you to add custom Nagios settings to specific hosts
	in a quite general way.
      * hosts' parents can now be specified with the
	variable 'parents'. Please look at online documentation
	for details.
      * Summary hosts now automatically get their real host as a
	parent. This also holds for summary cluster hosts.
      * New option -X, --config-check that checks your configuration
	for invalid variables. You still can use your own temporary
	variables if you prefix them with an underscore.
	IMPORTANT: Please check your configuration files with
	this option. The check may become an implicit standard in
	future versions.
      * Fixed problem with inventory check on older Python
	versions.
      * Updated install_nagios_on_lenny.sh to Nagios version
	3.2.0 and fixed several bugs.

1.0.35:
      * New option -R/--restart that does -S, -H and -C and
	also restarts Nagios, but before that does a Nagios
	config check. If that fails, everything is rolled
	back and Nagios keeps running with the old configuration.
      * PNP template for PING which combines RTA and LOSS into
	one graph.
      * Host check interval set to 1 in default templates.
      * New check for hanging NFS mounts (currently only
	on Linux)
      * Changed check_mk_templates.cfg for PING-only hosts:
	No performance data is processed for the PING-Check
	since the PING data is already processed via the
	host check (avoid duplicate RRDs)
      * Fix broken notes_url for logwatch: Value from setup.sh
	was ignored and always default value taken.
      * Renamed config variable mknagios_port to agent_port
	(please updated main.mk if you use that variable)
      * Renamed config variable mknagios_min_version to
	agent_min_version (update main.mk if used)
      * Renamed config variable mknagios_autochecksdir to
	autochecksdir (update main.mk if used)
      * configuration directory for Linux/UNIX agents is
	now configurable (default is /etc/check_mk)
      * Add missing configuration variable to precompiled
	checks (fix problem when using clusters)
      * Improved multipath-check: Inventory now determines
	current number of paths. And check output is more
	verbose.
      * Mark config files as config files in RPM. RPM used
	to overwrite main.mk on update!

1.0.34:
      * Ship agents for AIX and SunOS/Solaris (beta versions).
      * setup script now autodetects paths and settings of your
	running Nagios
      * Debian package of check_mk itself is now natively build
	with paths matching the prepackaged Nagios on Debian 5.0
      * checks/df: Fix output of check: percentage shown in output
	did include reserved space for root where check logic did
	not. Also fix logic: account reserved space as used - not
	as avail.
      * checks/df: Exclude filesystems with size 0 from inventory.
      * Fix bug with host tags in clusters -> precompile did not
	work.
      * New feature "Inventory Check": Check for new services. Setting
	inventory_check_interval=120 in main.mk will check for new services
	every 2 hours on each host. Refer to online documentation
	for more details.
      * Fixed bug: When agent sends invalid information or check
	has bug, check_mk now handles this gracefully
      * Fixed bug in checks/diskstat and in Linux agent. Also
	IDE disks are found. The inventory does now work correctly
	if now disks are found.
      * Determine common group of Apache and Nagios at setup.
	Auto set new variable www_group which replaces logwatch_groupid.
	Fix bug: logwatch directories are now created with correct
	ownership when check_mk is called manually as root.
      * Default templates: notifications options for hosts and
	services now include also recovery, flapping and warning
	events.
      * Windows agent: changed computation of RAM and SWAP usage
	(now we assume that "totalPageFile" includes RAM *and*
	SWAP).
      * Fix problem with Nagios configuration files: remove
	characters Nagios considers as illegal from service
	descriptions.
      * Processing of performance data (check_icmp) for host
        checks and PING-only-services now set to 1 in default
	templates check_mk_templates.cfg.
      * New SNMP checks for querying FSC ServerView Agent: fsc_fans,
	fsc_temp and fsc_subsystems. Successfully tested with agents
	running	on Windows and Linux.
      * RPM packaged agent tested to be working on VMWare ESX 4.0
	(simply install RPM package with rpm -i ... and open port
	in firewall with "esxcfg-firewall -o 6556,tcp,in,check_mk")
      * Improve handling of cache files: inventory now uses cache
	files only if they are current and if the hosts are not
	explicitely specified.

1.0.33:
      * Made check_mk run on Python 2.3.4 (as used in CentOS 4.7
	und RedHat 4.7).
      * New option -M that prints out manual pages of checks.
	Only a few check types are documented yet, but more will
	be following.
      * Package the empty directory /usr/lib/check_mk_agent/plugins
	and ../local into the RPM and DEB package of the agent
      * New feature: service_dependencies. check_mk lets you comfortably
	create Nagios servicedependency definitions for you and also
	supports them by executing the checks in an optimal order.
      * logwatch.php: New button for hiding the context messages.
	This is a global setting for all logfiles and its state is
	stored in a cookie.

1.0.32:
      * IMPORTANT: Configuration variable datasource_programs is now
        analogous to that of host_groups. That means: the order of
        program and hostlist must be swapped!
      * New option --fake-dns, useful for tests with non-existing
	hosts.
      * Massive speed improvement for -S, -H and -C
      * Fixed bug in inventory of clusters: Clustered services where
	silently dropped (since introduction of host tags). Fixed now.
      * Fixed minor bug in inventory: Suppress DNS lookup when using
	--no-tcp
      * Fixed bug in cluster handling: Missing function strip_tags()
	in check_mk_base.py was eliminated.
      * Changed semantics of host_groups, summary_host_groups,
	host_contactgroups, and summary_host_groups for clusters.
	Now the cluster names will be relevant, not
	the names of the nodes. This allows the cluster hosts to
	have different host/contactgroups than the nodes. And it is more
	consistent with other parts of the configuration.
      * Fixed bug: datasource_programs on cluster nodes did not work
	when precompiling

1.0.31:
      * New option -D, --dump that dumps all configuration information
	about one, several or all hosts
	New config variables 'ignored_checktypes' and 'ignored_services',
        which allow to include certain checktypes in general or
        some services from some hosts from inventory
      * Config variable 'clustered_services' now has the same semantics
	as ignored_checktypes and allows to make it host dependent.
      * Allow magic tags PHYSICAL_HOSTS, CLUSTER_HOSTS and ALL_HOSTS at
	all places, where lists of hosts are expected (except checks).
	This fixes various problems that arise when using all_hosts at
	those places:
	  * all_hosts might by changed by another file in conf.d
	  * all_hosts does not contain the cluster hosts
      * Config file 'final.mk' is read after all other config files -
	if it exists. You can put debug code there that prints the
	contents of your variables.
      * Use colored output only, if stdout is a tty. If you have
	problems with colors, then you can pipe the output
	through cat or less
      * Fixed bug with host tags: didn't strip off tags when
	processing configuration lists (occurs when using
	custom host lists)
      * mk_logwatch is now aware of inodes of logfiles. This
	is important for fast rotating files: If the inode
	of a logfile changes between two checks mk_logwatch
	assumes that the complete content is new, even if
	the new file is longer than the old one.
      * check_mk makes sure that you do not have duplicate
	hosts in all_hosts or clusters.

1.0.30:
      * Windows agent now automatically monitors all existing
	event logs, not only "System" and "Application".

1.0.29:
      * Improved default Nagios configuration file:
	added some missing templates, enter correct URLs
	asked at setup time.
      * IMPORANT: If you do not use the new default
	Nagios configuration file you need to rename
	the template for aggregated services (summary
	services) to check_mk_summarizes (old name
	was 'check_mk_passive-summary'). Aggregated
	services are *always* passive and do *never*
	have performance data.
      * Hopefully fixed CPU usage output on multi-CPU
	machines
      * Fixed Problem in Windows Agent: Eventlog monitoring
	does now also work, if first record has not number 1
	(relevant for larger/older eventlogs)
      * Fixed bug in administration.html: Filename for Nagios
	must be named check_mk.cfg and *not* main.mk. Nagios
	does not read files without the suffix .cfg.
      * magic factor for df, that allows to automatgically
        adapt levels for very big or very small filesystems.
      * new concept of host tags simplyfies configuration.
      * IMPORTANT: at all places in the configuration where
	lists of hosts are used those are not any longer
	interpreted as regular expressions. Hostnames
	must match exactly. Therefore the list [ "" ] does
	not any longer represent the list of all hosts.
	It is a bug now. Please write all_hosts instead
	of [ "" ]. The semantics for service expressions
	has not changed.
      * Fixed problem with logwatch.php: Begin with
	<?php, not with <?. This makes some older webservers
	happy.
      * Fixed problem in check ipmi: Handle corrupt output
	from agent
      * Cleaned up code, improved inline documentation
      * Fixed problem with vms_df: default_filesystem_levels,
	filesystem_levels and df magic number now are used
	for df, vms_df and df_netapp together. Works now also
	when precompiled.

1.0.28:
      * IMPORTANT: the config file has been renamed from
	check_mk.cfg to main.mk. This has been suggested
	by several of my customers in order to avoid
	confusion with Nagios configuration files. In addition,
	all check_mk's configuration file have to end in
	'.mk'. This also holds for the autochecks. The
	setup.sh script will automatically rename all relevant
	files. Users of RPM or DEB installations have to remove
	the files themselves - sorry.
      * Windows agent supports eventlogs. Current all Warning
        and Error messages from 'System' and 'Application' are
        being sent to check_mk. Events can be filtered on the
	Nagios host.
      * Fixed bug: direct RRD update didn't work. Should now.
      * Fixed permission problems when run as root.
      * Agent is expected to send its version in <<<check_mk>>>
	now (not any longer in <<<mknagios>>>
      * Fixed bug in Windows agent. Performance counters now output
	correct values
      * Change checks/winperf: Changed 'ops/sec' into MB/s.
	That measures read and write disk throughput
	(now warn/crit levels possible yet)
      * new SNMP check 'ifoperstatus' for checking link
        of network interfaces via SNMP standard MIB
      * translated setup script into english
      * fixed bug with missing directories in setup script
      * made setup script's output nicer, show version information
      * NEW: mk_logwatch - a new plugin for the linux/UNIX agent
	for watching logfiles
      * Better error handling with Nagios pipe
      * Better handling of global error: make check_mk return
	CRIT, when no data can retrieved at all.
      * Added missing template 'check_mk_pingonly' in sample
	Nagios config file (is needed for hosts without checks)

1.0.27:
      * Ship source code of windows agent
      * fix several typos
      * fix bug: option --list-hosts did not work
      * fix bug: precompile "-C" did not work because
	of missing extension .py
      * new option -U,--update: It combines -S, -H and
	-U and writes the Nagios configuration into a
	file (not to stdout).
      * ship templates for PNP4Nagios matching most check_mk-checks.
	Standard installation path is /usr/share/check_mk/pnp-templates

1.0.26:
      -	Changed License to GNU GPL Version 2
      * modules check_mk_admin and check_mk_base are both shipped
	uncompiled.
      * source code of windows agent togehter with Makefile shipped
	with normal distribution
      * checks/md now handles rare case where output of /proc/mdstat
	shows three lines per array

1.0.25:
      * setup skript remembers paths

1.0.24:
      * fixed bug with precompile: Version of Agent was always 0

1.0.23:
      * fixed bug: check_config_variables was missing in precompiled
	files
      * new logwatch agent in Python plus new logwatch-check that
	handles both the output from the old and the new agent

1.0.22:
      * Default timeout for TCP transfer increased from 3.0 to 60.0
      * Windows agent supports '<<<mem>>>' that is compatible with Linux
      * Windows agents performance counters output fixed
      * Windows agent can now be cross-compiled with mingw on Linux
      * New checktype winperf.cpuusage that retrieves the percentage
	of CPU usage from windows (still has to be tested on Multi-CPU
	machine)
      * Fixed bug: logwatch_dir and logwatch_groupid got lost when
	precompiling.
      * arithmetic for CPU usage on VMS multi-CPU machines changed

1.0.21:
      * fixed bug in checks/df: filesystem levels did not work
	with precompiled checks

1.0.20:
      * new administration guide in doc/
      * fixed bug: option -v now works independent of order
      * fixed bug: in statgrab_net: variable was missing (affected -C)
      * fixed bug: added missing variables, imported re (affected -C)
      * check ipmi: new option ipmi_summarize: create only one check for all sensors
      * new pnp-template for ipmi summarized ambient temperature

1.0.19:
      * Monitoring of Windows Services
      * Fixed bug with check-specific default parameters
      * Monitoring of VMS (agent not included yet)
      * Retrieving of data via an external programm (e.g. SSH/RSH)
      * setup.sh does not overwrite check_mk.cfg but installs
	the new default file as check_mk.cfg-1.0.19
      * Put hosts into default hostgroup if none is configured<|MERGE_RESOLUTION|>--- conflicted
+++ resolved
@@ -15,11 +15,8 @@
     * 2414 FIX: logwatch: now really ignores ignored logwatch lines...
     * 2415 FIX: check_mail, check_mail_loop: fixed incorrect POP3 ssl setting (thanks to Bernhard Schmidt)...
     * 2452 FIX: cisco_temperature: Fixed handling of scaling...
-<<<<<<< HEAD
     * 2453 FIX: ups_socomec_capacity: Correctly handle time remaining when on inverter...
-=======
     * 2416 FIX: agent_netapp: fixed rare problem where environmental sensor info (fan, psus, temp) were not shown...
->>>>>>> 145d1d3b
 
     Multisite:
     * 2470 FIX: Fixed exception in logwatch log list in rare cases...
