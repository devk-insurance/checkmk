--- conflicted
+++ resolved
@@ -5,10 +5,7 @@
 
     Checks & Agents:
     * FIX: blade_bx_load: remove invalid WATO group
-<<<<<<< HEAD
-=======
     * FIX: lnx_bonding: handle also 802.3ad type bonds
->>>>>>> 84bcf6ad
 
     Notifications:
     * FIX: Removing GRAPH_CODE in html mails when not available
