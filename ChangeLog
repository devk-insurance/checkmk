1.2.3i7:
    Checks & Agents:
<<<<<<< HEAD
    * 0060: cisco_fantray: new check for monitoring fan trays of Cisco Nexus switches...
    * 0061: cisco_cpu: check now recognizes new object cpmCPUTotal5minRev...
    * 0024 FIX: cisco_wlc: removed configuration parameter ap_model...
=======
    * 0060 cisco_fantray: new check for monitoring fan trays of Cisco Nexus switches...
    * 0061 cisco_cpu: check now recognizes new object cpmCPUTotal5minRev...
>>>>>>> 06f8f520

    Multisite:
    * 0001 New filters for selecting several host/service-groups at once...
    * 0050 New concept of favorite hosts and services plus matching filters and views...
    * 0043 FIX: LDAP: Improved error reporting during synchronisation...
    * 0044 FIX: LDAP: Fixed error with empty groups during non nested group sync...
    * 0045 FIX: LDAP: Fixed error when synchronizing non nested groups to roles...

    WATO:
    * 0053 New rule for configuring the display_name of a service...

    Reporting & Availability:
    * 0051 Option for showing timeline directly in availability table...
    * 0052 Visual colorization of availability according to levels...
    * 0054 New labelling options for availability table...
    * 0055 Allow grouping by host, host group or service group...

    Livestatus:
    * 0023 FIX: table statehist: code cleanup / minor performance improvements...


1.2.3i6:
    Core & Setup:
    * 0041 FIX: setup.py now handles non existing wwwuser gracefully...

    Checks & Agents:
    * 0040 Add agent plugin to test local hostname resolving...
    * 0020 FIX: Inventory problem with inventory_processes parameter...

    Multisite:
    * 0000 Improved performance of LDAP sync by refactoring the group sync code

    WATO:
    * 0042 FIX: Removed debug outputs from service inventory...


1.2.3i5:
    Core:
    * Automatically remove duplicate checks when monitoring with Agent+SNMP
       at the same time. TCP based ones have precedence.
    * inventory check of SNMP devices now does scan per default (configurable)
    * FIX: inventory check now honors settings for exit code
    * FIX: avoid exception nodes of cluster have different agent type
    * FIX: continue inventory, if one check does not support it
    * FIX: fix configuration of explicit SNMP community, allow unicode
    * FIX: avoid invalid cache of 2nd and up hosts in bulk inventory
    * FIX: fixed error handling in SNMP scan, inventory check fails now
           if SNMP agent is not responding
    * FIX: Ignore snmp_check_interval cache in interactive situations (e.g.  -nv)
    * FIX: check_mk config generation: on computing the checks parameters
           there is no longer a small chance that existing rules get modified

    Event Console:
    * check_mkevents now available as C binary: check_mkevents_c
    * FIX: use default values for unset variables in actions

    Multisite:
    * Speed-O-Meter: now measure only service checks. Host checks
      are omitted, since they do not really matter and make the
      results less useful when using CMC.
    * Added host aliases filter to some views (host/service search)
    * It is now possible to enforce checkboxes in views upon view loading
      (needs to be confgured per view via the view editor)
    * Wiki Sidebar Snapin: showing navigation and quicksearch. OMD only.
    * Sidebar can now be folded. Simply click somewhere at the left 10 pixels.
    * Foldable sections now have an animated triangle icon that shows the folding state
    * Added new snapin "Folders", which interacts with the views snapin when
      both are enabled. You can use it to open views in a specific folder context
    * LDAP: Added option to make group and role sync plugin handle nested
            groups (only in Active Directory at the moment). Enabling this
	    feature might increase the sync time a lot - use only when really needed.
    * FIX: Fixed encoding problem in webservice column output
    * FIX: Fix output format python for several numeric columns
    * FIX: Fixed searching hosts by aliases/adresses
    * FIX: Remove duplicate entries from Quicksearch
    * FIX: Avoid timed browser reload after execution of exections
    * FIX: Hosttag filter now works in service related views
    * FIX: Added code to prevent injection of bogus varnames
           (This might break code which uses some uncommon chars for varnames)
    * FIX: Fixed computation of perfometer values, which did not care about
           the snmp_check_interval. Simplyfied computation of perfometer values
    * FIX: LDAP: Custom user attributes can now be synced again

    BI:
    * FIX: Fix exception when showing BI tree in reporting time warp
    * FIX: Fixed blue triangle link: would show more aggregations,
       if one name was the prefix of another

    Notifications:
    * Blacklisting for services in the felixble notification system
    * FIX: mail with graph plugin: set explicit session.save_path for php
           Fixes instances where the php command couldn't fetch any graphs

    Checks & Agents:
    * diskstat: removed (ever incorrect) latency computation for Linux
    * statgrab_load: support predictive levels, add perf-o-meter
    * ucd_cpu_load: support predictive levels
    * hpux_cpu, blade_bx_load: support predictive levels, add perf-o-meter,
       make WATO-configable
    * check_sql: Database port can now be explicitly set
    * steelhead_perrs: New check for Rivergate Gateways
    * alcatel_power: Check for power supplies on Alcatel switches
    * qnap_disks: New check for Hardisks in Qnap devices
    * Dell Open Manage: SNNP Checks for Physical Disks, CPU and Memory
    * check_tcp: Now able to set custom service description
    * Apache ActiveMQ: New Special Agent and Check to query ActiveMQ Queues
    * check_ftp: can now be configured via Wato
    * windows_tasks: New check to  monitor the Windows Task Scheduler
    * sensatronics_temp: New check for Sensatronic E4 Temperatur Sensor
    * akcp_sensor_drycontact: New Check for AKCP drycontact Sensors
    * esx_vsphere_vm.heartbeat: Heartbeat status alert level now configurable
    * ps:  new configuration option: handle_count (windows only)
    * FIX: Windows agent: gracefully handle garbled logstate.txt
    * FIX: esx_vsphere_counters: added missing ramdisk type upgradescratch
    * FIX: esx_vsphere_hostsystem: fixed bug in handling of params
    * FIX: local: tolerate invalid output lines
    * FIX: hp_proliant: Correct handling of missing snmp data
    * FIX: logwatch.ec: No longer forwards "I" lines to event console
    * FIX: check_dns: default to querying the DNS server on the localhost itself
    * FIX: ps: do not output perfdata of CPU averaging (use ps.perf for that)
    * FIX: nfsexports: also support systems with rpcbind instead of portmap
    * FIX: ups_in_freq: corrected spelling of service description
    * FIX: ups_bat_temp: renamed service description to "Temperature Battery",
           in order to make it consistent with the other temperature checks
    * FIX: hp_blade_blades: Fixed crash on inventory when receiving
           unexpected snmp data
    * FIX: apache_status: If ReqPerSec and BytesPerSec are not reported by
           the agent, no PNP graphs for them are drawn.
           (This is the case if ExtendedStatus set to Off in Apache config)
    * FIX: oracle_jobs: fixed issues with incorrect column count in check output
    * FIX: if/if64/...: layout fix in PNP template for packets


    WATO:
    * You can now have site-specific global settings when using
      distributed WATO (available in the "Distributed Monitoring")
    * bulk inventory: display percentage in progress bar
    * New option for full SNMP scan in bulk inventory
    * bulk operations now also available when checkboxes are off
    * LDAP: Added test to validate the configured role sync groups
    * LDAP: The sync hooks during activate changes can now be enabled/disabled
      by configuration (Global Settings)
    * Disabled replication type "peer" in site editor.
    * Added "permanently ignore" button to inventory services dialog which 
      links directly to the disabled services view
    * Added dignose page linked from host edit dialog. This can be used to test
      connection capabilities of hosts
    * The rule "Process inventory" now offers the same configuration options 
      as its manual check equivalent "State and count of processes"
    * New configuration option handle_count (windows only) in the rules
      "Process inventory" and "State and count of processes"
    * FIX: correct display of number of hosts in bulk inventory
    * FIX: nailed down ".siteid" exception when added new site
    * FIX: fixed setting for locking mode from 'ait' to 'wait'
    * FIX: avoid removal of tags from rules when not yet acknowledged
    * FIX: avoid need for apache restart when adding new service levels

    Livestatus:
    * Removed "livecheck". It never was really stable. Nagios4 has something
      similar built in. And also the Check_MK Micro Core.
    * table statehist: no longer computes an unmonitored state for hosts and
                       services on certain instances.
                       (showed up as no hosts/services in the multisite gui)
    * table statehist: fixed SIGSEGV chance on larger queries

1.2.3i4:
    Core:
    * Create inventory check also for hosts without services, if they
          have *no* ping tag.

    WATO:
    * Bulk inventory: speed up by use of cache files and doing stuff in
          groups of e.g. 10 hosts at once
    * Multisite connection: new button for cloning a connection

    Checks & Agents:
    * Linux agent RPM: remove dependency to package "time". That package
         is just needed for the binary mk-job, which is useful but not
         neccessary.

    Multisite:
    * FIX: fix broken single-site setups due to new caching

1.2.3i3:
    Core:
    * FIX: fixed typo in core startup message "logging initial states"
    * FIX: livestatus table statehist: fixed rubbish entries whenever
           logfile instances got unloaded

    Livestatus:
    * FIX: check_mk snmp checks with a custom check interval no longer
           have an incorrect staleness value

    Notifications:
    * mkeventd: new notification plugin for forwarding notifications
       to the Event Console. See inline docu in share/check_mk/notification/mkeventd
       for documentation.
    * FIX: cleanup environment from notifications (needed for CMC)

    Checks & Agents:
    * Windows agent: increased maximum plugin output buffer size to 2MB
    * check_icmp: New WATO rule for custom PING checks
    * agent_vsphere: now able to handle < > & ' " in login credentials
    * if/if64 and friends: add 95% percentiles to graphs
    * services: inventory now also matches against display names of services
    * esx_vsphere_hostsystem.multipath: now able to set warn/crit levels
    * cpu_netapp: added Perf-O-Meter and PNP template
    * cisco_cpu: added Perf-O-Meter and PNP template
    * apc_symmetra: add input voltage to informational output
    * agent_vsphere: new debug option --tracefile
    * FIX: windows_agent: fixed bug in cleanup of open thread handles
    * FIX: cups default printer is now monitored again in linux agent
    * FIX: host notification email in html format: fixed formating error
           (typo in tag)
    * FIX: netapp_volumes: better output when volume is missing
    * FIX: winperf_phydisk: handle case where not performance counters are available
    * FIX: check_mk_agent.linux: limit Livestatus check to 3 seconds
    * FIX: esx_vsphere_vm: fixed exception when memory info for vm is missing
    * FIX: esx_vsphere_hostsystem: Fixed typo in check output
    * FIX: psperf.bat/ps: Plugin output processing no longer crashes when
           the ps service is clustered

    Multisite:
    * Filtering in views by Hostalias is possible now too
       (however the filter is not displayed in any standard view - user needs
       to enable it by customizing the needed views himself)
    * FIX: add missing service icons to view "All Services with this descr..."
    * FIX: ldap attribute plugins: fixed crash when parameters are None
    * FIX: avoid duplicate output of log message in log tables
    * FIX: fixed problem with ldap userid encoding
    * FIX: removed state-based colors from all Perf-O-Meters
    * FIX: brocade_fcport pnp-template: fixed incorrect display of average values
    * FIX: all log views are now correctly sorted from new to old

    Livestatus-Proxy:
    * Implement caching of non-status requests (together with Multisite)
    * FIX: fix exception when printing error message
    * FIX: honor wait time (now called cooling period) after failed TCP connection
    * FIX: fix hanging if client cannot accept large chunks (seen on RH6.4)

    WATO:
    * Rule "State and count of processes": New configuration options:
           virtual and resident memory levels
    * Added title of tests to LDAP diagnose table
    * Bulk inventory: new checkbox to only include hosts that have a failed
        inventory check.
    * Bulk inventory: yet another checkbox for skipping hosts where the
        Check_MK service is currently critical
    * New rule: Multipath Count (used by esx_vsphere_hostsystem.multipath)
    * FIX: The rule "State and count of processes" is no longer available
           in "Parameters for inventorized check". This rule was solely
           intented for "Manual checks" configuration
    * FIX: Trying to prevent auth.php errors while file is being updated

1.2.3i2:
    Core:
    * New option -B for just generating the configuration
    * Introduced persistent host address lookup cache to prevent issues
      loading an unchanged configuration after a single address is not resolvable anymore
    * Assigning a service to a cluster host no longer requires a reinventory
    * Setting a check_type or service to ignore no longer requires a reinventory
      Note: If the ignore rule is removed the services will reappear
    * Config creation: The ignore services rule now also applies to custom, active
                       and legacy checks
    * Predictive monitoring: correctly handle spaces in variable names (thanks
       to Karl Golland)
    * New man page browser for console (cmk -m)
    * New option explicit_snmp_communities to override rule based SNMP settings
    * Preparations for significant SNMP monitoring performance improvement
      (It's named Inline SNMP, which is available as special feature via subscriptions)
    * Allow to specify custom host check via WATO (arbitrary command line)
    * Implement DNS caching. This can be disabled with use_dns_cache = False

    Livestatus:
    * new service column staleness: indicator for outdated service checks
    * new host    column staleness: indicator for outdated host checks

    Checks & Agents:
    * esx_hostystem multipath: criticize standby paths only if not equal to active paths
    * mk_logwatch: fixed bug when rewriting logwatch messages
    * check_mk: Re-inventory is no longer required when a service is ignored via rule
    * check_mk: Now possible to assign services to clusters without the need to
                reinventorize
    * lnx_if: Fixed crash on missing "Address" field
    * viprinet_router: Now able to set required target state via rule
    * windows_agent: Now available as 64 bit version
    * agent_vsphere: fix problem where sensors were missing when
      you queried multiple host systems via vCenter
    * cached checks: no longer output cached data if the age of the
                     cache file is twice the maximum cache age
    * windows agent: no longer tries to execute directories
    * fileinfo: no longer inventorize missing files(reported by windows agent)
    * New checks for Brocade fans, temperature and power supplies
    * cluster hosts: removed agent version output from Check_MK service (this
      was misleading for different agent versions on multiple nodes)
    * job check: better handling of unexpected agent output
    * lnx_thermal: Added check for linux thermal sensors (e.g. acpi)
    * hwg_temp: Make WATO-Rule "Room Temperature" match, add man page, graph
                and Perf-O-Meter
    * ps.perf: Support Windows with new plugin "psperf.bat". wmicchecks.bat
               is obsolete now.
    * Special Agent vSphere: support ESX 4.1 (thanks to Mirko Witt)
    * esx_vsphere_object: make check state configurable
    * mk_logwatch: support continuation lines with 'A'. Please refer to docu.
    * mk_oracle: Added plugin for solaris
    * win_netstat: New check for Windows for checking the existance of a UDP/TCP
        connection or listener
    * ps/ps.perf: allow to set levels on CPU util, optional averaging of CPU
    * diskstat: Agent is now also processing data of mmcblk devices
    * qmail: Added check for mailqueue 
    * cisco_locif: removed obsolete and already disabled check completely
    * fc_brocade_port: removed obsolete check
    * fc_brocade_port_detailed: removed obsolete check
    * tsm_stgpool: removed orphaned check
    * vmware_state: removed ancient, now orphaned check. Use vsphere_agent instead.
    * vms_{df,md,netif,sys}: remove orphaned checks that are not needed by the current agent
    * tsm: Added new TSM checks with a simple windows agent plugin
    * windows_agent: now starts local/plugin scripts in separate threads/processes
                     new script parameters cache_age, retry_count, timeout
                     new script caching options "off", "async", "sync"
    * windows_agent: increased maximum local/plugin script output length to 512kB
                     (output buffer now grows dynamically)
    * jolokia_metrics: fixed incorrect plugin output for high warn/crit levels
    * jolokia_metrics.uptime: Added pnp template
    * hyperv: Added a check for checking state changes.
    * df / esx_vsphere_datastore: now able to set absolute levels and levels depending
                                  on total disk space of used and free space
    * cisco_wlc: New check for monitoring cisco wireless lan access points 
    * cisco_wlc_clients: New check for the nummber of clients in a wlc wifi
    * df: Negative integer levels for MB left on a device
    * win_printers: Monitoring of printer queue on a windows printserver
    * cisco_qos: Updated to be able to mintor IOS XR 4.2.1 (on a ASR9K device)
    * New active check, check_form_submit, to submit HTML forms and check the resulting page
    * mk-job: /var/lib/check_mk_agent/job directory is now created with mode 1777 so 
              mk-job can be used by unprivileged users too
    * ADD: etherbox: new check for etherbox (messpc) sensors.
           currently supported: temperature, humidity, switch contact and smoke sensors
    * cisco_wlc_client: now supports low/high warn and crit levels
    * cisco_wlc: now supports configuration options for missing AP
    * agent_vsphere: completely rewritten, now considerably faster
                     vCenter is still queried by old version
    * windows_agent: windows eventlog informational/audit logs now reported with O prefix
    * mk_logwatch: ignored loglines now reported with an "." prefix (if required)
    * apache_status: Nopw also supports multithreaded mpm
    * windows_agent: now able to suppress context messages in windows eventlogs
    * agent_vsphere: completely rewritten, now considerably faster
                     vCenter is still queried by old version
    * windows_agent: windows eventlog informational/audit logs now reported with O prefix
    * mk_logwatch: ignored loglines now reported with an "." prefix (if required)
    * check_mk-if.pnp: fixed bug with pnp template on esx hosts without perfdata
    * jolokia checks (JVM): uptime, threads, sessions, requests, queue
      now configurable via WATO
    * vSphere checks: secret is not shown to the user via WATO anymore
    * WATO rule to check state of physical switch (currently used by etherbox check)
    * cisco_wlc: Allows to configure handling of missing AP
    * logwatch.ec: show logfiles from that we forwarded messages
    * FIX: blade_blades: Fixed output of "(UNKNOWN)" even if state is OK
    * FIX: apache_status: fix exception if parameter is None
    * FIX: hr_mem: handle virtual memory correct on some devices
    * FIX: apache_status agent plugin: now also works, if prog name contains slashes
    * FIX: check_dns: parameter -A does not get an additional string
    * FIX: cisco_qos: Catch policies without post/drop byte information
    * FIX: cisco_qos: Catch policies without individual bandwidth limits
    * FIX: windows_agent: fixed bug on merging plugin output buffers
    * FIX: esx_vsphere_datastores: Fix incomplete performance data and Perf-O-Meter
    * FIX: cleaned up fileinfo.groups pattern handling, manual configuration
      is now possible using WATO
    * FIX: check_mk-ipmi.php: PNP template now displays correct units as delivered
           by the check plugin
    * FIX: check_disk_smb: Remove $ from share when creating service description.
           Otherwise Nagios will not accept the service description.
    * FIX: mrpe: gracefully handle invalid exit code of plugin

    Notifications:
    * notify.py: Matching service level: Use the hosts service level if a
                 service has no service level set
    * notify.py: fixed bug with local notification spooling
    * HTML notifications: Now adding optional links to host- and service names
      when second argument notification script is configured to the base url of the
      monitoring installation (e.g. http://<host>/<site>/ in case of OMD setups)
    * HTML notifications: Added time of state change

    Multisite:
    * Finally good handling of F5 / browser reloads -> no page switching to
      start page anymore (at least in modern browsers)
    * User accounts can now be locked after a specified amount of auth
      failures (lock_on_logon_failures can be set to a number of tries)
    * Column Perf-O-Meter is now sortable: it sorts after the *first*
      performance value. This might not always be the one you like, but
      its far better than nothing.
    * logwatch: Logwatch icon no longer uses notes_url
    * Inventory screen: Host inventory also displays its clustered services
    * Rules: Renamed "Ignored services" to "Disabled services"
             Renamed "Ignored checks" to "Disabled checks"
    * Sorter Host IP address: fixed sorting, no longer uses str compare on ip
    * Views: New: Draw rule editor icon in multisite views (default off)
             Can be activated in global settings
    * New global multisite options: Adhoc downtime with duration and comment
                                    Display current date in dashboard
    * LDAP: Using asynchronous searches / added optional support for paginated
      searches (Can be enabled in connection settings)
    * LDAP: It is now possible to provide multiple failover servers, which are
      tried when the primary ldap server fails
    * LDAP: Supporting posixGroup with memberUid as member attribute
    * LDAP: Added filter_group option to user configuration to make the
    synchonized users filterable by group memberships in directories without
    memberof attributes
    * LDAP: Moved configuration to dedicated page which also provides some
      testing mechanisms for the configuration
    * Added option to enable browser scrollbar to the multisite sidebar (only
      via "sidebar_show_scrollbar = True" in multisite.mk
    * Added option to disable automatic userdb synchronizations in multisite
    * Implemented search forms for most data tables
    * New icons in view footers: export as CSV, export as JSON
    * Availability: new columns for shortest, longest, average and count
    * Editing localized strings (like the title) is now optional when cloning
      views or editing cloned views. If not edited, the views inherit the
      localized strings from their ancestors
    * Added simple problems Dashboard
    * New filter and column painter for current notification number (escalations)
    * Added new painters for displaying host tags (list of tags, single tag
    groups). All those painters are sortable. Also added new filters for tags.
    * Added painters, icon and filters for visualizing staleness information
    * Improved filtering of the foldertree snapin by user permissions (when a user is
      only permitted on one child folder, the upper folder is removed from the
      hierarchy)
    * "Unchecked Services" view now uses the staleness of services for filtering
    * Globe dashlets make use of the parameter "id" to make it possible to
      provide unique ids in the render HTML code to the dashlets
    * Multisite can now track wether or not a user is online, this need to be
      enabled e.g. via Global Settings in WATO (Save last access times of
      users)
    * Added popup message notification system to make it possible to notify
      multisite users about various things. It is linked on WATO Users page at
      the moment. An image will appear for a user in the sidebar footer with
      the number of pending messages when there are pending messages for a user.
      To make the sidebar check for new messages on a regular base, you need
      to configure the interval of sidebar popup notification updates e.g. via
      WATO Global Settings.
    * Event views: changed default horizon from 31 to 7 days
    * New option for painting timestamp: as Unix Epoch time
    * New filters: Host state type and Service state type
    * FIX: better error message in case of exception in SNMP handling
    * FIX: Inventory screen: Now shows custom checks
    * FIX: Fixed locking problem of multisite pages related to user loading/saving
    * FIX: Fixed wrong default settings of view filters in localized multisite
    * FIX: line wrapping of logwatch entries
    * FIX: Fixed button dragging bug when opening the view editor
           (at least in Firefox)

    WATO:
    * Allow to configure check-/retry_interval in second precision
    * Custom user attributes can now be managed using WATO
    * Allow GIT to be used for change tracking (enable via global option)
    * Hosts/Folders: SNMP communities can now be configured via the host
      and folders hierarchy. Those settings override the rule base config.
    * Require unique alias names in between the following elements:
      Host/Service/Contact Groups, Timeperiods and Roles
    * Removed "do not connect" option from site socket editor. Use the
      checkbox "Disable" to disable the site for multisite.
    * Converted table of Event Console Rules to new implementation, make it sortable
    * FIX: do validation of check items in rule editor
    * FIX: More consistent handling of folderpath select in rule editor
    * FIX: Now correctly handling depends_on_tags on page rendering for
           inherited values
    * FIX: Changed several forms from GET to POST to prevent "Request-URI too
           large" error messages during submitting forms
    * FIX: automation snmp scan now adhere rules for shoddy snmp devices
           which have no sys description
    * FIX: Cisco ruleset "Cisco WLC WiFi client connections" has been generalized to
           "WLC WiFi client connections"
    * FIX: Snapshot handling is a little more robust agains manually created
           files in snapshot directory now
    * FIX: Slightly more transparent handling of syntax errors when loading rules.mk

    Notifications:
    * Flexible Notification can now filter service levels
    * FIX: check_tcp corrected order of parameters in definition

    Event Console:
    * New global setting "force message archiving", converts the EC into
      a kind of syslog archive
    * New built-in snmptrap server to directly receive snmp traps
    * FIX: fix layout of filter for history action type
    * FIX: better detect non-IP-number hosts in hostname translation

1.2.3i1:
    Core:
    * Agents can send data for other hosts "piggyback". This is being
      used by the vSphere and SAP plugins
    * New variable host_check_commands, that allows the definition of
      an alternative host check command (without manually defining one)
    * New variable snmp_check_interval which can be used to customize
      the check intervals of SNMP based checks
    * setup: Added missing vars rrd_path and rrdcached_sock
    * new variable check_mk_exit_status: allows to make Check_MK service OK,
      even if host in not reachable.
    * set always_cleanup_autochecks to True per default now
    * check_mk: new option --snmptranslate

    Multisite:
    * New availability view for arbitrary host/service collections
    * New option auth_by_http_header to use the value of a HTTP header
      variable for authentication (Useful in reverse proxy environments)
    * New permission that is needed for seeing views that other users
      have defined (per default this is contained in all roles)
    * New path back to the view after command exection with all
      checkboxes cleared
    * Added plugins to config module to make registration of default values
      possible for addons like mkeventd - reset to default values works now
      correctly even for multisite related settings
    * perfometer: Bit values now using base of 1000
    * Added PNP tempate for check_disk_smb
    * Dashboards can now be configured to be reloaded on resizing
      (automatically adds width/height url parameters)
    * LDAP authentification: New config option "Do not use persistent
                             connections to ldap server"
    * Hosttags and auxiliary tags can now be grouped in topics
    * Fixed output of time in view if server time differs from user time

    Event Console:
    * New rule feature: automatically delete event after actions
    * New filter for maximum service level (minimum already existed)
    * New global setting: hostname translation (allows e.g. to drop domain name)
    * New rule match: only apply rule within specified time period

    Checks & Agents:
    * solaris_mem: New check for memory and swap for Solaris agent
    * agent_vsphere: New VMWare ESX monitoring that uses pySphere and the VMWare
      API in order to get data very efficiently. Read (upcoming) documentation
      for details.
    * new special agent agent_random for creating random monitoring data
    * New checks: windows_intel_bonding / windows_broadcom_bonding
    * Implemented SAP monitoring based on the agent plugin mk_sap. This
      must be run on a linux host. It connects via RFC calls to SAP R/3
      systems to retrieve monitoring information for this or other machines.
    * sap.dialog: Monitors SAP dialog statistics like the response time
    * sap.value: Simply processes information provided by SAP to Nagios
    * openvpn_clients: new check for OpenVPN connections
    * if64_tplink: special new check for TP Link switches with broken SNMP output
    * job: Monitoring states and performance indicators of any jobs on linux systems
    * oracle_asm_diskgroups: Added missing agent plugin + asmcmd wrapper script
    * oracle_jobs: New check to monitor oracle database job execution
    * oracle_rman_backups: New check to monitor state of ORACLE RMAN backups
    * jar_signature: New check to monitor wether or not a jar is signed and
      certificate is not expired
    * cisco_qos: adhere qos-bandwidth policies
    * check_disk_smb: WATO formalization for active check check_disk_smb
    * if.include: new configurable parameters for assumed input and output speed
    * cisco_qos: new param unit:    switches between bit/byte display
                 new param average: average the values over the given minute
                 new params post/drop can be configured via int and float
                 fixed incorrect worst state if different parameters exceed limit
    * logwatch.ec: Added optional spooling to the check to prevent dataloss
      when processing of current lines needs more time than max execution time
    * mounts: ignore multiple occurrances of the same device
    * Linux agent: allow cached local/plugins checks (see docu)
    * mem.include: Linux memory check now includes size of page tables. This
      can be important e.g. on ORACLE systems with a lot of memory
    * windows_agent: Now buffers output before writing it to the socket
                     Results in less tcp packages per call
    * smart.stats: rewrote check. Please reinventorize. Error counters are now
      snapshotted during inventory.
    * smart.temp: add WATO configuration
    * windows_agent: check_mk.ini: new option "port" - specifies agent port
    * winperf_processor: introduce averaging, support predictive levels
    * cpu_util.include: fixed bug when params are set to None
    * predictive levels: fixed bug when existing predictive levels get new options
    * windows_plugin mssql.vbs: No longer queries stopped mssql instances
    * cisco_hsrp: fixed problem when HSRP groups had same ip address
    * winperf_if: hell has frozen over: a new check for network adapters on Windows
    * windows agent: new config section plugins, now able to set timeouts for specific plugins
                     new global config option: timeout_plugins_total
    * lnx_if in Linux agent: force deterministical order of network devices
    * Linux agent: remove obsolete old <<<netif>>> and <<<netctr>>> sections
    * logwatch, logwatch.ec: detect error in agent configuration
    * Linux agent: cups_queues: do not monitor non-local queues (thanks to Olaf Morgenstern)
    * AIX agent: call lparstat with argument 1 1, this give more accurate data
    * Check_MK check: enable extended performance data per default now
    * viprinet checks: New checks for firmware version/update, memory usage, power supply status, 
                       router mode, serialnumber and temperature sensors
    * uptime, snmp_uptime, esx_vsphere_counters.uptime: allow to set lower and upper levels
    * winperf_processor: Now displays (and scales) to number of cpus in pnpgraph
    * mk_postgres plugin: replace select * with list of explicit columns (fix for PG 9.1)
    * lnx_if: show MAC address for interfaces (needs also agent update)
    * winperf_tcp_conn: New check. Displays number of established tcpv4 connections in windows
                        Uses WATO Rule "TCP connection stats (Windows)"
    * windows_agent: fixed timeouts for powershell scripts in local/plugins
    * logwatch: Agent can now use logwatch.d/ to split config to multipe files
    * logwatch: Agent can now rewrite Messages
    * apache_status: New rule: set levels for number of remaining open slots
    * mrpe: handle long plugin output correctly, including performance data
    * cisco_qos: parameters now configurable via WATO

    Notifications:
    * notify.py: unique spoolfiles name no longer created with uuid
    * Warn user if only_services does never match

    Livestatus:
    * Table statehist: Improved detection of vanished hosts and services.
                       Now able to detect and remove nonsense check plugin output
    * FIX: able to handle equal comment_id between host and service
    * livestatus.log: show utf-8 decoding problems only with debug logging >=2
    * livestatus: fixed incorrect output formatting of comments_with_info column

    BI:
    * Integrated availability computing, including nifty time warp feature

    WATO:
    * Configuration of datasource programs via dedicated rules
    * New editor for Business Intelligence rules
    * Rule Editor: Now able to show infeffective rules
    * Valuespec: CascadingDropdown now able to process choice values from functions
    * Removed global option logwatch_forward_to_ec, moved this to the
      logwatch_ec ruleset. With this option the forwarding can now be enabled
      for each logfile on a host
    * Configuration of an alternative host check command
    * Inventory: Display link symbol for ps ruleset
    * New rule for notification_options of hosts and services
    * FIX: Rulesets: correct display of rules within subfolders
    * Remove Notification Command user settings, please use flexible notifications instead


1.2.2p3:
    Core:
    * FIX: get_average(): Gracefully handle time anomlies of target systems
    * FIX: notifications: /var/lib/check_mk/notify directory is now created 
           correctly during setup from tgz file. (Without it notifications
           did not get sent out.)
    * FIX: add missing $DESTDIR to auth.serials in setup.sh

    Checks & Agents:
    * FIX: winperf_processor: fix case where CPU percent is exactly 100%
    * FIX: blade_powerfan: fix mixup of default levels 50/40 -> 40/50
    * FIX: Cleaned up graph rendering of Check_MK services 
    * FIX: zypper: deal with output from SLES 10
    * FIX: zpool_status: Ignoring "No known data errors" text
    * FIX: dmi_sysinfo: Handling ":" in value correctly
    * FIX: check_http: Fixed syntax error when monitoring certificates
    * FIX: check_dns: parameter -A does not get an additional string
    * FIX: diskstat: Fixed wrong values for IO/s computation on linux hosts
    * FIX: blade_healts: Fixed wrong index checking resulting in exceptions
    * FIX: notifications: /var/lib/check_mk/notify directory is now created 
           correctly during setup from tgz file. (Without it notifications
           did not get sent out.)

    Multisite:
    * FIX: LDAP: Disabling use of referrals in active directory configuration
    * FIX: Fixed missing roles in auth.php (in some cases) which resulted in
           non visible pnp graphs and missing nagvis permissions
    * FIX: Fixed label color of black toner perfometers when fuel is low
    * FIX: Fixed wrong default settings of view filters in localized multisite
    * FIX: Fixed exception when enabling sounds for views relying on 
           e.g. alert statistics source
    * FIX: Folder Tree Snapin: make folder filter also work for remote
           folders that do not exist locally
    * FIX: correctly display sub-minute check/retry intervals
    * FIX: fix logic of some numeric sorters
    * FIX: Improved user provided variable validation in view code
    * FIX: Escaping html code in plugin output painters

    WATO:
    * FIX: fix layout of Auxiliary tags table
    * FIX: avoid exception when called first time and first page ist host tags
    * FIX: fix validation of time-of-day input field (24:00)
    * FIX: automation users can now be deleted again (bug was introduced in 1.2.2p1)
    * FIX: fix logwatch pattern analyzer message "The host xyz is not
           managed by WATO." after direct access via snapin
    * FIX: Fixed first toggle of flags in global settings when default is set to True
    * FIX: fix exception and loss of hosts in a folder when deleting all site connections
           of a distributed WATO setup
    * FIX: avoid Python exception for invalid parameters even in debug mode
    * FIX: check_ldap: Removed duplicate "-H" definition
    * FIX: Fixed some output encoding problem in snapshot restore / deletion code
    * FIX: Improved user provided variable validation in snapshot handling code
    * FIX: Improved user provided variable validation in inventory dialog

    Event Console:
    * FIX: apply rewriting of application/hostname also when cancelling events
    * FIX: check_mkevents now uses case insensitive host name matching

    Livestatus:
    * FIX: fixed incorrect output formatting of comments_with_info column
    * FIX: statehist table: fixed memory leak

1.2.2p2:
    Core:
    * FIX: livecheck: fixed handling of one-line plugin outputs and missing \n
           (Thanks to Florent Peterschmitt)

    Checks & Agents:
    * FIX: jolokia_info: ignore ERROR instances
    * FIX: apache_status: use (also) apache_status.cfg instead of apache_status.conf
    * FIX: f5_bigip_vserver: fix wrong OID (13 instead of 1), thanks to Miro Ramza
    * FIX: f5_bigip_psu: handle more than first power supply, thanks to Miro Ramza
    * FIX: ipmi_sensors: ignore sensors in state [NA] (not available)
    * FIX: aix_lvm: handle agents that output an extra header line
    * FIX: zfsget: do not assume that devices begin with /, but mountpoints
    * FIX: ipmi_sensors: handle two cases for DELL correctly (thanks to Sebastian Talmon)
    * FIX: check_dns: enable performance data
    * FIX: free_ipmi: fix name of sensor cache file if hostname contains domain part
    * FIX: ad_replication plugin: Fixed typo (Thanks to Dennis Honke)

    Multisite:
    * List of views: Output the alias of a datasource instead of internal name
    * FIX: fix column editor for join columns if "SERVICE:" is l10n'ed
    * FIX: fix invalid request in livestatus query after reconnect

    WATO:
    * FIX: convert editing of global setting to POST. This avoid URL-too-long
      when defining lots of Event Console actions
    * FIX: LDAP configuration: allow DNs without DC=

    Event Console:
    * FIX: fix icon in events check if host specification is by IP address
    * Renamed "Delete Event" to "Archive Event" to clearify the meaning

    Notifications:
    * FIX: contacts with notifications disabled no longer receive 
           custom notifications, unless forced

1.2.2p1:
    Core:
    * FIX: correctly quote ! and \ in active checks for Nagios
    * FIX: Performing regular inventory checks at configured interval even
           when the service is in problem state
    * Check_MK core now supports umlauts in host-/service- and contactgroup names

    Checks & Agents:
    * FIX: vsphere_agent: fix problems whith ! and \ in username or password
    * FIX: check_mk_agent.aix: fix shebang: was python, must be ksh
    * FIX: cisco_qos: Be compatible to newer IOS-XE versions (Thanks to Ken Smith)
    * FIX: mk_jolokia: Handling spaces in application server instances correctly

    Multisite:
    * FIX: do not remove directories of non-exisant users anymore. This lead to
           a deletion of users' settings in case of an external authentication
           (like mod_ldap).
    * FIX: Fixed handling of dashboards without title in sidebar view snapin
    * FIX: titles and services got lost when moving join-columns in views
    * FIX: Fixed exception during initial page rendering in python 2.6 in special cases
           (Internal error: putenv() argument 2 must be string, not list)

    Livestatus:
    * livestatus.log: show utf-8 decoding problems only with debug logging >=2

    Notifications:
    * FIX: HTML mails: Handle the case where plugin argument is not set
    * FIX: HTML mails: remove undefinded placeholders like $GRAPH_CODE$

    WATO:
    * Improved handling of valuespec validations in WATO rule editor. Displaying a
      warning message when going to throw away the current settings.
    * FIX: fix bug where certain settings where not saved on IE. This was mainly
           on IE7, but also IE8,9,10 in IE7 mode (which is often active). Affected
           was e.g. the nodes of a cluster or the list of services for service
           inventory

1.2.2:
    Core:
    * Added $HOSTURL$ and $SERVICEURL$ to notification macros which contain an
      URL to the host/service details views with /check_mk/... as base.

    Checks & Agents:
    * FIX: blade_bx_load: remove invalid WATO group
    * FIX: lnx_bonding: handle also 802.3ad type bonds

    Notifications:
    * FIX: Removing GRAPH_CODE in html mails when not available
    * Using plugin argument 1 for path to pnp4nagios index php to render graphs
    * Little speedup of check_mk --notify

    Multisite:
    * FIX: Fixed umlaut handling in reloaded snapins

    WATO:
    * FIX: Fix several cases where WATO rule analyser did not hilite all matching rules
    * Added tcp port parameter to SSL certificate check (Thanks to Marcel Schulte)

    Event Console:
    * FIX: Syslog server is now able to parse RFC 5424 syslog messages

1.2.2b7:
    Checks & Agents:
    * FIX: postfix_mailq: fix labels in WATO rule, set correct default levels
    

1.2.2b6:
    Core:
    * FIX: setup: detect check_icmp also on 64-Bit CentOS
           (thanks to あきら) 
    * FIX: setup.sh: create auth.serials, fix permissions of htpasswd
    * FIX: livecheck: now able to handle check output up to 16kB

    Checks & Agents:
    * FIX: apc_symmetra_power: resurrect garble PNP template for 
    * FIX: check_mk_agent.freebsd: remove garble from output
           (Thanks to Mathias Decker)
    * FIX: check_mk-mssql_counters.locks: fix computation, was altogether wrong
    * FIX: check_mk-mssql_counters.transactions: fix computation also
    * check_http: now support the option -L (urlizing the result)
    * Added mem section to Mac OSX agent (Thanks to Brad Davis)
    * FIX: mssql.vbs (agent plugin) now sets auth options for each instance
    * FIX: jolokia_metrics.mem: error when missing max values
    * Make levels for SMART temperature editable via WATO

    Multisite:
    * FIX: fix localization in non-OMD environment
           (thanks to あきら)
    * FIX: hopefully fix computation of Speed-O-Meter
    * Add $SERVICEOUTPUT$ and $HOSTOUTPUT$ to allowed macros for
      custom notes
    * FIX: Writing one clean message to webserver error_log when write fails
    * FIX: Escaping html entities when displaying comment fields
    * FIX: Monitored on site attribute always has valid default value

    Notifications:
    * FIX: fix event type for recoveries
    * FIX: fix custom notifications on older nagios versions
    * FIX: handle case where type HOST/SERVICE not correctly detected
    
    Livestatus:
    * FIX: memory leak when removing downtime / comment 

    WATO:
    * FIX: Removed "No roles assigned" text in case of unlocked role attribute
           in user management dialog
    * FIX: Fix output of rule search: chapters appeared twice sometimes

    Event Console:
    * FIX: check_mkevents: fix usage help if called with illegal options
    * check_mkevents now allows specification of a UNIX socket
      This is needed in non-OMD environments
    * setup.py now tries to setup Event Console even in non-OMD world

1.2.2b5:
    Core:
    * Checks can now omit the typical "OK - " or "WARN -". This text
      will be added automatically if missing.
    * FIX: livecheck: fixed compilation bug
    * FIX: check_mk: convert service description unicode into utf-8
    * FIX: avoid simultanous activation of changes by means of a lock
    
    Checks & Agents:
    * FIX: jolokia_metrics.mem - now able to handle negative/missing max values
    * ADD: tcp_conn_stats: now additionally uses /proc/net/tcp6
    * ADD: wmic_processs: cpucores now being considered when calculating 
           user/kernel percentages. (thanks to William Baum)
    * FIX: UPS checks support Eaton Evolution
    * FIX: windows agent plugin: mssql now exits after 10 seconds

    Notifications:
    * FIX: fixed crash on host notification when contact had explicit services set

    Livestatus:
    * FIX: possible crash with VERY long downtime comments

    WATO:
    * FIX: Fix hiliting of errors in Nagios output
    * FIX: localisation error

    Multisite:
    * FIX: Avoid duplicate "Services" button in host detail views
    * FIX: fix rescheduling icon for services with non-ASCII characters
    * New filter for IP address of a host
    * Quicksearch: allow searching for complete IP addresses and IP
      address prefixes
    * Add logentry class filter to view 'Host- and Service events'

    BI:
    * FIX: fix exception with expansion level being 'None'
    * FIX: speedup for single host tables joined by hostname (BI-Boxes)
    * FIX: avoid closing BI subtree while tree is being loaded

    Event Console:
    * FIX: make hostname matching field optional. Otherwise a .* was
           neccessary for the rule in order to match
    * FIX: event_simulator now also uses case insensitive matches

1.2.2b4:
    Core:
    * FIX: Fix output of cmk -D: datasource programs were missing
    * FIX: allow unicode encoded extra_service_conf
    * FIX: no default PING service if custom checks are defined
    * FIX: check_mk_base: fixed rounding error in get_bytes_human_readable
    * FIX: check_mk: improved support of utf-8 characters in extra_service_conf
    * FIX: livestatus: table statehist now able to check AuthUser permissions
    * New configuration variable contactgroup_members

    Checks & Agents:
    * FIX: smart - not trying to parse unhandled lines to prevent errors
    * FIX: winperf_processor - fixed wrong calculations of usage
    * FIX: WATO configuration of filesystem trends: it's hours, not days!
    * FIX: mysql: fixed crash on computing IO information
    * FIX: diskstat: fix local variable 'ios_per_sec' referenced before assignment
    * FIX: multipath: ignore warning messages in agent due to invalid multipath.conf
    * FIX: megaraid_bbu: deal with broken output ("Adpater"), found in Open-E
    * FIX: megaraid_pdisk: deal with special output of Open-E
    * FIX: jolokia_metrics.mem: renamed parameter totalheap to total
    * FIX: megaraid_bbu: deal with broken output ("Adpater")
    * FIX: check_ldap: added missing host address (check didn't work at all)
    * FIX: check_ldap: added missing version option -2, -3, -3 -T (TLS)
    * FIX: mssql: Agent plugin now supports MSSQL Server 2012
    * FIX: hr_mem: fix max value in performance data (thanks to Michaël COQUARD)
    * FIX: f5_bigip_psu: fix inventory function (returned list instead of tuple)
    * FIX: mysql.connections: avoid crash on legacy agent output
    * FIX: tcp_conn_stats: use /proc/net/tcp instead of netstat -tn. This
           should avoid massive performance problems on system with many
           connections
    * Linux agent: limit netstat to 10 seconds
    * ps: Allow %1, %2, .. instead of %s in process_inventory. That allows
      reordering of matched groups
    * FIX: f5_bigip_psu - fixed inventory function
    * FIX: printer_supply - fixed inventory function for some kind of OKI printers

    Multisite:
    * FIX: Fixed problem with error during localization scanning
    * FIX: Fixed wrong localization right after a user changed its language
    * FIX: Improved handling of error messages in bulk inventory
    * FIX: fixed focus bug in transform valuespec class
    * FIX: stop doing snapin refreshes after they have been removed
    * FIX: sidebar snapins which refresh do not register for restart detection anymore
    * FIX: fix user database corruption in case of a race condition
    * FIX: added checks wether or not a contactgroup can be deleted
    * FIX: Avoid deadlock due to lock on contacts.mk in some situations
    * Changed sidebar snapin reload to a global interval (option:
      sidebar_update_interval), defaults to 30 seconds
    * Sidebar snapins are now bulk updated with one HTTP request each interval

    BI:
    * FIX: fixed invalid links to hosts and services in BI tree view
    * FIX: fix exception in top/down and bottom/up views
    * FIX: fix styling of top/down and bottom/up views (borders, padding)
    * FIX: fix style of mouse pointer over BI boxes
    * FIX: list of BI aggregates was incomplete in some cases
    * FIX: single host aggregations didn't work for aggregations += [...]
    * FIX: top-down and bottom-up was broken in case of "only problems"
    * FIX: BI see_all permission is now working again
    * Do not handle PENDING as "problem" anymore
    * Make titles of non-leaf tree nodes klickable

    WATO:
    * FIX: flexible notification valuespec is now localizable
    * FIX: Alias values of host/service/contact groups need to be set and unique
           within the group
    * FIX: Fixed exception when editing contactgroups without alias
    * FIX: Fix localization of rule options
    * FIX: ValueSpec OptionalDropDown: fix visibility if default is "other"
    * Suggest use default value for filesystem levels that make sense
    * Valuespec: CascadingDropdown now able to process choice values from functions
    * Freshness checking for classical passive Nagios checks (custom_checks)

1.2.2b3:
    Checks & Agents:
    * FIX: Fixed date parsing code ignoring the seconds value in several checks
           (ad_replication, cups_queues, heartbeat_crm, mssql_backup, smbios_sel)
    * FIX: Fixed pnp template for apc_symmetra check when using multiple rrds

    Multisite:
    * FIX: Removed uuid module dependency to be compatible to python < 2.5
    * FIX: remove Javascript debug popup from multi-string input fields
    * FIX: list of strings (e.g. host list in rule editor) didn't work anymore

1.2.2b2:
    Checks & Agents:
    * Added dynamic thresholds to the oracle_tablespace check depending on the
      size of the tablespaces.

    BI:
    * FIX: fix exception in BI-Boxes views of host groups
    * FIX: fix problem where BI-Boxes were invisible if not previously unfolded

    Event Console:
    * FIX: support non-Ascii characters in matching expressions. Note:
           you need to edit and save each affected rule once in order
           to make the fix work.
    * FIX: Fixed exception when logging actions exectuted by mkeventd
    * FIX: etc/init.d/mkeventd flush did not work when mkeventd was stopped

    Multisite:
    * FIX: Fixed several minor IE7 related layout bugs
    * FIX: title of pages was truncated and now isn't anymore
    * Cleanup form for executing commands on hosts/services

    WATO:
    * FIX: Fixed layout of rulelist table in IE*
    * FIX: Fixed adding explicit host names to rules in IE7
    * Add: Improved navigation convenience when plugin output contains [running on ... ]

1.2.2b1:
    Core:
    * cmk --notify: added notification script to generate HTML mails including
      the performance graphs of hosts and services
    * cmk --notify: added the macros NOTIFY_LASTHOSTSTATECHANGE, NOTIFY_HOSTSTATEID,
      NOTIFY_LASTSERVICESTATECHANGE, NOTIFY_SERVICESTATEID, NOTIFY_NOTIFICATIONCOMMENT,
      NOTIFY_NOTIFICATIONAUTHOR, NOTIFY_NOTIFICATIONAUTHORNAME, NOTIFY_NOTIFICATIONAUTHORALIAS
    * FIX: more robust deletion of precompiled files to ensure the correct 
      creation of the files (Thanks to Guido Günther)
    * FIX: Inventory for cluster nodes who are part of multiple clusters 
    * cmk --notify: added plugin for sms notification
    * FIX: precompiled checks: correct handling of sys.exit() call when using python2.4 
    * cmk --notify: improved logging on wrong notification type
    * RPM: Added check_mk-agent-scriptless package (Same as normal agent rpm,
      but without RPM post scripts)

    Checks & Agents:
    * winperf_processor now outputs float usage instead of integer
    * FIX: mssql_counters.file_sizes - Fixed wrong value for "Log Files" in output
    * FIX: drbd: Parameters for expected roles and disk states can now be set to 
           None to disable alerting on changed values
    * printer_supply_ricoh: New check for Ricoh printer supply levels
    * jolokia_metrics.mem: now supports warn/crit levels for heap, nonheap, totalheap
    * jolokia_metrics.mem: add dedicated PNP graph
    * FIX: logwatch.ec: use UNIX socket instead of Pipe for forwarding into EC 
    * FIX: logwatch.ec: fixed exception when forwarding "OK" lines
    * FIX: logwatch.ec: fixed forwarding of single log lines to event console
    * Improved performance of logwatch.ec check in case of many messages
    * livestatus_status: new check for monitoring performance of monitoring
    * FIX: diskstat.include: fix computation of queue length on windows
      (thanks to K.H. Fiebig)
    * lnx_bonding: new check for bonding interfaces on Linux
    * ovs_bonding: new check for bonding interfaces on Linux / Open vSwitch
    * if: Inventory settings can now be set host based
    * FIX: lnx_bonding/ovs_bonding: correct definition of bonding.include
    * Add: if check now able to handle interface groups  (if_groups)
    * Add: New check for DB2 instance memory levels
    * Add: winperf_phydisk can now output IOPS
    * Add: oracle_tablespace now with flexible warn/crit levels(magic number)
    
    Livestatus:
    * Add: new column in hosts/services table: comments_with_extra_info
    Adds the entry type and entry time

    Multisite:
    * Added comment painter to notification related views
    * Added compatibility code to use hashlib.md5() instead of md5.md5(), which
      is deprecated in python > 2.5 to prevent warning messages in apache error log
    * Added host filter for "last host state change" and "last host check"
    * FIX: Preventing autocomplete in password fields of "edit profile" dialog
    * The ldap member attribute of groups is now configruable via WATO
    * Added option to enforce lower User-IDs during LDAP sync
    * Improved debug logging of ldap syncs (Now writing duration of queries to log)
    * Displaying date/time of comments in comment icon hover menu (Please
      note: You need to update your livestatus to current version to make this work)
    * FIX: Making "action" context link unclickable during handling actions / confirms

    BI:
    * Use Ajax to delay rendering of invisible parts of the tree (this
      saves lots of HTML code)

    WATO:
    * Added hr_mem check to the memory checkgroup to make it configurable in WATO
    * Make page_header configurable in global settings
    * FIX: Fixed some typos in ldap error messages
    * FIX: Fixed problem on user profile page when no alias set for a user
    * FIX: list valuespecs could not be extended after once saving
    * FIX: fix title of foldable areas contained in list valuespecs
    * FIX: Fixed bug where pending log was not removed in multisite setup
    * FIX: Fixed generation of auth.php (Needed for NagVis Multisite Authorisation)
    * FIX: Fixed missing general.* permissions in auth.php on slave sites in 
      case of distributed WATO setups
    * Added oracle_tablespaces configuration to the application checkgroup
    * FIX: Fixed synchronisation of mkeventd configs in distributed WATO setups
    * FIX: "Sync & Restart" did not perform restart in distributed WATO setups
    * FIX: Fixed exception in editing code of ldap group to rule plugin
    * FIX: Don't execute ldap sync while performing actions on users page

    Event Console:
    * Added UNIX socket for sending events to the EC
    * Speed up rule matches in some special cases by factor of 100 and more
    * Init-Script: Improved handling of stale pidfiles
    * Init-Script: Detecting and reporting already running processes
    * WATO: Added hook to make the mkeventd reload in distributed WATO setups
      during "activate changes" process
    * Added hook mkeventd-activate-changes to add custom actions to the mkeventd
      "activate changes" GUI function
    * FIX: When a single rule matching raises an exception, the line is now
      matched agains the following rules instead of being skipped. The
      exception is logged to mkeventd.log

1.2.1i5:
    Core:
    * Improved handling of CTRL+C (SIGINT) to terminate long runnining tasks 
      (e.g.  inventory of SNMP hosts)
    * FIX: PING services on clusters are treated like the host check of clusters
    * cmk --notify: new environment variable NOTIFY_WHAT which has HOST or SERVICE as value
    * cmk --notify: removing service related envvars in case of host notifications
    * cmk --notify: added test code to help developing nitofication plugins.
      Can be called with "cmk --notify fake-service debug" for example

    Checks & Agents:
    * Linux Agent, diskstat: Now supporting /dev/emcpower* devices (Thanks to Claas Rockmann-Buchterkirche)
    * FIX: winperf_processor: Showing 0% on "cmk -nv" now instead of 100%
    * FIX: win_dhcp_pools: removed faulty output on non-german windows 2003 servers 
           with no dhcp server installed (Thanks to Mathias Decker)
    * Add: fileinfo is now supported by the solaris agent. Thanks to Daniel Roettgermann
    * Logwatch: unknown eventlog level ('u') from windows agent treated as warning
    * FIX: logwatch_ec: Added state undefined as priority
    * Add: New Check for Raritan EMX Devices
    * Add: mailman_lists - New check to gather statistics of mailman mailinglists
    * FIX: megaraid_bbu - Handle missing charge information (ignoring them)
    * FIX: myssql_tablespaces - fix PNP graph (thanks to Christian Zock)
    * kernel.util: add "Average" information to PNP graph
    * Windows Agent: Fix startup crash on adding a logfiles pattern, but no logfile specified
    * Windows Agent: check_mk.example.ini: commented logfiles section

    Multisite:
    * FIX: Fixed rendering of dashboard globes in opera
    * When having row selections enabled and no selected and performing
      actions an error message is displayed instead of performing the action on
      all rows
    * Storing row selections in user files, cleaned up row selection 
      handling to single files. Cleaned up GET/POST mixups in confirm dialogs
    * Add: New user_options to limit seen nagios objects even the role is set to see all
    * Fix: On site configaration changes, only relevant sites are marked as dirty
    * Fix: Distributed setup: Correct cleanup of pending changes logfile after "Activate changes"
    * FIX: LDAP: Fixed problem with special chars in LDAP queries when having
    contactgroup sync plugin enabled
    * FIX: LDAP: OpenLDAP - Changed default filter for users
    * FIX: LDAP: OpenLDAP - Using uniqueMember instead of member when searching for groups of a user
    * FIX: LDAP: Fixed encoding problem of ldap retrieved usernames
    * LDAP: Role sync plugin validates the given group DNs with the group base dn now
    * LDAP: Using roles defined in default user profile in role sync plugin processing
    * LDAP: Improved error handling in case of misconfigurations
    * LDAP: Reduced number of ldap querys during a single page request / sync process
    * LDAP: Implemnted some kind of debug logging for LDAP communication
    * FIX: Re-added an empty file as auth.py (wato plugin) to prevent problems during update 

    WATO:
    * CPU load ruleset does now accept float values
    * Added valuespec for cisco_mem check to configure thresholds via WATO
    * FIX: Fixed displaying of tag selections when creating a rule in the ruleeditor
    * FIX: Rulesets are always cloned in the same folder
    * Flexibile notifications: removed "debug notification" script from GUI (you can make it
      executable to be choosable again)
    * Flexibile notifications: added plain mail notification which uses the
      mail templates from global settings dialog

    BI:
    * Added FOREACH_SERVICE capability to leaf nodes
    * Add: Bi views now support debug of livestatus queries

1.2.1i4:
    Core:
    * Better exception handling when executing "Check_MK"-Check. Printing python
      exception to status output and traceback to long output now.
    * Added HOSTTAGS to notification macros which contains all Check_MK-Tags
      separated by spaces
    * Output better error message in case of old inventory function
    * Do object cache precompile for monitoring core on cmk -R/-O
    * Avoid duplicate verification of monitoring config on cmk -R/-O
    * FIX: Parameter --cleanup-autochecks (long for -u) works now like suggested in help
    * FIX: Added error handling when trying to --restore with a non existant file

    Notifications:
    * Fix flexible notifications on non-OMD systems
    
    Checks & Agents:
    * Linux Agent, mk_postgres: Supporting pgsql and postgres as user
    * Linux Agent, mk_postgres: Fixed database stats query to be compatible
      with more versions of postgres
    * apache_status: Modified to be usable on python < 2.6 (eg RHEL 5.x)
    * apache_status: Fixed handling of PIDs with more than 4 numbers
    * Add: New Check for Rittal CMC PSM-M devices
    * Smart plugin: Only use relevant numbers of serial
    * Add: ibm_xraid_pdisks - new check for agentless monitoring of disks on IBM SystemX servers.
    * Add: hp_proliant_da_cntlr check for disk controllers in HP Proliant servers
    * Add: Check to monitor Storage System Drive Box Groups attached to HP servers
    * Add: check to monitor the summary status of HP EML tape libraries
    * Add: apc_rackpdu_status - monitor the power consumption on APC rack PDUs
    * Add: sym_brightmail_queues - monitor the queue levels on Symantec Brightmail mail scanners.
    * Add: plesk_domains - List domains configured in plesk installations
    * Add: plesk_backups - Monitor backup spaces configured for domains in plesk
    * Add: mysql_connections - Monitor number of parallel connections to mysql daemon
    * Add: flexible notifcations: filter by hostname
    * New script multisite_to_mrpe for exporting services from a remote system
    * FIX: postgres_sessions: handle case of no active/no idle sessions
    * FIX: correct backslash representation of windows logwatch files
    * FIX: postgres_sessions: handle case of no active/no idle sessions
    * FIX: zfsget: fix exception on snapshot volumes (where available is '-')
    * FIX: zfsget: handle passed-through filesystems (need agent update)
    * FIX: loading notification scripts in local directory for real
    * FIX: oracle_version: return valid check result in case of missing agent info
    * FIX: apache_status: fixed bug with missing 'url', wrote man page
    * FIX: fixed missing localisation in check_parameteres.py 
    * FIX: userdb/ldap.py: fixed invalid call site.getsitepackages() for python 2.6
    * FIX: zpool_status: fixed crash when spare devices were available
    * FIX: hr_fs: handle negative values in order to larger disks (thanks to Christof Musik)
    * FIX: mssql_backup: Fixed wrong calculation of backup age in seconds


    Multisite:
    * Implemented LDAP integration of Multisite. You can now authenticate your
      users using the form based authentication with LDAP. It is also possible
      to synchronize some attributes like mail addresses, names and roles from
      LDAP into multisite.
    * Restructured cookie auth cookies (all auth cookies will be invalid
      after update -> all users have to login again)
    * Modularized login and cookie validation
    * Logwatch: Added buttons to acknowledge all logs of all hosts or really
      all logs which currently have a problem
    * Check reschedule icon now works on services containing an \
    * Now showing correct representation of SI unit kilo ( k )
    * if perfometer now differs between byte and bit output
    * Use pprint when writing global settings (makes files more readable)
    * New script for settings/removing downtimes: doc/treasures/downtime
    * New option when setting host downtimes for also including child hosts
    * Option dials (refresh, number of columns) now turnable by mouse wheel
    * Views: Commands/Checkboxes buttons are now activated dynamically (depending on data displayed)
    * FIX: warn / crit levels in if-check when using "bit" as unit
    * FIX: Fixed changing own password when notifications are disabled
    * FIX: On page reload, now updating the row field in the headline
    * FIX: ListOfStrings Fields now correctly autoappend on focus
    * FIX: Reloading of sidebar after activate changes
    * FIX: Main Frame without sidebar: reload after activate changes
    * FIX: output_format json: handle newlines correctly
    * FIX: handle ldap logins with ',' in distinguished name
    * FIX: quote HTML variable names, fixes potential JS injection
    * FIX: Sidebar not raising exceptions on configured but not available snapins
    * FIX: Quicksearch: Fixed Up/Down arrow handling in chrome
    * FIX: Speedometer: Terminating data updates when snapin is removed from sidebar
    * FIX: Views: toggling forms does not disable the checkbox button anymore
    * FIX: Dashboard: Fixed wrong display options in links after data reloads
    * FIX: Fixed "remove all downtimes" button in views when no downtimes to be deleted 
    * FIX: Services in hosttables now use the service name as header (if no custom title set)
    * New filter for host_contact and service_contact
    
    WATO:
    * Add: Creating a new rule immediately opens its edit formular
    * The rules formular now uses POST as transaction method
    * Modularized the authentication and user management code
    * Default config: add contact group 'all' and put all hosts into it
    * Reverse order of Condition, Value and General options in rule editor
    * Allowing "%" and "+" in mail prefixes of contacts now
    * FIX: Fixed generated manual check definitions for checks without items
      like ntp_time and tcp_conn_stats
    * FIX: Persisting changing of folder titles when only the title has changed
    * FIX: Fixed rendering bug after folder editing

    Event Console:
    * Replication slave can now copy rules from master into local configuration
      via a new button in WATO.
    * Speedup access to event history by earlier filtering and prefiltering with grep
    * New builtin syslog server! Please refer to online docu for details.
    * Icon to events of host links to view that has context button to host
    * FIX: remove event pipe on program shutdown, prevents syslog freeze
    * FIX: hostnames in livestatus query now being utf8 encoded
    * FIX: fixed a nastiness when reading from local pipe
    * FIX: fix exception in rules that use facility local7
    * FIX: fix event icon in case of using TCP access to EC
    * FIX: Allowing ":" in application field (e.g. needed for windows logfiles)
    * FIX: fix bug in Filter "Hostname/IP-Address of original event"

    Livestatus:
    * FIX: Changed logging output "Time to process request" to be debug output

1.2.1i3:
    Core:
    * added HOST/SERVICEPROBLEMID to notification macros
    * New configuration check_periods for limiting execution of
      Check_MK checks to a certain time period.

    Checks & Agents:
    * Windows agent: persist offsets for logfile monitoring

    Notifications:
    * fix two errors in code that broke some service notifications

    Event Console:
    * New performance counter for client request processing time
    * FIX: fixed bug in rule optimizer with ranges of syslog priorities

    WATO:
    * Cloning of contact/host/service groups (without members)

    Checks & Agents:
    * logwatch: Fixed confusion with ignore/ok states of log messages
    * AIX Agent: now possible to specify -d flag. Please test :)

1.2.1i2:
    Core:
    * Improved validation of inventory data reported by checks
    * Added -d option to precompiled checks to enable debug mode
    * doc/treasures: added script for printing RRD statistics

    Notifications:
    * New system of custom notification, with WATO support

    Event Console:
    * Moved source of Event Console into Check_MK project 
    * New button for resetting all rule hits counters
    * When saving a rule then its hits counter is always reset
    * New feature of hiding certain actions from the commands in the status GUI
    * FIX: rule simulator ("Try out") now handles cancelling rules correctly
    * New global option for enabling log entries for rule hits (debugging)
    * New icon linking to event views for the event services
    * check_mkevents outputs last worst line in service output
    * Max. number of queued connections on status sockets is configurable now
    * check_mkevents: new option -a for ignoring acknowledged events
    * New sub-permissions for changing comment and contact while updating an event
    * New button for generating test events directly via WATO
    * Allow Event Console to replicate from another (master) console for
      fast failover.
    * Allow event expiration also on acknowledged events (configurable)

    Multisite:
    * Enable automation login with _username= and _secret=, while
      _secret is the content of var/check_mk/web/$USER/automation.secret
    * FIX: Fixed releasing of locks and livestatus connections when logging out
    * FIX: Fixed login/login confusions with index page caching
    * FIX: Speed-o-meter: Fixed calculation of Check_MK passive check invervals
    * Removed focus of "Full name" attribute on editing a contact
    * Quicksearch: Convert search text to regex when accessing livestatus
    * FIX: WATO Folder filter not available when WATO disabled
    * WATO Folder Filter no longer available in single host views
    * Added new painters "Service check command expanded" and
      "Host check command expanded"
    * FIX: Corrected garbled description for sorter "Service Performance data" 
    * Dashboard globes can now be filtered by host_contact_group/service_contact_group
    * Dashboard "iframe" attribute can now be rendered dynamically using the
      "iframefunc" attribute in the dashlet declaration
    * Dashboard header can now be hidden by setting "title" to None
    * Better error handling in PNP-Graph hover menus in case of invalid responses

    Livestatus:
    * Added new table statehist, used for SLA queries
    * Added new column check_command_expanded in table hosts
    * Added new column check_command_expanded in table services
    * New columns livestatus_threads, livestatus_{active,queued}_connections

    BI:
    * Added missing localizations
    * Added option bi_precompile_on_demand to split compilations of
      the aggregations in several fragments. If possible only the needed
      aggregations are compiled to reduce the time a user has to wait for
      BI based view. This optimizes BI related views which display
      information for a specific list of hosts or aggregation groups.
    * Added new config option bi_compile_log to collect statistics about
      aggregation compilations
    * Aggregations can now be part of more than one aggregation group
      (just configure a list of group names instead of a group name string)
    * Correct representation of (!), (!!) and (?) markers in check output
    * Corrected representation of assumed state in box layout
    * Feature: Using parameters for hosttags

    WATO:
    * Added progress indicator in single site WATO "Activate Changes"
    * Users & Contacts: Case-insensitive sorting of 'Full name' column
    * ntp/ntp.time parameters are now configurable via WATO
    * FIX: Implemented basic non HTTP 200 status code response handling in interactive
           progress dialogs (e.g. bulk inventory mode)
    * FIX: Fixed editing of icon_image rules
    * Added support of locked hosts and folders ( created by CMDB )
    * Logwatch: logwatch agents/plugins now with ok pattern support 
    * Valuespec: Alternative Value Spec now shows helptext of its elements
    * Valuespec: DropdownChoice, fixed exception on validate_datatype

    Checks & Agents:
    * New check mssql_counters.locks: Monitors locking related information of
      MSSQL tablespaces
    * Check_MK service is now able to output additional performance data
      user_time, system_time, children_user_time, children_system time
    * windows_updates agent plugin: Fetching data in background mode, caching
      update information for 30 minutes
    * Windows agent: output ullTotalVirtual and ullAvailVirtual (not yet
      being used by check)
    * Solaris agent: add <<<uptime>>> section (thanks to Daniel Roettgermann)
    * Added new WATO configurable option inventory_services_rules for the
      windows services inventory check
    * Added new WATO configurable option inventory_processes_rules for the
      ps and ps.perf inventory
    * FIX: mssql_counters checks now really only inventorize percentage based
      counters if a base value is set
    * win_dhcp_pools: do not inventorize empty pools any more. You can switch
      back to old behaviour with win_dhcp_pools_inventorize_empty = True
    * Added new Check for Eaton UPS Devices
    * zfsget: new check for monitoring ZFS disk usage for Linux, Solaris, FreeBSD
      (you need to update your agent as well)
    * Added new Checks for Gude PDU Units
    * logwatch: Working around confusion with OK/Ignore handling in logwatch_rules
    * logwatch_ec: Added new subcheck to forward all incoming logwatch messages
      to the event console. With this check you can use the Event Console 
      mechanisms and GUIs instead of the classic logwatch GUI. It can be 
      enabled on "Global Settings" page in WATO for your whole installation.
      After enabling it you need to reinventorize your hosts.
    * Windows Update Check: Now with caching, Thanks to Phil Randal and Patrick Schlüter
    * Windows Check_MK Agent: Now able to parse textfiles for logwatch output
    * Added new Checks sni_octopuse_cpu, sni_octopuse_status, sni_octopuse_trunks: These
      allow monitoring Siemens HiPath 3000/5000 series PBX.
    * if-checks now support "bit" as measurement unit
    * winperf_phydisk: monitor average queue length for read/write

1.2.0p5:
    Checks & Agents:
    * FIX: windows agent: fixed possible crash in eventlog section

    BI:
    * FIX: fixed bug in aggregation count (thanks Neil) 

1.2.0p4:
    WATO:
    * FIX: fixed detection of existing groups when creating new groups
    * FIX: allow email addresses like test@test.test-test.com
    * FIX: Fixed Password saving problem in user settings

    Checks & Agents:
    * FIX: postgres_sessions: handle case of no active/no idle sessions
    * FIX: winperf_processor: handle parameters "None" (as WATO creates)
    * FIX: mssql_counters: remove debug output, fix bytes output
    * FIX: mssql_tablespaces: gracefully handle garbled agent output

    Multisite:
    * FIX: performeter_temparature now returns unicode string, because of °C
    * FIX: output_format json in webservices now using " as quotes

    Livestatus:
    * FIX: fix two problems when reloading module in Icinga (thanks to Ronny Biering)

1.2.0p3:
    Mulitisite
    * Added "view" parameter to dashlet_pnpgraph webservice
    * FIX: BI: Assuming "OK" for hosts is now possible
    * FIX: Fixed error in makeuri() calls when no parameters in URL
    * FIX: Try out mode in view editor does not show context buttons anymore
    * FIX: WATO Folder filter not available when WATO disabled
    * FIX: WATO Folder Filter no longer available in single host views
    * FIX: Quicksearch converts search text to regex when accessing livestatus
    * FIX: Fixed "access denied" problem with multisite authorization in PNP/NagVis
           in new OMD sites which use the multisite authorization
    * FIX: Localize option for not OMD Environments

    WATO:
    * FIX: Users & Contacts uses case-insensitive sorting of 'Full name' column  
    * FIX: Removed focus of "Full name" attribute on editing a contact
    * FIX: fix layout bug in ValueSpec ListOfStrings (e.g. used in
           list of explicit host/services in rules)
    * FIX: fix inheritation of contactgroups from folder to hosts
    * FIX: fix sorting of users, fix lost user alias in some situations
    * FIX: Sites not using distritubed WATO now being skipped when determining
           the prefered peer
    * FIX: Updating internal variables after moving hosts correctly
      (fixes problems with hosts tree processed in hooks)

    BI:
    * FIX: Correct representation of (!), (!!) and (?) markers in check output

    Livestatus:
    * FIX: check_icmp: fixed calculation of remaining length of output buffer
    * FIX: check_icmp: removed possible buffer overflow on do_output_char()
    
    Livecheck:
    * FIX: fixed problem with long plugin output
    * FIX: added /0 termination to strings
    * FIX: changed check_type to be always active (0)
    * FIX: fix bug in assignment of livecheck helpers 
    * FIX: close inherited unused filedescriptors after fork()
    * FIX: kill process group of called plugin if timeout is reached
           -> preventing possible freeze of livecheck
    * FIX: correct escaping of character / in nagios checkresult file
    * FIX: fixed SIGSEGV on hosts without defined check_command
    * FIX: now providing correct output buffer size when calling check_icmp 

    Checks & Agents:
    * FIX: Linux mk_logwatch: iregex Parameter was never used
    * FIX: Windows agent: quote '%' in plugin output correctly
    * FIX: multipath check now handles '-' in "user friendly names"
    * New check mssql_counters.locks: Monitors locking related information of
      MSSQL tablespaces
    * FIX: mssql_counters checks now really only inventorize percentage based
      counters if a base value is set
    * windows_updates agent plugin: Fetching data in background mode, caching
      update information for 30 minutes
    * FIX: netapp_vfiler: fix inventory function (thanks to Falk Krentzlin)
    * FIX: netapp_cluster: fix inventory function
    * FIX: ps: avoid exception, when CPU% is missing (Zombies on Solaris)
    * FIX: win_dhcp_pools: fixed calculation of perc_free
    * FIX: mssql_counters: fixed wrong log size output

1.2.0p3:
    Multisite:
    * Added "view" parameter to dashlet_pnpgraph webservice

    WATO:
    * FIX: It is now possible to create clusters in empty folders
    * FIX: Fixed problem with complaining empty ListOf() valuespecs

    Livestatus:
    * FIX: comments_with_info in service table was always empty

1.2.1i1:
    Core:
    * Allow to add options to rules. Currently the options "disabled" and
      "comment" are allowed. Options are kept in an optional dict at the
      end of each rule.
    * parent scan: skip gateways that are reachable via PING
    * Allow subcheck to be in a separate file (e.g. foo.bar)
    * Contacts can now define *_notification_commands attributes which can now
      override the default notification command check-mk-notify
    * SNMP scan: fixed case where = was contained in SNMP info
    * check_imap_folder: new active check for searching for certain subjects
      in an IMAP folder
    * cmk -D shows multiple agent types e.g. when using SNMP and TCP on one host

    Checks & Agents:
    * New Checks for Siemens Blades (BX600)
    * New Checks for Fortigate Firewalls
    * Netapp Checks for CPU Util an FC Port throughput
    * FIX: megaraid_pdisks: handle case where no enclosure device exists
    * FIX: megaraid_bbu: handle the controller's learn cycle. No errors in that period.
    * mysql_capacity: cleaned up check, levels are in MB now
    * jolokia_info, jolokia_metrics: new rewritten checks for jolokia (formerly
      jmx4perl). You need the new plugin mk_jokokia for using them
    * added preliminary agent for OpenVMS (refer to agents/README.OpenVMS) 
    * vms_diskstat.df: new check file usage of OpenVMS disks
    * vms_users: new check for number of interactive sessions on OpenVMS
    * vms_cpu: new check for CPU utilization on OpenVMS
    * vms_if: new check for network interfaces on OpenVMS
    * vms_system.ios: new check for total direct/buffered IOs on OpenVMS
    * vms_system.procs: new check for number of processes on OpenVMS
    * vms_queuejobs: new check for monitoring current VMS queue jobs
    * FIX: mssql_backup: Fixed problems with datetime/timezone calculations
    * FIX: mssql agent: Added compatibility code for MSSQL 9
    * FIX: mssql agent: Fixed connection to default instances ("MSSQLSERVER")
    * FIX: mssql agent: Fixed check of databases with names starting with numbers
    * FIX: mssql agent: Fixed handling of databases with spaces in names
    * f5_bigip_temp: add performance data
    * added perf-o-meters for a lot of temperature checks
    * cmctc_lcp.*: added new checks for Rittal CMC-TC LCP
    * FIX: diskstat (linux): Don't inventorize check when data empty
    * Cisco: Added Check for mem an cpu util
    * New check for f5 bigip network interfaces
    * cmctc.temp: added parameters for warn/crit, use now WATO rule
      "Room temperature (external thermal sensors)"
    * cisco_asa_failover: New Check for clustered Cisco ASA Firewalls 
    * cbl_airlaser.status: New Check for CBL Airlaser IP1000 laser bridge.
    * cbl_airlaser.hardware: New Check for CBL Airlaser IP1000 laser bridge.
      Check monitors the status info and allows alerting based on temperature.
    * df, hr_fs, etc.: Filesystem checks now support grouping (pools)
      Please refer to the check manpage of df for details
    * FIX: windows agent: try to fix crash in event log handling
    * FreeBSD Agent: Added swapinfo call to mem section to make mem check work again
    * windows_multipath: Added the missing check for multipath.vbs (Please test)
    * carel_uniflair_cooling: new check for monitoring datacenter air conditioning by "CAREL"
    * Added Agent for OpenBSD
    * Added Checks for UPS devices
    * cisco_hsrp: New Check for monitoring HSRP groups on Cisco Routers. (SMIv2 version)
    * zypper: new check and plugin mk_zypper for checking zypper updates.
    * aironet_clients: Added support for further Cisco WLAN APs (Thanks to Stefan Eriksson for OIDs)
    * aironet_errors: Added support for further Cisco WLAN APs
    * apache_status: New check to monitor apache servers which have the status-module enabled.
      This check needs the linux agent plugin "apache_status" installed on the target host.

    WATO:
    * Added permission to control the "clone host" feature in WATO
    * Added new role/permission matrix page in WATO to compare
      permissions of roles
    * FIX: remove line about number of rules in rule set overview
      (that garbled the logical layout)
    * Rules now have an optional comment and an URL for linking to 
      documntation
    * Rule now can be disabled without deleting them.
    * Added new hook "sites-saved"
    * Allow @ in user names (needed for some Kerberos setups)
    * Implemented new option in WATO attributes: editable
      When set to False the attribute can only be changed during creation
      of a new object. When editing an object this attribute is only displayed.
    * new: search for rules in "Host & Service Configuration"
    * parent scan: new option "ping probes", that allows skipping 
      unreachable gateways.
    * User managament: Added fields for editing host/service notification commands
    * Added new active check configuration for check_smtp
    * Improved visualization of ruleset lists/dictionaries
    * Encoding special chars in RegExp valuespec (e.g. logwatch patterns)
    * Added check_interval and retry_interval rules for host checks
    * Removed wmic_process rule from "inventory services" as the check does not support inventory
    * Made more rulegroup titles localizable
    * FIX: Fixed localization of default permissions
    * FIX: Removed double collect_hosts() call in activate changes hook
    * FIX: Fixed double hook execution when using localized multisite
    * FIX: User list shows names of contactgroups when no alias given
    * FIX: Reflecting alternative mode of check_http (check ssl certificate
    age) in WATO rule editor
    * FIX: Fixed monitoring of slave hosts in master site in case of special
      distributed wato configurations
    * FIX: Remove also user settings and event console rule on factory reset
    * FIX: complex list widgets (ListOf) failed back to old value when
           complaining
    * FIX: complex list widgets (ListOf) lost remaining entries after deleting one
    * FIX: Fixed error in printer_supply valuespec which lead to an exception
           when defining host/service specific rules
    * FIX: Fixed button url icon in docu-url link

    BI:
    * Great speed up of rule compilation in large environments

    Multisite:
    * Added css class="dashboard_<name>" to the dashboard div for easier
    customization of the dashboard style of a special dashboard
    * Dashboard: Param wato_folder="" means WATO root folder, use it and also
      display the title of this folder
    * Sidebar: Sorting aggregation groups in BI snapin now
    * Sidebar: Sorting sites in master control snapin case insensitive
    * Added some missing localizations (error messages, view editor)
    * Introducted multisite config option hide_languages to remove available
      languages from the multisite selection dialogs. To hide the builtin
      english language simply add None to the list of hidden languages.
    * FIX: fixed localization of general permissions
    * FIX: show multisite warning messages even after page reload
    * FIX: fix bug in Age ValueSpec: days had been ignored
    * FIX: fixed bug showing only sidebar after re-login in multisite
    * FIX: fixed logwatch loosing the master_url parameter in distributed setups
    * FIX: Fixed doubled var "site" in view editor (site and siteopt filter)
    * FIX: Don't crash on requests without User-Agent HTTP header
    * Downtimes: new conveniance function for downtime from now for ___ minutes.
      This is especially conveniant for scripting.
    * FIX: fixed layout of login dialog when showing up error messages
    * FIX: Fixed styling of wato quickaccess snapin preview
    * FIX: Made printer_supply perfometer a bit more robust against bad perfdata
    * FIX: Removed duplicate url parameters e.g. in dashboard (display_options)
    * FIX: Dashboard: If original request showed no "max rows"-message, the
           page rendered during reload does not show the message anymore
    * FIX: Fixed bug in alert statistics view (only last 1000 lines were
           processed for calculating the statistics)
    * FIX: Added missing downtime icon for comment view
    * FIX: Fixed handling of filter configuration in view editor where filters
           are using same variable names. Overlaping filters are now disabled
	   in the editor.
    * FIX: Totally hiding hidden filters from view editor now

    Livecheck:
    * FIX: Compile livecheck also if diet libc is missing

1.2.0p2:
    Core:
    * simulation_mode: legacy_checks, custom_checks and active_checks
      are replaced with dummy checks always being OK
    * FIX: Precisely define order of reading of configuration files. This
      fixes a WATO rule precedence problem

    Checks & Agents:
    * FIX: Fixed syntax errors in a bunch of man pages
    * if_lancom: silently ignore Point-To-Point interfaces
    * if_lancom: add SSID to logical WLAN interface names
    * Added a collection of MSSQL checks for monitoring MSSQL servers
      (backups, tablespaces, counters)
    * New check wut_webio_io: Monitor the IO input channels on W&T Web-IO 
      devices
    * nfsmounts: reclassify "Stale NFS handle" from WARN to CRIT
    * ORACLE agent/checks: better error handling. Let SQL errors get
      through into check output, output sections even if no database
      is running.
    * oracle_version: new check outputting the version of an ORACLE
      database - and using uncached direct SQL output.
    * ORACLE agent: fix handling of EXCLUDE, new variable ONLY_SIDS
      for explicitely listing SIDs to monitor
    * mk_logwatch on Linux: new options regex and iregex for file selection
    * remove obsolete ORACLE checks where no agent plugins where available
    * FIX: printer_supply: Fix problem on DELL printers with "S/N" in output
      (thanks to Sebastian Talmon)
    * FIX: winperf_phydisk: Fix typo (lead to WATO rule not being applied)
    * Windows agent: new [global] option crash_debug (see online docu)
    * AIX agent: new check for LVM volume status in rootvg.
    * PostgreSQL plugin: agent is now modified to work with PostgreSQL 
      versions newer than 8.1. (multiple reports, thanks!)

    Multisite:
    * Show number of rows and number of selected rows in header line
      (also for WATO hosts table)
    * FIX: fix problem in showing exceptions (due to help function)
    * FIX: fixed several localization problems in view/command processing
    * FIX: fixed duplicated settings in WATO when using localisation
    * FIX: fixed exception when refering to a language which does not exist
    * FIX: Removing all downtimes of a host/service is now possible again
    * FIX: The refresh time in footer is updated now when changing the value
    * FIX: view editor shows "(Mobile)" hint in view titles when linking to views

    WATO: 
    * Main menu of ruleeditor (Host & Service Parameters) now has
      a topic for "Used rules" - a short overview of all non-empty
      rulesets.
    * FIX: add missing context help to host details dialog
    * FIX: set new site dirty is host move due to change of
      folder attributes
    * FIX: fix exception on unknown value in DropdownChoice
    * FIX: add service specification to ruleset Delay service notifications
    * FIX: fixed problem with disabled sites in WATO
    * FIX: massive speedup when changing roles/users and activing changes
      (especially when you have a larger number of users and folders)
    * Add variable CONTACTPAGER to allowed macros in notifications
    * FIX: fixed default setting if "Hide names of configuration variables"
      in WATO
    * FIX: ListOfString Textboxes (e.g. parents of folders) do now extend in IE
    * FIX: fixed duplicated sections of permissions in rule editor

    BI:
    * New iterators FOREACH_CHILD and FOREACH_PARENT
    * FIX: fix handling of FOREACH_ in leaf nodes (remove hard coded
      $HOST$, replace with $1$, $2$, ..., apply argument substitution)
    * New logical datatable for aggregations that have the same name
      as a host. Converted view "BI Boxes" to this new table. This allows
      for Host-Aggregations containing data of other hosts as well.
    * count_ok: allow percentages, e.g. "count_ok!70%!50%"

1.2.0p1:
    Core:
    * Added macros $DATE$, $SHORTDATETIME$ and $LONGDATETIME$' to
      notification macros

    Checks & Agents:
    * FIX: diskstat: handle output 'No Devices Found' - avoiding exception
    * 3ware_units: Following states now lead to WARNING state instead of
      CRITICAL: "VERIFY-PAUSED", "VERIFYING", "REBUILDING"
    * New checks tsm_stagingpools, tsm_drive and tsm_storagepools
      Linux/UNIX
    * hpux_fchba: new check for monitoring FibreChannel HBAs und HP-UX

    Multisite:
    * FIX: fix severe exception in all views on older Python versions
      (like RedHat 5.5).

    WATO:
    * FIX: fix order of rule execution: subfolders now take precedence
      as they should.

1.2.0:
    Setup:
    * FIX: fix building of RPM packages (due to mk_mysql, mk_postgres)

    Core:
    * FIX: fix error message in case of duplicate custom check

    WATO:
    * FIX: add missing icon on cluster hosts to WATO in Multisite views
    * FIX: fix search field in host table if more than 10 hosts are shown
    * FIX: fix bulk edit and form properties (visibility of attributes was broken)
    * FIX: fix negating hosts in rule editor

    Checks & Agents: 
    * fileinfo: added this check to Linux agent. Simply put your
      file patterns into /etc/check_mk/fileinfo.cfg for configuration.
    * mysql.sessions: New check for MySQL sessions (need new plugin mk_mysql)
    * mysql.innodb_io: New check for Disk-IO of InnoDB
    * mysql_capacity: New check for used/free capacity of MySQL databases
    * postgres_sessions: New check for PostgreSQL number of sessions
    * postgres_stat_database: New check for PostgreSQL database statistics
    * postgres_stat_database.size: New check for PostgreSQL database size
    * FIX: hpux_if: convert_to_hex was missing on non-SNMP-hosts -replace
      with inline implementation
    * tcp_conn_stats: handle state BOUND (found on Solaris)
    * diskstat: support for checking latency, LVM and VxVM on Linux (needs 
      updated agent)
    * avoid duplicate checks cisco_temp_perf and cisco_sensor_temp

1.2.0b6:
    Multisite:
    * FIX: Fixed layout of some dropdown fields in view filters
    * Make heading in each page clickable -> reload page
    * FIX: Edit view: couldn't edit filter settings
    * FIX: Fixed styling of links in multisite context help
    * FIX: Fixed "select all" button for IE
    * FIX: Context links added by hooks are now hidden by the display
           option "B" again
    * FIX: preselected "refresh" option did not reflect view settings
           but was simply the first available option - usually 30.
    * FIX: fixed exception with custom views created by normal users

    WATO:
    * FIX: Fixed "select all" button in hosts & folders for IE
    * Optically mark modified variables in global settings
    * Swapped icons for rule match and previous rule match (makes for sense)

    Core:
    * FIX: Fixed "make_utf is not defined" error when having custom
           timeperiods defined in WATO

    Checks & Agents: 
    * MacOS X: Agent for MacOS (Thanks to Christian Zigotzky)
    * AIX: New check aix_multipath: Supports checking native AIX multipathing from AIX 5.2 onward
    * Solaris: New check solaris_multipath: Supports checking native Solaris multipath from Solaris10 and up.
    * Solaris: The ZFS Zpool status check now looks more closely at the reported messages. (It's also tested to work on Linux now)

1.2.0b5:
    Core:
    * FIX: handle UTF-8 encoded binary strings correctly (e.g. in host alias)
    * FIX: fix configuration of passive checks via custom_checks
    * Added NOTIFICATIONTYPE to host/service mail bodies

    WATO:
    * Site management: "disabled" only applies to Livestatus now
    * FIX: fix folding problems with dependent host tags
    * FIX: Detecting duplicate tag ids between regular tags and auxtags
    * FIX: Fixed layout problem of "new special rule" button in rule editor
    * FIX: Fixed layout problem on "activate changes" page
    * FIX: Added check if contacts belong to contactgroup before contactgroup deletion
    * FIX: fix site configuration for local site in Multisite environments
    * FIX: "(no not monitor)" setting in distributed WATO now works
    * FIX: Site management: replication setting was lost after re-editing
    * FIX: fixed problems after changing D/WATO-configuration
    * FIX: D/WATO: mark site dirty after host deletion
    * FIX: D/WATO: replicate auth.secret, so that login on one site also
           is valid on the replication slaves
    * FIX: implement locking in order to prevent data corruption on
           concurrent changes
    * FIX: Fixed handling of validation errors in cascading dropdown fields
    * FIX: fix cloning of users
    * Keep track of changes made by other users before activating changes,
      let user confirm this, new permission can be used to prevent a user
      from activating foreign changes.
    * FIX: Allowing german umlauts in users mail addresses
    * Allow list of aux tags to be missing in host tag definitions. This
      makes migration from older version easier.
    * FIX: user management modules can now deal with empty lines in htpasswd
    * FIX: Fixed js error on hostlist page with search form

    Multisite:
    * New display type 'boxes-omit-root' for BI views
    * Hostgroup view BI Boxes omits the root level
    * Finalized layout if view options and commands/filters/painteroptions.
    * Broken plugins prevent plugin caching now
    * FIX: remove refresh button from dashboard.
    * FIX: remove use of old option defaults.checkmk_web_uri
    * FIX: fixed outgoing bandwidth in fc port perfometer
    * FIX: remove nasty JS error in sidebar
    * FIX: fix folding in custom links (directories would not open)
    * FIX: animation of rotation treeangle in trees works again
    * FIX: Logwatch: Changed font color back to black
    * FIX: show toggle button for checkboxes in deactivated state
    * FIX: fix repeated stacked refresh when toggling columns
    * FIX: disable checkbox button in non-checkboxable layouts
    * FIX: fix table layout for views (gaps where missing sometimes)
    * FIX: Fixed sorting views by perfdata values which contain floats
    * FIX: fix sometimes-broken sizing of sidebar and dashboard on Chrome
    * FIX: fix dashboard layout on iPad
    * FIX: Fixed styling issues of sidebar in IE7
    * FIX: fix problem where filter settings (of checkboxes) are not effective
           when it comes to executing commands
    * FIX: Fixed styling issues of view filters with dropdown fields
    * FIX: multisite login can now deal with empty lines in htpasswd
    * FIX: Fixed a bunch of js/css errors

    Mobile:
    * FIX: Fixed logtime filter settings in all mobile views
    * FIX: fix some layout problems

    BI:
    * New aggregation function count_ok, that counts the number
      of nodes in state OK.
    * FIX: Removed debug output int count_ok aggregation

    Checks & Agents:
    * Linux: Modified cluster section to allow pacemaker/corosync clusters without heartbeat
    * AIX: convert NIC check to lnx_if (now being compatible with if/if64)
    * AIX: new check for CPU utilization (using section lparstat_aix)
    * ntp checks: Changed default value of time offsets to be 200ms (WARN) / 500ms (CRIT)
    * aironet_{errors,clients}: detect new kinds of devices (Thanks to Tiago Sousa)
    * check_http, check_tcp: allow to omit -I and use dynamic DNS name instead

1.2.0b4:
    Core:
    * New configuration variable snmp_timing, allowing to 
      configure timeout and retries for SNMP requests (also via WATO)
    * New configuration variable custom_checks. This is mainly for
      WATO but also usable in main.mk It's a variant of legacy_checks that
      automatically creates the required "define command" sections.

    WATO:
    * ps and ps.perf configurable via WATO now (without inventory)
    * New layout of main menu and a couple of other similar menus
    * New layout of ruleset overviews
    * Hide check_mk variable names per default now (change via global settings)
    * New layout of global settings
    * Folder layout: show contact groups of folder
    * Folder movement: always show complete path to target folder
    * Sidebar snapin: show pending changes
    * New rule for configuring custom_checks - allowing to run arbitrary
      active checks even if not yet formalized (like HTTP and TCP)
    * Added automation_commands to make automations pluginable
    * New layout and new internal implementation of input forms
    * New layout for view overview and view editor
    * Split up host search in two distinct pages
    * Use dynamic items in rule editor for hosts and items (making use
      of ListOfStrings())
    * FIX: audit log was not shown if no entry for today existed
    * FIX: fix parent scan on single site installations
    * FIX: fix folder visibility permission handling
    * FIX: honor folder-permissions when creating, deleting 
           and modifiying rules
    * FIX: detect non-local site even if unix: is being used
    * FIX: better error message if not logged into site during 
           action that needs remote access
    * FIX: send automation data via POST not GET. This fixes inventory
           on hosts with more than 500 services.
    * FIX: make config options directly active after resetting them
           to their defaults (didn't work for start_url, etc.
    * FIX: Fixed editing of ListOf in valuespec editors (e.g. used in logwatch
    pattern editor)
    * FIX: Reimplemented correct behaviour of the logwatch pattern "ignore"
    state which is used to drop the matching log lines

    Multisite:
    * FIX: fixed filter of recent event views (4 hours didn't catch)
    * FIX: convert more buttons to new graphical style
    * FIX: Logwatch handles logs with only OK lines in it correctly in logfile list views
    * FIX: Fixed syntax error in "Single-Host Problems" view definition
    * New help button at top right of each page now toggles help texts
    * Snapin Custom Links allows to specify HTTP link target
    * Redesign of bar with Display/Filter/Commands/X/1,2,3,4,6,8/30,60,90/Edit

    Mobile GUI:
    * FIX: commands can be executed again
    * FIX: fixed styling of buttons

    Checks & Agents:
    * FIX: Logwatch: fixed missing linebreak during reclassifing lines of logfiles
    * FIX: Logwatch: Logwatch services in rules configured using WATO must be
      given as item, not as whole service name
    * New active check via WATO: check_ldap
    * printer_alerts: new configuration variable printer_alerts_text_map. Make
      'Energiesparen' on Brother printers an OK state.
    * services: This check can now be parameterized in a way that it warn if
      a certain service is running. WATO formalization is available.

    BI:
    * FIX: make rotating folding arrows black (white was not visible)
    * Display format 'boxes' now in all BI views available
    * Display format 'boxes' now persists folding state

1.2.0b3:
    Core:
    * FIX: fixed SNMP info declaration in checks: could be garbled
      up in rare cases
    * avoid duplicate parents definition, when using 'parents' and
      extra_host_conf["parents"] at the same time. The later one has
      precedence.

    Multisite:
    * Logwatch: Colorizing OK state blocks correctly
    * FIX: allow web plugins to be byte compiled (*.pyc). Those
      are preferred over *.py if existing
    * View Editor: Fixed jump to top of the page after moving painters during
      editing views
    * FIX: Fixed login redirection problem after relogging
    * Filter for times now accept ranges (from ... until)
    * New view setting for page header: repeat. This repeats the
      column headers every 20'th row.
    * FIX: Fixed problem with new eval/pickle
    * FIX: Fixed commands in host/service search views

    Checks & Agents:
    * FIX: Made logwatch parsing mechanism a little more robust
      (Had problems with emtpy sections from windows agent)
    * FIX: brocade_fcport: Configuration of portsates now possible  
    * if_lancom: special version for if64 for LANCOM devices (uses
      ifName instead of ifDescr)


    WATO:
    * Reimplemented folder listing in host/folders module
    * Redesigned the breadcrumb navigation
    * Global settings: make boolean switches directly togglable
    * New button "Recursive Inventory" on folder: Allows to do
      a recursive inventory over all hosts. Also allows to selectively
      retry only hosts that have failed in a previous inventory.
    * You can configure parents now (via a host attribute, no rules are
      neccessary).
    * You can now do an automated scan for parents and layer 3 (IP)
    * You can configure active checks (check_tcp, ...) via WATO now
    * FIX: fix page header after confirmation dialogs
    * FIX: Fixed umlaut problem in host aliases and ip addresses created by WATO
    * FIX: Fixed exception caused by validation problems during editing tags in WATO
    * FIX: create sample config only if both rules.mk and hosttags.mk are missing
    * FIX: do not loose host tags when both using WATO-configured and 
      manual ones (via multisite.mk)
    * Timeperiods: Make list of exceptions dynamic, not fixed to 10 entries
    * Timeperiods: Configure exclusion of other timeperiods
    * Configuration of notification_delay and notification_interval

1.2.0b2:
    Core:
    * FIX: Cluster host checks were UNKNOWN all the time
    * FIX: reset counter in case of (broken) future time
    * FIX: Automation try-inventory: Fixed problem on where checks which
      produce equal service descriptions could lead to invalid inventory
      results on cluster hosts.
    * FIX: do not create contacts if they won't be assigned to any host
      or service. Do *not* assign to dummy catch-all group "check_mk".

    WATO:
    * Added new permission "move hosts" to allow/deny moving of hosts in WATO
    * Also write out contact definitions for users without contactgroups to
      have the mail addresses and other notification options persisted
    * FIX: deletion of automation accounts now works
    * FIX: Disabling notifications for users does work now
    * New main overview for rule editor
    * New multisite.mk option wato_hide_varnames for hiding Check_MK 
      configuration variable names from the user
    * New module "Logwatch Pattern Analyzer" to verify logwatch rules
    * Added new variable logwatch_rules which can also be managed through the
      WATO ruleset editor (Host/Service Parameters > Parameters and rules for
      inventorized checks > Various applications > Logwatch Patterns)
    * Users & Contacts: Added new option wato_hidden_users which holds a list
      of userids to hide the listed users from the WATO user management GUI.
    * WATO API: Added new method rewrite_configuration to trigger a rewrite of
      all host related wato configuration files to distribute changed tags
    * Added new internal hook pre-activate-changes to execute custom
      code BEFORE Check_MK is called to restart Nagios
    * FIX: Only showing sudo hint message on sudo error message in automation
      command
    * FIX: Fixed js eror in IE7 on WATO host edit page
    * FIX: Using pickle instead of repr/eval when reading data structures from
      urls to prevent too big security issues
    * Rule editor: improve sorting of groups and rulesets
    * FIX: Escaping single quotes in strings when writing auth.php
    * FIX: Fix resorting of host tags (was bug in ListOf)

    Multisite
    * Added config option default_ts_format to configure default timestamp
      output format in multisite
    * Layout and design update
    * Quicksearch: display site name if more than one different site
      is present in the current search result list
    * FIX: Fixed encoding problem in "custom notification" message
    * New configuration parameter page_heading for the HTML page heads
      of the main frameset (%s will be replaced with OMD site name)
    * FIX: Fix problem where snapins where invisible
    * FIX: Fixed multisite timeout errors when nagios not running
    * Sidebar: some new layout improvements
    * Login page is not shown in framesets anymore (redirects framed page to
      full screen login page)
    * FIX: fix exception when disallowing changing display options
    * FIX: Automatically redirect from login page to target page when already
      logged in
    * FIX: Updating the dashboard header time when the dashlets refresh

    BI:
    * Added new painter "affected hosts (link to host page)" to show all
      host names with links to the "hosts" view
    * FIX: Fixed filtering of Single-Host Aggregations
    * New sorter for aggregation group
    * FIX: fix sorting of Single-Host Aggregations after group
    * Avoid duplicate rule incarnations when using FOREACH_*
    * BI Boxes: allow closing boxes (not yet persisted)
    * New filter for services (not) contained in any aggregate
    * Configure sorting for all BI views

    Checks & Agents:
    * FIX: snmp_uptime handles empty snmp information without exception
    * FIX: Oracle checks try to handle ORA-* errors reported by the agent
      All oracle checks will return UNKNOWN when finding an ORA-* message
    * FIX: filesystem levels set via WATO didn't work, but do now
    * FIX: Group filters can handle groups without aliases now
    * nfsmounts: Added nfs4 support thanks to Thorsten Hintemann
    * megaraid_pdisks megaraid_ldisks: Support for Windows.  Thanks to Josef Hack

1.2.0b1:
    Core, Setup, etc.:
    * new tool 'livedump' for dumping configuration and status
      information from one monitoring core and importing this
      into another.
    * Enable new check registration API (not yet used in checks)
    * FIX: fix handling of prefix-tag rules (+), needed for WATO
    * FIX: handle buggy SNMP devices with non-consecutive OIDS
      (such as BINTEC routers)
    * Check API allows a check to get node information
    * FIX: fix problem with check includes in subchecks
    * Option --checks now also applies to ad-hoc check (e.g.
      cmk --checks=mrpe,df -v somehost)
    * check_mk_templates.cfg: added s to notification options
      of host and service (= downtime alerts)

    WATO:
    * Hosttag-editor: allow reordering of tags
    * Create very basic sample configuration when using
      WATO the first time (three tag groups, two rules)
    * Much more checks are configurable via WATO now
    * Distributed WATO: Made all URL calls using curl now
    * FIX: fix bug in inventory in validate_datatype()
    * Better output in case of inventory error
    * FIX: fix bug in host_icon rule on non OMD
    * FIX: do not use isdisjoint() (was in rule editor on Lenny)
    * FIX: allow UTF-8 encoded permission translations
    * FIX: Fixed several problems in OMD apache shared mode
    * FIX: Do not use None$ as item when creating new rules
    * FIX: Do load *all* users from htpasswd, so passwords from
      users not created via WATO will not be lost.
    * FIX: honor site disabling in replication module
    * FIX: honor write permissions on folder in "bulk delete"
    * FIX: honor permissions for "bulk cleanup" and "bulk edit"
    * FIX: honor write permissions and source folder when moving hosts
    * FIX: honor permissions on hosts also on bulk inventory
    * Only create contacts in Nagios if they are member of at
      least one contact group.
    * It is now possible to configure auxiliary tags via WATO
      (formerly also called secondary tags)
    * FIX: Fixed wrong label "Main Overview" shown for moved WATO folders
      in foldertree snapin
    * FIX: Fixed localization of empty host tags
    * FIX: User alias and notification enabling was not saved

    Checks & Agents:
    * hpux_if: fix missing default parameter errors
    * hpux_if: make configurable via WATO
    * if.include: fix handling of NIC with index 0
    * hpux_lunstats: new check for disk IO on HP-UX
    * windows - mk_oracle tablespace: Added missing sid column
    * diskstat: make inventory mode configurable via WATO
    * added new checks for Fujitsu ETERNUS DX80 S2 
      (thanks to Philipp Höfflin)
    * New checks: lgp_info, lgp_pdu_info and lgp_pdu_aux to monitor Liebert
      MPH/MPX devices
    * Fix Perf-O-Meter of fileage
    * hpux_snmp_cs.cpu: new SNMP check for CPU utilization
      on HP-UX.
    * if/if64: inventory also picks up type 62 (fastEther). This
      is needed on Cisco WLC 21xx series (thanks to Ralf Ertzinger)
    * FIX: fix inventory of f5_bigip_temp
    * mk_oracle (lnx+win): Fixed TEMP tablespace size calculations
    * ps: output node process is running on (only for clusters)
    * FIX: Linux Agent: Fixed ipmi-sensors handling of Power_Unit data
    * hr_mem: handle rare case where more than one entry is present
      (this prevents an exception of pfSense)
    * statgrab_load: level is now checked against 15min average - 
      in order to be consistent with the Linux load check
    * dell_powerconnect_cpu: hopefully correctly handle incomplete
      output from agent now.
    * ntp: do not check 'when' anymore since it can produce false
      alarms.
    * postfix_mailq: handle output with 'Total requests:' in last line
    * FIX: check_mk-hp_blade_psu.php: allow more than 4 power supplies
    * FIX: smart plugin: handle cases with missing vendor (thanks
      to Stefan Kärst)
    * FIX: megaraid_bbu: fix problem with alternative agent output
      (thanks to Daniel Tuecks)
    * mk_oracle: fix quoting problem, replace sessions with version,
      use /bin/bash instead of /bin/sh

    Multisite:
    * Added several missing localization strings
    * IE: Fixed problem with clicking SELECT fields in the new wato foldertree snapin
    * Fixed problem when trying to visit dashboards from new wato foldertree snapin
    * Chrome: Fixed styling problem of foldertree snapin
    * Views: Only show the commands and row selection options for views where
      commands are possible
    * The login mask honors the default_language definition now
    * check_bi_local.py: works now with cookie based authentication
    * FIX: Fixed wrong redirection after login in some cases
    * FIX: Fixed missing stats grouping in alert statistics view
    * FIX: Fixed preview table styling in view editor
    * FIX: Multisite authed users without permission to multisite are
      automatically logged out after showing the error message
    * Retry livestatus connect until timeout is used up. This avoids
      error messages when the core is being restarted
    * Events view now shows icon and text for "flapping" events
    * Use buffer for HTML creation (this speeds up esp. HTTPS a lot)
    * FIX: Fixed state filter in log views

    Livestatus:
    * Add missing column check_freshness to services table

    BI:
    * New column (painter) for simplistic box display of tree.
      This is used in a view for a single hostgroup.

1.1.13i3:
    Core, Setup, etc.:
    * *_contactgroups lists: Single group rules are all appended. When a list
      is found as a value this first list is used exclusively. All other
      matching rules are ignored
    * cmk -d does now honor --cache and --no-tcp
    * cmk -O/-R now uses omd re{start,load} core if using OMD
    * FIX: setup.sh now setups up permissions for conf.d/wato
      correctly
    * cmk --localize update supports an optional ALIAS which is used as
      display string in the multisite GUI
    * FIX: Fixed encoding problems with umlauts in group aliases
    * FIX: honor extra_summary_host_conf (was ignored)
    * new config variable snmpv2c_hosts that allows to enable SNMP v2c
      but *not* bulkwalk (for some broken devices). bulkwalk_hosts still
      implies v2c.

    Checks & Agents:
    * Windows agent: output eventlog texts in UTF-8 encoding. This
      should fix problems with german umlauts in message texts.
    * Windows agent: Added installer for the windows agent (install_agent.exe)
    * Windows agent: Added dmi_sysinfo.bat plugin (Thanks to Arne-Nils Kromer for sharing)
    * Disabled obsolete checks fc_brocade_port and fc_brocade_port_detailed.
      Please use brocade_fcport instead.
    * aironet_errors, statgrab_disk, statgrab_net: Performance data has
      been converted from counters to rates. You might need to delete your
      existing RRDs of these checks. Sorry, but these have been that last
      checks still using counters...
    * ibm_imm_health: added last missing scan function
    * Filesystem checks: trend performance data is now normalized to MB/24h.
      If you have changed the trend range, then your historic values will
      be displayed in a wrong scale. On the other hand - from now on changes
      in the range-setting will not affect the graph anymore.
    * if/if64/lnx_if: pad port numbers with zeros in order to sort correctly.
      This can be turned off with if_inventory_pad_portnumbers = False.
    * Linux agent: wrap freeipmi with lock in order to avoid cache corruption
    * New check: megaraid_bbu - check existance & status of LSI MegaRaid BBU module
    * HP-UX Agent: fix mrpe (remove echo -e and test -e, thanks to Philipp Lemke)
    * FIX: ntp checks: output numeric data also if stratum too high
    * Linux agent: new check for dmraid-based "bios raid" (agent part as plugin)
    * FIX: if64 now uses ifHighSpeed instead of ifSpeed for determining the
      link speed (fixes speed of 10GBit/s and 20GBit/s ports, thanks Marco Poet)
    * cmctc.temp: serivce has been renamed from "CMC Temperature %s" to just
      "Temperature %s", in order to be consistent with the other checks.
    * mounts: exclude changes of the commit option (might change on laptops),
      make only switch to ro critical, other changes warning.
    * cisco_temp_sensor: new check for temperature sensors of Cisco NEXUS
      and other new Cisco devices
    * oracle_tablespace: Fixed tablespace size/free space calculations
    * FIX: if/if64: omit check result on counter wrap if bandwidth traffic levels
      are used.

    Multisite:
    * Improve transaction handling and reload detection: user can have 
      multiple action threads in parallel now
    * Sounds in views are now enabled per default. The new configuration
      variable enable_sounds can be set to False in multisite.mk in order
      to disable sounds.
    * Added filter for log state (UP,DOWN,OK,CRIT...) to all log views
    * New painter for normal and retry check interval (added to detail views)
    * Site filter shows "(local)" in case of non multi-site setup
    * Made "wato folder" columns sortable
    * Hiding site filter in multisite views in single site setups
    * Replaced "wato" sidebar snapin which mixed up WATO and status GUIs with
      the new "wato_foldertree" snapin which only links to the status views
      filtered by the WATO folder.
    * Added "Dashboard" section to views snapin which shows a list of all dashboards
    * FIX: Fixed auth problem when following logwatch icon links while using
      the form based auth
    * FIX: Fix problem with Umlaut in contact alias
    * FIX: Creating auth.php file on first login dialog based login to ensure
      it exists after login when it is first needed
    * Dashboard: link problem views to *unhandled* views (this was
      inconsistent)
    * Localization: Fixed detection of gettext template file when using the
      local/ hierarchy in OMD

    Mobile:
    * Improved sorting of views in main page 
    * Fix: Use all the availiable space in header
    * Fix: Navigation with Android Hardwarekeys now working
    * Fix: Links to pnp4nagios now work better
    * Fix: Host and Service Icons now finger friendly
    * Fix: Corrected some buildin views

    WATO:
    * Removed IP-Address attribute from folders
    * Supporting localized tag titles
    * Using Username as default value for full names when editing users
    * Snapshot/Factory Reset is possible even with a broken config
    * Added error messages to user edit dialog to prevent notification problems
      caused by incomplete configuration
    * Activate Changes: Wato can also reload instead of restarting nagios
    * Replication: Can now handle replication sites which use the form based auth
    * Replication: Added option to ignore problems with the ssl certificates
                   used in ssl secured replications
    * WATO now supports configuring Check_MK clusters
    * FIX: Fixed missing folders in "move to" dropdown fields
    * FIX: Fixed "move to target folders" after CSV import
    * FIX: Fixed problem with duplicate extra_buttons when using the i18n of multiisite
    * FIX: Fixed problem with duplicate permissions when using the i18n of multiisite
    * FIX: Writing single host_contactgroups rules for each selected
      contactgroup in host edit dialog
    * FIX: Fixed wrong folder contacgroup related permissions in auth.php api
    * FIX: Fixed not up-to-date role permission data in roles_saved hook
    * FIX: Fixed duplicate custom columns in WATO after switching languages

    BI:
    * improve doc/treasures/check_bi_local.py: local check that creates
      Nagios services out of BI aggregates

    Livestatus:
    * ColumnHeaders: on is now able to switch column header on even if Stats:
      headers are used. Artifical header names stats_1, stats_2, etc. are
      begin used. Important: Use "ColumnHeaders: on" after Columns: and 
      after Stats:.

1.1.13i2:
    Core, Setup, etc.:
    * cmk -I: accept host tags and cluster names

    Checks & Agents:
    * linux agent - ipmi: Creating directory of cache file if not exists
    * dell_powerconnect_cpu: renamed service from CPU to "CPU utilization", in
      order to be consistent with other checks
    
    Multisite:
    * Several cleanups to prevent css/js warning messages in e.g. Firefox
    * Made texts in selectable rows selectable again
    * Adding reschedule icon to all Check_MK based services. Clicks on these
      icons will simply trigger a reschedule of the Check_MK service
    * FIX: ship missing CSS files for mobile GUI
    * FIX: rename check_mk.js into checkmk.js in order to avoid browser
      caching problems during version update

    WATO:
    * Optimized wraps in host lists tag column
    * Bulk inventory: Remove leading pipe signs in progress bar on main
      folder inventory
    * NagVis auhtorization file generation is also executed on activate_changes
    * Implemented a new inclusion based API for using multisite permissions
      in other addons
    * Inventory of SNMP devices: force implicit full scan if no services
      are configured yet
    * FIX: Calling activate_changes hook also in distributed WATO setups
    * FIX: Fixed display bug in host tags drop down menu after POST of form
    * FIX: Fixed javascript errors when doing replication in distributed
      wato environments when not having the sidebar open
    * FIX: Fixed search form dependant attribute handling
    * FIX: Fixed search form styling issues
    * You can now move folders to other folders
    * FIX: Distributed WATO: Supressing site sync progress output written in
      the apache error log

1.1.13i1:
    Multisite:
    * New nifty sidebar snapin "Speed-O-Meter"
    * Implemented new cookie based login mechanism including a fancy login GUI
    * Implemented logout functionality for basic auth and the new cookie based auth
    * Implemented user profile management page for changing the user password and
      the default language (if available)
    * New filter for the (new) state in host/service alerts
    * New command for sending custom notifications
    * FIX: Fixed encoding problem when opening dashboard
    * New icon on a service whos host is in downtime
    * Only show most frequently used context buttons (configurable
      in multisite.mk via context_buttons_to_show)
    * Show icon if user has modified a view's filter settings
    * New config option debug_livestatus_queries, normal debug
      mode does not include this anymore
    * Icons with link to page URL at bottom of each page
    * Logwatch: Switched strings in logwatch to i18n strings
    * Logwatch: Fixed styling of context button when acknowleding log messages
    * Logwatch: Implemented overview page to show all problematic logfiles
    * Add Snapin page: show previews of all snapins
    * Add Snapin page: Trying to prevent dragging confusions by using other click event
    * New (hidden) button for reloading a snapin (left to the close button)
    * Automatically falling back to hardcoded default language if configured
    language is not available
    * Repair layout of Perf-O-Meter in single dataset layout
    * FIX: Fixed duplicate view plugin loading when using localized multisite
    * FIX: Host-/Servicegroup snapin: Showing group names when no alias is available
    * FIX: Removed double "/" from pnp graph image urls in views

    BI:
    * Host/Service elements are now iterable via FOREACH_HOST, e.g.
      (FOREACH_HOST, ['server'], ALL_HOSTS, "$HOST$", "Kernel" ),
    * FIX: Assuming host states is possible again (exception: list index "3")

    WATO:
    * Evolved to full featured monitoring configuration tool!
    * Major internal code cleanup
    * Hosts can now be created directly in folders. The concept of host lists
      has been dropped (see migration notes!)
    * Configuration of global configuration variables of Check_MK via WATO
    * Configuration of main.mk rules
    * Configuration of Nagios objects and attributes
    * Configuration of users and roles
    * Configuration of host tags
    * Distributed WATO: replication of the configuration to slaves and peers
    * Added missing API function update_host_attributes() to change the
      attributes of a host
    * Added API function num_hosts_in_folder() to count the number of hosts
      below the given folder
    * Added option to download "latest" snapshot
    * extra_buttons can now register a function to gather the URL to link to
    * Implemented NagVis Authorisation management using WATO users/permissions

    Livestatus:
    * Experimental feature: livecheck -> super fast active check execution
      by making use of external helper processes. Set livecheck=PATH_TO_bin/livecheck
      in nagios.cfg where you load Livestatus. Optional set num_livecheck_helpers=NUM
      to set number of processes. Nagios will not fork() anymore for check exection.
    * New columns num_hosts and num_services in status table
    * New aggregation functions suminv and avginv (see Documentation)

    Core, Setup, etc.:
    * New configuration variable static_checks[] (used by WATO)
    * New configuration variable checkgroup_parameters (mainly for WATO)
    * check_submission defaults now to "file" (was "pipe")
    * Added pre-configured notification via cmk --notify
    * Drop RRA-configuration files for PNP4Nagios completely
    * New configuration variable ping_levels for configuring parameters
      for the host checks.
    * cmk --notify: new macros $MONITORING_HOST$, $OMD_ROOT$ and $OMD_SITE$
    * make ping_levels also apply to PING services for ping-only hosts
      (thanks to Bernhard Schmidt)

    Checks & Agents:
    * if/if64: new ruleset if_disable_if64_hosts, that force if on
      hosts the seem to support if64
    * Windows agent: new config variable "sections" in [global], that
      allows to configure which sections are being output.
    * Windows agent: in [logwatch] you can now configure which logfiles
      to process and which levels of messages to send.
    * Windows agent: new config variable "host" in all sections that
      restricts the folling entries to certain hosts.
    * Windows agent: finally implemented <<<mrpe>>. See check_mk.ini
      for examples.
    * Windows agent: do not execute *.txt and *.dir in <<<plugins>>> and
      <<<local>>>
    * Windows agent: make extensions to execute configurable (see
      example check_mk.ini)
    * Windows agent: agent now reuses TCP port even when taskkill'ed, so
      a system reboot is (hopefully) not neccessary anymore
    * Windows agent: section <<<df>>> now also outputs junctions (windows
      mount points). No external plugin is needed.
    * Windows agent: new section <<<fileinfo>>> for monitoring file sizes
      (and later possible ages)
    * logwatch: allow to classify messages based on their count (see
      man page of logwatch for details)
    * fileinfo: new check for monitoring age and size of files
    * heartbeat_crm: apply patches from Václav Ovsík, so that the check
      should work on Debian now.
    * ad_replication: added warninglevel 
    * fsc_*: added missing scan functions
    * printer_alerts: added further state codes (thanks to Matthew Stew)
    * Solaris agent: changed shell to /usr/bin/bash (fixes problems with LC_ALL=C)

1.1.12p7:
    Multisite:
    * FIX: detail view of host was missing column headers
    * FIX: fix problem on IE with background color 'white'
    * FIX: fix hitting enter in host search form on IE
    * FIX: fix problem in ipmi_sensors perfometer

    Checks & Agents:
    * FIX: fixed man pages of h3c_lanswitch_sensors and statgrab_cpu
    * FIX: netapp_volumes: added raid4 as allowed state (thanks to Michaël Coquard)

    Livestatus
    * FIX: fix type column in 'GET columns' for dict-type columns (bug found
      by Gerhard Lausser)

1.1.12p6:
    Checks & Agents:
    * FIX: lnx_if: remove debug output (left over from 1.1.12p5)
    
1.1.12p5:
    Multisite:
    * FIX: fix hitting enter in Quicksearch on IE 8
    * FIX: event/log views: reverse sorting, so that newest entries
      are shown first
    * FIX: fix dashboard dashlet background on IE
    * FIX: fix row highlight in status GUI on IE 7/8
    * FIX: fix row highlight after status page reload
    * FIX: single dataset layout honors column header settings
    * FIX: quote '#' in PNP links (when # is contained in services)
    * FIX: quote '#' in PNP image links also
    * FIX: add notifications to host/service event view

    Checks & Agents:
    * FIX: lnx_if: assume interfaces as up if ethtool is missing or
      not working but interface has been used since last reboot. This
      fixes the problem where interface are not found by inventory.
    * FIX: snmp_uptime: handels alternative timeformat
    * FIX: netapp_*: scan functions now detect IBM versions of firmware
    * FIX: bluecoat_diskcpu: repair scan function
    * FIX: mem.vmalloc: fix default levels (32 and 64 was swapped)
    * FIX: smart: make levels work (thanks to Bernhard Schmidt)
    * FIX: PNP template if if/if64: reset LC_ALL, avoids syntax error
    * FIX: dell_powerconnect_cpu: handle sporadic incomplete output
      from SNMP agent

1.1.12p4:
    Multisite:
    * FIX: sidebar snapin Hostgroups and Servicegroups sometimes
           failed with non-existing "available_views".
    * FIX: Fix host related WATO context button links to point to the hosts site
    * FIX: Fixed view editor redirection to new view after changing the view_name
    * FIX: Made icon painter usable when displaying hostgroup rows
    * Logwatch: Switched strings in logwatch to i18n strings
    * Logwatch: Fixed styling of context button when acknowleding log messages
    * Logwatch: Implemented overview page to show all problematic logfiles

    WATO:
    * FIX: add missing icon_csv.png
    * FIX: WATO did not write values of custom macros to extra_host_conf definitions

1.1.12p3:
    Core, Setup, etc.:
    * FIX: really suppress precompiling on PING-only hosts now

1.1.12p2:
    Core, Setup, etc.:
    * FIX: fix handling of empty suboids
    * FIX: do not create precomiled checks for host without Check_MK services

    Checks & Agents:
    * FIX: mem.win: Default levels now works, check not always OK
    * FIX: blade_health: fix OID specification
    * FIX: blade_bays: fix naming of item and man page

    Multisite:
    * FIX: Fixed styling of view header in older IE browsers
    * FIX: Do not show WATO button in views if WATO is disabled
    * FIX: Remove WATO Folder filter if WATO is disabled 
    * FIX: Snapin 'Performance': fix text align for numbers
    * FIX: Disallow setting downtimes that end in the past
    * FIX: Fix links to downtime services in dashboard
    * FIX: Fix popup help of reschedule icon

1.1.12p1:
    Core, Setup, etc.:
    * FIX: fix aggregate_check_mk (Summary host agent status)

    Checks & Agents:
    * FIX: mk_oracle now also detects XE databases
    * FIX: printer_alerts: handle 0-entries of Brother printers
    * FIX: printer_supply: fix Perf-O-Meter if no max known
    * FIX: Added id parameter to render_statistics() method to allow more than
      one pie dashlet for host/service stats
    * FIX: drbd: fixed inventory functions
    * FIX: printer_supply: handle output of Brother printers
    * FIX: ps.perf PNP template: show memory usage per process and not
      summed up. This is needed in situations where one process forks itself
      in irregular intervals and rates but you are interested just in the
      memory usage of the main process.

    Multisite:
    * FIX: finally fixed long-wanted "NagStaMon create hundreds
      of Apache processes" problem!
    * FIX: query crashed when sorting after a join columns without
      an explicit title.
    * FIX: filter for WATO file/folder was not always working.
    * Added filter for hard services states to search and service
      problems view
    * FIX: dashboard problem views now ignore notification period,
      just as tactical overview and normal problem views do
    * FIX: Loading dashboard plugins in dashboard module
 

1.1.12:
    Checks & Agents:
    * dell_powerconnect_*: final fixed, added PNP-templates
    * ps.perf: better error handling in PNP template

    Multisite:
    * Dashboard: fix font size of service statistics table
    * Dashboard: insert links to views into statistics
    * Dashboard: add links to PNP when using PNP graphs
    
1.1.12b2:
    Core, Setup, etc.:
    * FIX: fix crash with umlauts in host aliases
    * FIX: remove duplicate alias from Nagios config

    Checks & Agents:
    * services: better handling of invalid patterns
    * FIX: multipath: fix for another UUID format
    * AIX agent: fix implementation of thread count
    * blade_bays: detect more than 16 bays
    * statgrab_*: added missing inventory functions
    * FIX: fix smart.temp WARN/CRIT levels were off by one degree

    Multisite:
    * Remove Check_MK logo from default dashboard
    * Let dashboard use 10 more pixels right and bottom
    * FIX: do not show WATO icon if no WATO permission
    * Sidebar sitestatus: Sorting sites by sitealias
    * FIX: removed redundant calls of view_linktitle()

    WATO:
    * FIX: fix update of file/folder title after title property change

    Livestatus:
    * FIX: fix crash on imcomplete log lines (i.e. as
      as result of a full disk)
    * FIX: Livestatus-API: fix COMMAND via persistent connections
	

1.1.12b1:
    Core, Setup, etc.:
    * FIX: fix cmk -D on cluster hosts
    * Made profile output file configurable (Variable: g_profile_path)

    Checks & Agents:
    * FIX: j4p_performance: fix inventory functions 
    * FIX: mk_oracle: fix race condition in cache file handling (agent data
      was missing sections in certain situations)
    * mrpe: make check cluster-aware and work as clustered_service
    * cups_queues: Run agent part only on directly on CUPS servers,
      not on clients
    * FIX: mbg_lantime_state: Fixed output UOM to really be miliseconds
    * FIX: ntp: Handling large times in "poll" column correctly
    * New check dmi_sysinfo to gather basic hardware information
    * New check bintec_info to gather the software version and serial number
    of bintec routers

    Multisite:
    * FIX: fix rescheduling of host check
    * FIX: fix exception when using status_host while local site is offline
    * FIX: Fixed not updating pnp graphs on dashboard in some browsers (like chrome)
    * FIX: fix URL-too-long in permissions page
    * FIX: fix permission computation
    * FIX: fixed sorting of service perfdata columns
    * FIX: fixed sorting of multiple joined columns in some cases
    * FIX: fixed some localisation strings
    * Cleanup permissions page optically, add comments for views and snapins
    * Added some missing i18n strings in general HTML functions
    * Added display_option "w" to disable limit messages and livestatus errors in views
    * Service Perfdata Sorters are sorting correctly now
    * Added "Administration" snapin to default sidebar
    * Tactical Overview: make link clickable even if count is zero
    * Minor cleanup in default dashboard
    * Dashboard: new dashlet attribute title_url lets you make a title into a link
    * Dashboard: make numbers match "Tactical Overview" snapin

    Livestatus:
    * Write messages after initialization into an own livestatus.log

    WATO:
    * FIX: "bulk move to" at the top of wato hostlists works again
    * FIX: IE<9: Fixed problem with checkbox events when editing a host
    * FIX: "move to" dropdown in IE9 works again

1.1.11i4:
    Core, Setup, etc.:
    * FIX: use hostgroups instead of host_groups in Nagios configuration.
      This fixes a problem with Shinken
    * --scan-parents: detected parent hosts are now tagged with 'ping', so
      that no agent will be contacted on those hosts

    Checks & Agents:
    * Added 4 new checks dell_powerconnect_* by Chris Bowlby
    * ipmi_sensors: correctly handle further positive status texts
      (thanks to Sebastian Talmon)
    * FIX: nfsmounts handles zero-sized volumes correctly
    * AIX agent now outputs the user and performance data in <<<ps>>>

    Multisite:
    * FIX: WATO filtered status GUIs did not update the title after changing
      the title of the file/folder in WATO
    * FIX: Removed new python syntax which is incompatible with old python versions
    * FIX: Made bulk inventory work in IE
    * FIX: Fixed js errors in IE when having not enough space on dashboard 
    * FIX: fix error when using non-Ascii characters in view title
    * FIX: fix error on comment page caused by missing sorter
    * FIX: endless javascript when fetching pnp graphs on host/service detail pages
    * FIX: Not showing the action form in "try" mode of the view editor
    * FIX: Preventing up-then-over effect while loading the dashboard in firefox
    * Added missing i18n strings in command form and list of views
    * Views are not reloaded completely anymore. The data tables are reloaded
      on their own.
    * Open tabs in views do not prevent reloading the displayed data anymore
    * Added display_option "L" to enable/disable column title sortings
    * Sorting by joined columns is now possible
    * Added missing sorters for "service nth service perfdata" painters
    * Implemented row selection in views to select only a subset of shown data
      for actions
    * Sort titles in views can be enabled by clicking on the whole cells now
    * Submitting the view editor via ENTER key saves the view now instead of try mode
    * Host comments have red backgrounded rows when host is down
    * Implemented hook api to draw custom link buttons in views

    WATO:
    * Changed row selection in WATO to new row selection mechanism
    * Bulk action buttons are shown at the top of hostlists too when the lists
      have more than 10 list items
    * New function for backup and restore of the configuration

    Livestatus:
    * FIX: fix compile error in TableLog.cc by including stddef.h
    * FIX: tables comments and downtimes now honor AuthUser
    * Table log honors AuthUser for entries that belong to hosts
      (not for external commands, though. Sorry...)
    * FIX: fix Stats: sum/min/max/avg for columns of type time

1.1.11i3:
    Core, Setup, etc.:
    * FIX: allow host names to have spaces
    * --snmpwalk: fix missing space in case of HEX strings
    * cmk --restore: be aware of counters and cache being symbolic links
    * do_rrd_update: direct RRD updates have completely been removed.
      Please use rrdcached in case of performance problems.
    * install_nagios.sh has finally been removed (was not maintained anyway).
      Please use OMD instead.
    * Inventory functions now only take the single argument 'info'. The old
      style FUNC(checkname, info) is still supported but deprecated.
    * Show datasource program on cmk -D
    * Remove .f12 compile helper files from agents directory
    * Output missing sections in case of "WARNING - Only __ output of __..."
    * Remove obsolete code of snmp_info_single
    * Remove 'Agent version (unknown)' for SNMP-only hosts
    * Options --version, --help, --man, --list-checks and --packager now
      work even with errors in the configuration files
    * Minor layout fix in check man-pages

    Checks & Agents:
    * FIX: hr_mem: take into account cache and buffers
    * FIX: printer_pages: workaround for trailing-zero bug in HP Jetdirect
    * mk_logwatch: allow to set limits in processing time and number of
      new log messages per log file
    * Windows Agent: Now supports direct execution of powershell scripts
    * local: PNP template now supports multiple performance values
    * lnx_if: make lnx_if the default interface check for Linux
    * printer_supply: support non-Ascii characters in items like
      "Resttonerbehälter". You need to define snmp_character_encodings in main.mk
    * mem.win: new dedicated memory check for Windows (see Migration notes)
    * hr_mem: added Perf-O-Meter
    * Renamed all temperature checks to "Temperature %s". Please
      read the migration notes!
    * df and friends: enabled trend performance data per default. Please
      carefully read the migration notes!
    * diskstat: make summary mode the default behavious (one check per host)

    MK Livestatus:
    * WaitObject: allow to separate host name and service with a semicolon.
      That makes host names containing spaces possible.
    * Better error messages in case of unimplemented operators

    Multisite:
    * FIX: reschedule now works for host names containing spaces
    * FIX: correctly sort log views in case of multi site setups
    * FIX: avoid seven broken images in case of missing PNP graphs
    * FIX: Fixed javascript errors when opening dashboard in IE below 9
    * FIX: Views: Handling deprecated value "perpage" for option
      column_headers correctly
    * FIX: Fixed javascript error when saving edited views without sidebar
    * FIX: Showing up PNP hover menus above perfometers
    * Host/Service Icon column is now modularized and can be extended using
      the multisite_icons list.
    * New sorters for time and line number of logfile entries
    * Bookmarks snapin: save relative URLs whenever possible
    * Man-Pages of Check_MK checks shown in Multisite honor OMD's local hierarchy
    * nicer output of substates, translate (!) and (!!) into HTML code
    * new command for clearing modified attributes (red cross, green checkmark)
    * Perf-O-Meters: strip away arguments from check_command (e.g.
      "check-foo!17!31" -> "check-foo").
    * Added several missing i18n strings in view editor
    * Views can now be sorted by the users by clicking on the table headers.
      The user sort options are not persisted.
    * Perf-O-Meters are now aware if there really is a PNP graph

    WATO:
    * Show error message in case of empty inventory due to agent error
    * Commited audit log entries are now pages based on days
    * Added download link to download the WATO audit log in CSV format

1.1.11i2:
    Core, Setup, etc.:
    * FIX: sort output of cmk --list-hosts alphabetically
    * FIX: automatically remove leading and trailing space from service names
      (this fixes a problem with printer_pages and an empty item)
    * Great speed up of cmk -N/-C/-U/-R, especially when number of hosts is
      large.
    * new main.mk option delay_precompile: if True, check_mk will skip Python 
      precompilation during cmk -C or cmk -R, but will do this the first 
      time the host is checked.  This speeds up restarts. Default is False.
      Nagios user needs write access in precompiled directory!
    * new config variable agent_ports, allowing to specify the agent's
      TCP port (default is 6556) on a per-host basis.
    * new config variable snmp_ports, allowing to specify the UDP port
      to used with SNMP, on a per-host basis.
    * new config variable dyndns_hosts. Hosts listed in this configuration
      list (compatible to bulkwalk_hosts) use their hostname as IP address.
    
    Checks & Agents:
    * FIX: AIX agent: output name of template in case of MRPE
    * FIX: cisco_temp: skip non-present sensors at inventory
    * FIX: apc_symmetra: fix remaining runtime calculation (by factor 100)
    * FIX: Added PNP-template for winperf_phydisk
    * FIX: if64: fix UNKNOWN in case of non-unique ifAlias
    * FIX: lnx_if/if/if64: ignore percentual traffic levels on NICs without
           speed information.
    * FIX: cisco_temp_perf: add critical level to performance data
    * FIX: windows agent: hopefully fix case with quotes in directory name
    * FIX: printer_supply: fixed logic of Perf-O-Meter (mixed up crit with ok)
    * FIX: Solaris agent: reset localization to C, fixes problems with statgrab
    * FIX: blade_*: fix SNMP scan function for newer firmwares (thanks to Carlos Peón)
    * snmp_uptime, snmp_info: added scan functions. These checks will now
      always be added. Please use ingored_checktypes to disable, if non needed.
    * brocade_port: check for Brocade FC ports has been rewritten with
      lots of new features.
    * AIX agent now simulates <<<netctr>>> output (by Jörg Linge)
    * mbg_lantime_state: Handling refclock offsets correctly now; Changed
      default thresholds to 5/10 refclock offset
    * brocade_port: parameter for phystate, opstate and admstate can now
      also be lists of allowed states.
    * lnx_if: treat interfaces without information from ethtool as
      softwareLoopback interface. The will not be found by inventory now.
    * vbox_guest: new check for checking guest additions of Linux virtual box hosts
    * if/if64: Fixed bug in operstate detection when using old tuple based params
    * if/if64: Fixed bug in operstate detection when using tuple of valid operstates
    * mk_oracle: Added caching of results to prevent problems with long
    running SQL queries. Cache is controlled by CACHE_MAXAGE var which is preset to
    120 seconds 
    * mk_oracle: EXCLUDE_<sid>=ALL or EXCLUDE_<sid>=oracle_sessions can be
    used to exclude specific checks now
    * mk_oracle: Added optional configuration file to configure the new options
    * j4p_performance agent plugin: Supports basic/digest auth now
    * New checks j4p_performance.threads and j4p_performance.uptime which
      track the number of threads and the uptime of a JMX process
    * j4p_performance can fetch app and servlet specific status data. Fetching
      the running state, number of sessions and number of requests now. Can be
      extended via agent configuration (j4p.cfg).
    * Added some preflight checks to --scan-parents code
    * New checks netapp_cluster, netapp_vfiler for checking NetAPP filer 
      running as cluster or running vfilers.
    * megaraid_pdisks: Better handling of MegaCli output (Thanks to Bastian Kuhn)
    * Windows: agent now also sends start type (auto/demand/disabled/boot/system)
    * Windows: inventory_services now allowes regexes, depends and state/start type
      and also allows host tags.

    Multisite:
    * FIX: make non-Ascii characters in services names work again
    * FIX: Avoid exceptions in sidebar on Nagios restart
    * FIX: printer_supply perfometer: Using white font for black toners
    * FIX: ipmi: Skipping items with invalid data (0.000 val, "unspecified" unit) in summary mode
    * FIX: ipmi: Improved output formating in summary mode
    * FIX: BI - fixed wrong variable in running_on aggregation function
    * FIX: "view_name" variable missing error message when opening view.py
      while using the "BI Aggregation Groups" and "Hosts" snapins in sidebar
    * FIX: Fixed styling of form input elements in IE + styling improvements
    * FIX: Fixed initial folding state on page loading on pages with multiple foldings opened
    * Introduced basic infrastructure for multilanguage support in Multisite
    * Make 'Views' snapin foldable
    * Replace old main view by dashboard
    * Sidebar: Snapins can register for a triggered reload after a nagios
      restart has been detected. Check interval is 30 seconds for now.
    * Quicksearch snapin: Reloads host lists after a detected nagios restart.
    * New config directory multisite.d/ - similar to conf.d/
    * great speed up of HTML rendering
    * support for Python profiling (set profile = True in multisite.mk, profile
      will be in var/check_mk/web)
    * WATO: Added new hook "active-changes" which calls the registered hosts
      with a dict of "dirty" hosts
    * Added column painter for host contacts
    * Added column painters for contact groups, added those to detail views
    * Added filters for host and service contact groups
    * Detail views of host/service now show contacts
    * Fix playing of sounds: All problem views now have play_sounds activated,
      all other deactivated.
    * Rescheduling of Check_MK: introduce a short sleep of 0.7 sec. This increases
      the chance of the passive services being updated before the repaint.
    * Added missing i18n strings in filter section of view editor
    * Added filter and painter for the contact_name in log table
    * Added several views to display the notification logs of Nagios

    WATO:
    * Configration files can now be administered via the WEB UI
      (config_files in multisite.mk is obsolete)
    * Snapin is tree-based and foldable
    * Bulk operation on host lists (inventory, tags changed, etc)
    * Easy search operation in host lists
    * Dialog for global host search
    * Services dialog now tries to use cached data. On SNMP hosts
      no scan will be done until new button "Full Scan" is pressed.

    BI:
    * FIX: Fixed displaying of host states (after i18n introduction)h
    * FiX: Fixed filter for aggregation group
    * FIX: Fixed assumption button for services with non-Ascii-characters

    MK Livestatus:
    * FIX: fix compile problem on Debian unstable (Thanks to Sven Velt)
    * Column aggregation (Stats) now also works for perf_data
    * New configuration variable data_encoding and full UTF-8 support.
    * New column contact_groups in table hosts and services (thanks to
      Matthew Kent)
    * New headers Negate:, StatsNegate: and WaitConditionNegate:

1.1.11i1:
    Core, Setup, etc.:
    * FIX: Avoid duplicate SNMP scan of checktypes containing a period
    * FIX: honor ignored_checktypes also on SNMP scan
    * FIX: cmk -II also refreshes cluster checks, if all nodes are specified
    * FIX: avoid floating points with 'e' in performance data
    * FIX: cmk -D: drop obsolete (and always empty) Notification:
    * FIX: better handling of broken checks returning empty services
    * FIX: fix computation of weight when averaging
    * FIX: fix detection of missing OIDs (led to empty lines) 
    * SNMP scan functions can now call oid(".1.3.6.1.4.1.9.9.13.1.3.1.3.*")
      That will return the *first* OID beginning with .1.3.6.1.4.1.9.9.13.1.3.1.3
    * New config option: Set check_submission = "file" in order to write
      check result files instead of using Nagios command pipe (safes
      CPU ressources)
    * Agent simulation mode (for internal use and check development)
    * Call snmpgetnext with the option -Cf (fixes some client errors)
    * Call snmp(bulk)walk always with the option -Cc (fixes problems in some
      cases where OIDs are missing)
    * Allow merging of dictionary based check parameters
    * --debug now implies -v
    * new option --profile: creates execution profile of check_mk itself
    * sped up use of stored snmp walks
    * find configuration file in subdirectories of conf.d also
    * check_mk_templates.cfg: make check-mk-ping take arguments

    Multisite:
    * FIX: Display limit-exceeded message also in multi site setups
    * FIX: Tactical Overview: fix unhandled host problems view
    * FIX: customlinks snapin: Suppressing exception when no links configured
    * FIX: webservice: suppress livestatus errors in multi-site setups
    * FIX: install missing example icons in web/htdocs/images/icons
    * FIX: Nagios-Snapin: avoid duplicate slash in URL
    * FIX: custom_style_sheet now also honored by sidebar
    * FIX: ignore case when sorting groups in ...groups snapin
    * FIX: Fixed handling of embedded graphs to support the changes made to
    * FIX: avoid duplicate import of plugins in OMD local installation
    the PNP webservice
    * FIX: Added host_is_active and host_flapping columns for NagStaMon views
    * Added snmp_uptime, uptime and printer_supply perfometers
    * Allow for displaying service data in host tables
    * View editor foldable states are now permament per user
    * New config variable filter_columns (default is 2)

    BI:
    * Added new component BI to Multisite.

    WATO:
    * FIX: fix crash when saving services after migration from old version
    * Allow moving hosts from one to another config file

    Checks & Agents:
    * FIX: hr_mem: ignore devices that report zero memory
    * FIX: cisco_power: fix syntax error in man page (broke also Multisite)
    * FIX: local: fixed search for custom templates PNP template
    * FIX: if/if64: always generate unique items (in case ifAlias is used)
    * FIX: ipmi: fix ugly ouput in case of warning and error
    * FIX: vms_df: fix, was completely broken due to conversion to df.include
    * FIX: blade_bays: add missing SNMP OIDs (check was always UNKNOWN)
    * FIX: df: fix layout problems in PNP template
    * FIX: df: fix trend computation (thanks to Sebastian Talmon)
    * FIX: df: fix status in case of critical trend and warning used
    * FIX: df: fix display of trend warn/crit in PNP-graph
    * FIX: cmctc: fix inventory in case of incomplete entries
    * FIX: cmctc: add scan function
    * FIX: ucd_cpu_load and ucd_cpu_util: make scan function find Rittal
    * FIX: ucd_cpu_util: fix check in case of missing hi, si and st
    * FIX: mk_logwatch: improve implementation in order to save RAM
    * FIX: mk_oracle: Updated tablespace query to use 'used blocks' instead of 'user blocks'
    * FIX: mk_oracle: Fixed computation for TEMP table spaces
    * FIX: bluecoat_sensors: Using scale parameter provided by the host for reported values
    * FIX: fjdarye60_devencs, fjdarye60_disks.summary: added snmp scan functions
    * FIX: decru_*: added snmp scan functions
    * FIX: heartbeat_rscstatus handles empty agent output correctly
    * FIX: hp_procurve_cpu: fix synatx error in man page
    * FIX: hp_procurve_memory: fix syntax error in man page
    * FIX: fc_brocade_port_detailed: fix PNP template in MULTIPLE mode
    * FIX: ad_replication.bat only generates output on domain controllers now.
           This is useful to prevent checks on non DC hosts (Thanks to Alex Greenwood)
    * FIX: cisco_temp_perf: handle sensors without names correctly
    * printer_supply: Changed order of tests. When a printer reports -3 this
      is used before the check if maxlevel is -2.
    * printer_supply: Skipping inventory of supplies which have current value
    and maxlevel both set to -2.
    * cisco_locif: The check has been removed. Please switch to if/if64
      has not the index 1
    * cisco_temp/cisco_temp_perf: scan function handles sensors not beginning
      with index 1
    * df: split PNP graphs for growth/trend into two graphs
    * omd_status: new check for checking status of OMD sites
    * printer_alerts: Added new check for monitoring alert states reported by
      printers using the PRINTER-MIB
    * diskstat: rewritten check: now show different devices, r+w in one check
    * canon_pages: Added new check for monitoring processed pages on canon
    printer/multi-function devices
    * strem1_sensors: added check to monitor sensors attached to Sensatorinc EM1 devices
    * windows_update: Added check to monitor windows update states on windows
      clients. The check monitors the number of pending updates and checks if
      a reboot is needed after updates have been installed.
    * lnx_if: new check for Linux NICs compatible with if/if64 replacing 
      netif.* and netctr.
    * if/if64: also output performance data if operstate not as expected
    * if/if64: scan function now also detects devices where the first port
    * if/if64: also show perf-o-meter if speed is unknown
    * f5_bigip_pool: status of F5 BIP/ip load balancing pools
    * f5_bigip_vserver: status of F5 BIP/ip virtual servers
    * ipmi: new configuration variable ipmi_ignored_sensors (see man page)
    * hp_procurve_cpu: rename services description to CPU utilization
    * ipmi: Linux agent now (asynchronously) caches output of ipmitool for 20 minutes
    * windows: agent has new output format for performance counters
    * winperf_process.util: new version of winperf.cpuusage supporting new agent
    * winperf_system.diskio: new version of winperf.diskstat supporting new agent
    * winperf_msx_queues: new check for MS Exchange message queues
    * winperf_phydisk: new check compatible with Linux diskstat (Disk IO per device!)
    * smart.temp/smart.stats: added new check for monitoring health of HDDs
      using S.M.A.R.T
    * mcdata_fcport: new check for ports of MCData FC Switches
    * hp_procurve_cpu: add PNP template
    * hp_procurve_cpu: rename load to utilization, rename service to CPU utilizition
    * df,df_netapp,df_netapp32,hr_fs,vms_df: convert to mergeable dictionaries
    * mbg_lantime_state,mbg_lantime_refclock: added new checks to monitor 
      Meinberg LANTIME GPS clocks

    Livestatus:
    * Updated Perl API to version 0.74 (thanks to Sven Nierlein)

1.1.10:
    Core, Setup, etc.:
    * --flush now also deletes all autochecks 
    
    Checks & Agents:
    * FIX: hr_cpu: fix inventory on 1-CPU systems (thanks to Ulrich Kiermayr)


1.1.10b2:
    Core, Setup, etc.:
    * FIX: setup.sh on OMD: fix paths for cache and counters
    * FIX: check_mk -D did bail out if host had no ip address
    * cleanup: all OIDs in checks now begin with ".1.3.6", not "1.3.6"

    WATO:
    * FIX: Fixed bug that lost autochecks when using WATO and cmk -II together

    Checks & Agents:
    * Added check man pages for systemtime, multipath, snmp_info, sylo,
      ad_replication, fsc_fans, fsc_temp, fsc_subsystems
    * Added SNMP uptime check which behaves identical to the agent uptime check


1.1.10b1:
    Core, Setup, etc.:
    * FIX: do not assume 127.0.0.1 as IP address for usewalk_hosts if
      they are not SNMP hosts.
    * FIX: precompile: make sure check includes are added before actual
      checks
    * FIX: setup.sh: do not prepend current directory to url_prefix
    * FIX: output agent version also for mixed (tcp|snmp) hosts
    * RPM: use BuildArch: noarch in spec file rather than as a command
      line option (thanks to Ulrich Kiermayr)
    * setup.sh: Allow to install Check_MK into existing OMD site (>= 0.46).
      This is still experimental!

    Checks & Agents:
    * FIX: Windows agent: fix output of event ID of log messages
    * FIX: if/if64: output speed correctly (1.50MB/s instead of 1MB/s)
    * FIX: drbd now handles output of older version without an ep field
    * FIX: repaired df_netapp32
    * FIX: Added SNMP scan function of df_netapp and df_netapp32
    * FIX: repaired apc_symmetra (was broken due to new option -Ot 
      for SNMP)
    * FIX: df, hr_fs and other filesystem checks: fix bug if using
      magic number. levels_low is now honored.
    * FIX: scan function avoids hr_cpu and ucd_cpu_utilization
      at the same time
    * FIX: HP-UX agent: fixed output of df for long mount points
      (thanks to Claas Rockmann-Buchterkirche)
    * FIX: df_netapp/32: fixed output of used percentage (was always
      0% due to integer division)
    * FIX: fixed manual of df (magic_norm -> magic_normsize)
    * FIX: removed filesystem_trend_perfdata. It didn't work. Use
      now df-parameter "trend_perfdata" (see new man page of df)
    * FIX: cisco_temp_perf: fix return state in case of WARNING (was 0 = OK)
    * FIX: repair PNP template for df when using trends
    * FIX: cisco_qos: fix WATO exception (was due to print command in check)
    * FIX: check_mk check: fixed template for execution time
    * FIX: blade_health, fc_brocade_port_detailed removed debug outputs
    * FIX: netapp_volumes: The check handled 64-bit aggregates correctly
    * FIX: netapp_volumes: Fixed snmp scan function
    * FIX: blade_*: Fixed snmp scan function
    * FIX: nfsmount: fix exception in check in case of 'hanging'
    * systemtime: new simple check for time synchronization on Windows
      (needs agent update)
    * Added Perf-O-Meter for non-df filesystem checks (e.g. netapp)
    * hp_proliant_*: improve scan function (now just looks for "proliant")

    Multisite:
    * FIX: fix json/python Webservice

1.1.9i9:
    Core, Setup, etc.:
    * FIX: check_mk_templates.cfg: add missing check_period for hosts
      (needed for Shinken)
    * FIX: read *.include files before checks. Fixes df_netapp not finding
      its check function
    * FIX: inventory checks on SNMP+TCP hosts ignored new TCP checks
    * local.mk: This file is read after final.mk and *not* backup up
      or restored
    * read all files in conf.d/*.mk in alphabetical order now.
    * use snmp commands always with -Ot: output time stamps as UNIX epoch
      (thanks to Ulrich Kiermayr)

    Checks & Agents:
    * ucd_cpu_load: new check for CPU load via UCD SNMP agent
    * ucd_cpu_util: new check for CPU utilization via UCD SNMP agent
    * steelhead_status: new check for overall health of Riverbed Steelhead appliance
    * steelhead_connections: new check for Riverbed Steelhead connections
    * df, df_netapp, df_netapp32, hr_fs, vms_df: all filesystem checks now support
      trends. Please look at check manpage of df for details.
    * FIX: heartbeat_nodes: Fixed error handling when node is active but at least one link is dead
    * 3ware_units: Handling INITIALIZING state as warning now
    * FIX: 3ware_units: Better handling of outputs from different tw_cli versions now
    * FIX: local: PNP template for local now looks in all template directories for
      specific templates (thanks to Patrick Schaaf)

    Multisite:
    * FIX: fix "too many values to unpack" when editing views in single layout
      mode (such as host or service detail)
    * FIX: fix PNP icon in cases where host and service icons are displayed in 
      same view (found by Wolfgang Barth)
    * FIX: Fixed view column editor forgetting pending changes to other form
           fields
    * FIX: Customlinks snapin persists folding states again
    * FIX: PNP timerange painter option field takes selected value as default now
    * FIX: Fixed perfometer styling in single dataset layouts
    * FIX: Tooltips work in group headers now
    * FIX: Catching exceptions caused by unset bandwidth in interface perfometer

    WATO:
    * FIX: fix problem with vanishing services on Windows. Affected were services
      containing colons (such as fs_C:/).

    Livestatus:
    * FIX: fix most compiler warnings (thanks to patch by Sami Kerola)
    * FIX: fix memory leak. The leak caused increasing check latency in some
      situations
    
1.1.9i8:
    Multisite:
    * New "web service" for retrieving data from views as JSON or 
      Python objects. This allows to connect with NagStaMon 
      (requires patch in NagStaMon). Simply add &output_format=json
      or &output_format=python to your view URL.
    * Added two builtin views for NagStaMon.
    * Acknowledgement of problem now has checkboxes for sticky,
      send notification and persisten comment
    * Downtimes: allow to specify fixed/flexible downtime
    * new display_options d/D for switching on/off the tab "Display"
    * Improved builtin views for downtimes
    * Bugfix: Servicegroups can be searched with the quicksearch snapin using
      the 'sg:' prefix again

    WATO:
    * Fixed problem appearing at restart on older Python version (RH)

1.1.9i7:
    Core, Setup, etc.:
    * Fix crash on Python 2.4 (e.g. RedHat) with fake_file
    * Fixed clustering of SNMP hosts
    * Fix status output of Check_MK check in mixed cluster setups

    Checks & Agents:
    * PNP templates for if/if64: fix bugs: outgoing packets had been
      same as incoming, errors and discards were swapped (thanks to 
      Paul Freeman)
    * Linux Agent: Added suport for vdx and xvdx volumes (KVM+Virtio, XEN+xvda)

    Multisite:
    * Fix encoding problem when host/service groups contain non-ascii
      characters.

    WATO:
    * Fix too-long-URL problem in cases of many services on one host


1.1.9i6:
    INCOMPATIBLE CHANGES:
    * Removed out-dated checks blade_misc, ironport_misc and snia_sml. Replaced
      with dummy checks begin always UNKNOWN.

    Core, Setup, etc.:
    * cmk -D: show ip address of host 
    * Fix SNMP inventory find snmp misc checks inspite of negative scan function
    * Fix output of MB and GB values (fraction part was zero)

    Checks & Agents:
    * megaraid_ldisks: remove debug output
    * fc_brocade_port: hide on SNMP scan, prefer fc_brocade_port_detailed
    * fc_brocade_port_detailed: improve scan function, find more devices
    * New agent for HP-UX
    * hpux_cpu: new check for monitoring CPU load average on HP-UX
    * hpux_if: New check for monitoring NICs on HP-UX (compatible to if/if64)
    * hpux_multipath: New check for monitoring Multipathing on HP-UX
    * hpux_lvm: New check for monitoring LVM mirror state on HP-UX
    * hpux_serviceguard: new check for monitoring HP-UX Serviceguard
    * drbd: Fixed var typo which prevented inventory of drbd general check
      (Thanks to Andreas Behler)
    * mk_oracle: new agent plugin for monitoring ORACLE (currently only
      on Linux and HP-UX, but easily portable to other Unices)
    * oracle_sessions: new check for monitoring the current number of active
      database sessions.
    * oracle_logswitches: new check for monitoring the number of logswitches
      of an ORACLE instances in the last 60 minutes.
    * oracle_tablespaces: new check for monitoring size, state and autoextension
      of ORACLE tablespaces.
    * h3c_lanswitch_cpu: new check for monitoring CPU usage of H3C/HP/3COM switches
    * h3c_lanswitch_sensors: new check for monitoring hardware sensors of H3C/HP/3COM switches
    * superstack3_sensors: new check for monitoring hardware sensors of 3COM Superstack 3 switches

    Multisite:
    * Fixed aligns/widths of snapin contents and several small styling issues
    * Fixed links and border-styling of host matrix snapin
    * Removed jQuery hover menu and replaced it with own code

1.1.9i5:
    Multisite:
    * custom notes: new macros $URL_PREFIX$ and $SITE$, making 
      multi site setups easier
    * new intelligent logwatch icon, using url_prefix in multi site
      setups


1.1.9i4:
    Core, Setup, etc.:
    * added missing 'register 0' to host template
    * setup: fix creation of symlink cmk if already existing

    Multisite:
    * New reschedule icon now also works for non-local sites.
    * painter options are now persisted on a per-user-base
    * new optional column for displaying host and service comments
      (not used in shipped views but available in view editor)

    Livestatus:
    * Check for buffer overflows (replace strcat with strncat, etc.)
    * Reduce number of log messages (reclassify to debug)

    Checks & Agents:
    * apc_symmetra: handle empty SNMP variables and treat as 0.


1.1.9i3:
    INCOMPATIBLE CHANGES:
    * You need a current version of Livestatus for Multisite to work!
    * Multisite: removed (undocumented) view parameters show_buttons and show_controls.
      Please use display_options instead.
    * Finally removed deprecated filesystem_levels. Please use check_parameters instead.
    * Livestatus: The StatsGroupBy: header is still working but now deprecated.
      Please simply use Columns: instead. If your query contains at least one Stats:-
      header than Columns: has the meaning of the old StatsGroupBy: header

    Core, Setup, etc.:
    * Create alias 'cmk' for check_mk in bin/ (easier typing)
    * Create alias 'mkp' for check_mk -P in bin/ (easier typing) 

    Multisite:
    * Each column can now have a tooltip showing another painter (e.g.
      show the IP address of a host when hovering over its name)
    * Finally show host/services icons from the nagios value "icon_image".
      Put your icon files in /usr/share/check_mk/web/htdocs/images/icons.
      OMD users put the icons into ~/local/share/check_mk/web/htdocs/images/icons.
    * New automatic PNP-link icons: These icons automatically appear, if
      the new livestatus is configured correctly (see below). 
    * new view property "hidebutton": allow to hide context button to a view.
    * Defaults views 'Services: OK', 'Services: WARN, etc. do now not create
      context buttons (cleans up button bar).
    * new HTML parameter display_options, which allows to switch off several
      parts of the output (e.g. the HTML header, external links, etc).
    * View hoststatus: show PNP graph of host (usually ping stats)
    * new tab "Display": here the user can choose time stamp
      display format and PNP graph ranges
    * new column "host_tags", showing the Check_MK host tags of a host
    * new datasource "alert_stats" for computing alert statistics
    * new view "Alert Statistics" showing alert statistics for all hosts
      and services
    * Sidebar: Fixed snapin movement to the bottom of the snapin list in Opera
    * Sidebar: Fixed scroll position saving in Opera
    * Fixed reloading button animation in Chrome/IE (Changed request to async mode)
    * Sidebar: Removed scrollbars of in older IE versions and IE8 with compat mode
    * Sidebar: Fixed scrolling problem in IE8 with compat mode (or maybe older IE versions)
      which broke the snapin titles and also the tactical overview table
    * Sidebar: Fixed bulletlist positioning
    * Sidebar: The sidebar quicksearch snapin is case insensitive again
    * Fixed header displaying on views when the edit button is not shown to the user
    * View pages are not refreshed when at least one form (Filter, Commands,
      Display Options) is open
    * Catching javascript errors when pages from other domain are opened in content frame
    * Columns in view editor can now be added/removed/moved easily

    Checks & Agents:
    * Fixed problem with OnlyFrom: in Linux agent (df didn't work properly)
    * cups_queues: fixed plugin error due to invalid import of datetime,
      converted other checks from 'from datetime import...' to 'import datetime'.
    * printer_supply: handle the case where the current value is missing
    * megaraid_ldisks: Fixed item detection to be compatible with different versions of megaraid
    * Linux Agent: Added new 3ware agent code to support multiple controllers
      (Re-inventory of 3ware checks needed due to changed check item names)

    Livestatus:
    * new column pnpgraph_present in table host and service. In order for this
      column to work you need to specify the base directory of the PNP graphs
      with the module option pnp_path=, e.g. pnp_path=/omd/sites/wato/var/pnp4nagios/perfdata
    * Allow more than one column for StatsGroupBy:
    * Do not use function is_contact_member_of_contactgroup anymore (get compatible
      with Nagios CVS)
    * Livestatus: log timeperiod transitions (active <-> inactive) into Nagios
      log file. This will enable us to create availability reports more simple
      in future.

    Multisite:
    * allow include('somefile.mk') in multisite.mk: Include other files.
      Paths not beginning with '/' are interpreted relative to the directory
      of multisite.mk

    Livestatus:
    * new columns services_with_info: similar to services_with_state but with
      the plugin output appended as additional tuple element. This tuple may
      grow in future so do not depend on its length!

1.1.9i2:
    Checks & Agents:
    * ibm_imm_health: fix inventory function
    * if/if64: fix average line in PNP-template, fix display of speed for 20MBit
      lines (e.g. Frame Relay)

    Multisite:
    * WATO: Fixed omd mode/site detection and help for /etc/sudoers
    * WATO: Use and show common log for pending changes 
    * Sidebar Quicksearch: Now really disabling browser built-in completion
      dropdown selections
    
1.1.9i1:
    INCOMPATIBLE CHANGES:
    * TCP / SNMP: hosts using TCP and SNMP now must use the tags 'tcp'
      and 'snmp'. Hosts with the tag 'ping' will not inventorize any
      service. New configuration variable tcp_hosts.
    * Inventory: The call syntax for inventory has been simplified. Just
      call check_mk -I HOSTNAME now. Omit the "tcp" or "snmp". If you
      want to do inventory just for certain check types, type "check_mk --checks=snmp_info,if -I hostnames..."
      instead
    * perfdata_format now defaults to "pnp". Previous default was "standard".
      You might have to change that in main.mk if you are not using PNP (only
      relevant for MRPE checks)
    * inventory_check_severity defaults to 1 now (WARNING)
    * aggregation_output_format now defaults to "multiline"
    * Removed non_bulkwalk_hosts. You can use bulkwalk_hosts with NEGATE
      instead (see docu)
    * snmp_communites is now initialized with [], not with {}. It cannot
      be a dict any longer.
    * bulkwalk_hosts is now initizlized with []. You can do += here just
      as with all other rule variables.
    * Configuration check (-X) is now always done. It is now impossible to
      call any Check_MK action with an invalid configuration. This saves
      you against mistyped variables.
    * Check kernel: converted performance data from counters to rates. This
      fixes RRD problems (spikes) on reboots and also allows better access 
      to the peformance data for the Perf-O-Meters.  Also changed service 
      descriptions. You need to reinventurize the kernel checks. Your old
      RRDs will not be deleted, new ones will be created.
    * Multisite: parameters nagios_url, nagios_cgi_url and pnp_url are now
      obsolete. Instead the new parameter url_prefix is used (which must
      end with a /).

    Core, Setup, etc.:
    * Improve error handling: if hosts are monitored with SNMP *and* TCP,
      then after an error with one of those two agents checks from the
      other haven't been executed. This is fixed now. Inventory check
      is still not complete in that error condition.
    * Packages (MKP): Allow to create and install packages within OMD!
      Files are installed below ~/local/share/check_mk. No root permissions
      are neccessary
    * Inventory: Better error handling on invalid inventory result of checks
    * setup.sh: fix problem with missing package_info (only appears if setup
      is called from another directory)
    * ALL_SERVICES: Instead of [ "" ] you can now write ALL_SERVICES
    * debug_log: also output Check_MK version, check item and check parameters
    * Make sure, host has no duplicate service - this is possible e.g. by
      monitoring via agent and snmp in parallel. duplicate services will
      make Nagios reject the configuration.
    * --snmpwalk: do not translate anymore, use numbers. All checks work
      with numbers now anyway.
    * check_mk -I snmp will now try all checktypes not having an snmp scan
      function. That way all possible checks should be inventorized.
    * new variable ignored_checks: Similar to ignored_checktypes, but allows
      per-host configuration
    * allow check implementations to use common include files. See if/if64
      for an example
    * Better handling for removed checks: Removed exceptions in check_mk calls
      when some configured checks have been removed/renamed

    Checks & Agents:
    * Renamed check functions of imm_health check from test_imm to imm_health
      to have valid function and check names. Please remove remove from
      inventory and re-inventory those checks.
    * fc_brocade_port_detailed: allow to specify port state combinations not 
      to be critical
    * megaraid_pdisks: Using the real enclosure number as check item now
    * if/if64: allow to configure averaging of traffic over time (e.g. 15 min) 
      and apply traffic levels and averaged values. Also allow to specify relative
      traffic levels. Allow new parameter configuration via dictionary. Also
      allow to monitor unused ports and/or to ignore link status.
    * if/if64: Added expected interface speed to warning output
    * if/if64: Allow to ignore speed setting (set target speed to None)
    * wut_webtherm: handle more variants of WuT Webtherms (thanks to Lefty)
    * cisco_fan: Does not inventorize 'notPresent' sensors anymore. Improved output
    * cisco_power: Not using power source as threshold anymore. Improved output
    * cisco_fan: Does not inventorize 'notPresent' sensors anymore. Improved output
    * cisco_power: Not using power source as threshold anymore. Improved output
    * cisco_power: Excluding 'notPresent' devices from inventory now
    * cisco_temp_perf: Do not crash if device does not send current temperature
    * tcp_conn_stats: new check for monitoring number of current TCP connections
    * blade_*: Added snmp scan functions for better automatic inventory
    * blade_bays: Also inventorizes standby blades and has a little more
                  verbose output.
    * blade_blowers: Can handle responses without rpm values now. Improved output
    * blade_health: More detailed output on problems
    * blade_blades: Added new check for checking the health-, present- and
                    power-state of IBM Bladecenter blades
    * win_dhcp_pools: Several cleanups in check
    * Windows agent: allow restriction to ip addresses with only_hosts (like xinetd)
    * heartbeat_rscstatus: Catching empty output from agent correctly
    * tcp_conn_stats: Fixed inventory function when no conn stats can be inventoried
    * heartbeat_nodes: fix Linux agent for hostname with upper case letters (thanks to
            Thorsten Robers)
    * heartbeat_rscstatus: Catching empty output from agent correctly
    * heartbeat_rscstatus: Allowing a list as expected state to expect multiple OK states
    * win_dhcp_pools agent plugin: Filtering additional error message on
      systems without dhcp server
    * j4p_performance: Added experimental agent plugin fetching data via 
      jmx4perl agent (does not need jmx4perl on Nagios)
    * j4p_performance.mem: added new experimental check for memory usage via JMX.
    * if/if64: added Perf-O-Meter for Multisite
    * sylo: fix performance data: on first execution (counter wrap) the check did
      output only one value instead of three. That lead to an invalid RRD.
    * Cleaned up several checks to meet the variable naming conventions
    * drbd: Handling unconfigured drbd devices correctly. These devices are
      ignored during nventory
    * printer_supply: In case of OKI c5900 devices the name of the supply units ins not
      unique. The color of the supply unit is reported in a dedicated OID and added to the
      check item name to have a unique name now.
    * printer_supply: Added simple pnp template to have better graph formating for the check results
    * check_mk.only_from: new check for monitoring the IP address access restriction of the
      agent. The current Linux and Windows agents provide this information.
    * snmp_info check: Recoded not to use snmp_info_single anymore
    * Linux Agent: Fixed <<<cpu>>> output on SPARC machines with openSUSE
    * df_netapp/df_netapp32: Made check inventory resistant against empty size values
    * df_netapp32: Added better detection for possible 32bit counter wrap
    * fc_brocade_port_detailed: Made check handle phystate "noSystemControlAccessToSlot" (10)
      The check also handles unknown states better now
    * printer_supply: Added new parameter "printer_supply_some_remaining_status" to
      configure the reported state on small remaining capacity.
    * Windows agent: .vbs scripts in agents plugins/ directory are executed
      automatically with "cscript.exe /Nologo" to prevent wrong file handlers
    * aironet_clients: Only counting clients which don't have empty values for strength
    * statgrab_disk: Fixed byte calculation in plugin output
    * statgrab_disk: Added inventory function
    * 3ware_disks: Ignoring devices in state NOT-PRESENT during inventory

    Multisite:
    * The custom open/close states of custom links are now stored for each
      user
    * Setting doctype in sidebar frame now
    * Fixed invalid sidebar css height/width definition
    * Fixed repositioning the sidebar scroll state after refreshing the page
    * Fixed mousewheel scrolling in opera/chrome
    * Fixed resize bug on refresh in chrome
    * New view for all services of a site
    * Sidebar snapin site_status: make link target configurable
    * Multisite view "Recently changed services": sort newest first
    * Added options show_header and show_controls to remove the page headers
      from views
    * Cool: new button for an immediate reschedule of a host or service
      check: the view is redisplayed exactly at the point of time when
      Nagios has finished the check. This makes use of MK Livestatus'
      unique waiting feature.

   Livestatus:
    * Added no_more_notifications and check_flapping_recovery_notification
      fields to host table and no_more_notifications field to service table.
      Thanks to Matthew Kent

1.1.8:
    Core, Setup, etc.:
    * setup.sh: turn off Python debugging
    * Cleaned up documentation directory
    * cluster host: use real IP address for host check if cluster has
      one (e.g. service IP address)

    Checks & Agents:
    * Added missing PNP template for check_mk-hr_cpu
    * hr_fs: inventory now ignores filesystem with size 0,
      check does not longer crash on filesystems with size 0
    * logwatch: Fixed typo in 'too many unacknowledged logs' error message
    * ps: fix bug: inventory with fixed user name now correctly puts
      that user name into the resulting check - not None.
    * ps: inventory with GRAB_USER: service description may contain
      %u. That will be replaced with the user name and thus makes the
      service description unique.
    * win_dhcp_pools: better handle invalid agent output
    * hp_proliant_psu: Fixed multiple PSU detection on one system (Thanks to Andreas Döhler)
    * megaraid_pdisks: Fixed coding error
    * cisco_fan: fixed check bug in case of critical state
    * nfsmounts: fix output (free and used was swapped), make output identical to df

    Livestatus:
    * Prohibit { and } in regular expressions. This avoids a segmentation
      fault caused by regcomp in glibc for certain (very unusual) regular
      expressions.
    * Table status: new columns external_command_buffer_slots,
      external_command_buffer_usage and external_command_buffer_max
      (this was implemented according to an idea and special request of
       Heinz Fiebig. Please sue him if this breaks anything for you. I was
       against it, but he thinks that it is absolutely neccessary to have
       this in version 1.1.8...)
    * Table status: new columns external_commands and external_commands_rate
      (also due to Mr. Fiebig - he would have quit our workshop otherwise...)
    * Table downtimes/comments: new column is_service

    Multisite:
    * Snapin Performance: show external command per second and usage and
      size of external command buffer
    * Downtimes view: Group by hosts and services - just like comments
    * Fix links for items containing + (e.g. service descriptionen including
      spaces)
    * Allow non-ASCII character in downtimes and comments
    * Added nagvis_base_url to multisite.mk example configuration
    * Filter for host/service groups: use name instead of alias if 
      user has no permissions for groups

1.1.8b3:
    Core, Setup, etc.:
    * Added some Livestatus LQL examples to documentation
    * Removed cleanup_autochecks.py. Please use check_mk -u now.
    * RRA configuration for PNP: install in separate directory and do not
      use per default, since they use an undocumented feature of PNP.

    Checks & Agents:
    * postfix_mailq: Changed limit last 6 lines which includes all needed
		information
    * hp_proliant_temp/hp_proliant_fans: Fixed wrong variable name
    * hp_procurve_mem: Fixed wrong mem usage calculation
    * ad_replication: Works no with domain controller hostnames like DC02,DC02
    * aironet_client: fix crash on empty variable from SNMP output
    * 3ware_disks, 3ware_units: hopefully repaired those checks
    * added rudimentary agent for HP-UX (found in docs/)

    Multisite:
    * added Perf-O-Meter to "Problems of Host" view
    * added Perf-O-Meter to "All Services" view
    * fix bug with cleaning up persistent connections
    * Multisite now only fetches the available PNP Graphs of hosts/services
    * Quicksearch: limit number of items in dropdown to 80
      (configurable via quicksearch_dropdown_limit)
    * Views of hosts: make counts of OK/WARN/CRIT klickable, new views
      for services of host in a certain state
    * Multisite: sort context buttons in views alphabetically
    * Sidebar drag scrolling: Trying to compensate lost mouse events when
	leaving the sidebar frame while dragging

    Livestatus:
    * check for event_broker_options on start
    * Fix memory leakage caused by Filter: headers using regular expressions
    * Fix two memory leaks in logfile parser

1.1.8b2:
    Core, Setup, etc.:
    * Inventory: skip SNMP-only hosts on non-SNMP checktypes (avoids timeouts)
    * Improve error output for invalid checks
    
    Checks & Agents:
    * fix bug: run local and plugins also when spaces are in path name
      (such as C:\Program Files\Check_MK\plugins
    * mem.vmalloc: Do not create a check for 64 bit architectures, where
      vmalloc is always plenty
    * postfix_mailq: limit output to 1000 lines
    * multipath: handle output of SLES 11 SP1 better
    * if/if64: output operstatus in check output
    * if/if64: inventory now detects type 117 (gigabitEthernet) for 3COM
    * sylo: better handling of counter wraps.

    Multisite:
    * cleanup implementation of how user settings are written to disk
    * fix broken links in 'Edit view -> Try out' situation
    * new macros $HOSTNAME_LOWER$, $HOSTNAME_UPPER$ and $HOSTNAME_TITLE$ for
      custom notes

1.1.8b1:
    Core, Setup, etc.:
    * SNMPv3: allow privProtocol and privPassword to be specified (thanks
      to Josef Hack)
    * install_nagios.sh: fix problem with broken filenames produced by wget
    * install_nagios.sh: updated software to newest versions
    * install_nagios.sh: fix Apache configuration problem
    * install_nagios.sh: fix configuration vor PNP4Nagios 0.6.6
    * config generation: fix host check of cluster hosts
    * config generation: add missing contact groups for summary hosts
    * RPM package of agent: do not overwrite xinetd.d/check_mk, but install
      new version with .rpmnew, if admin has changed his one
    * legacy_checks: fix missing perfdata, template references where in wrong
      direction (thanks Daniel Nauck for his precise investigation)

    Checks & Agents:
    * New check imm_health by Michael Nieporte
    * rsa_health: fix bug: detection of WARNING state didn't work (was UNKNOWN
            instead)
    * check_mk_agent.solaris: statgrab now excludes filesystems. This avoids hanging
      in case of an NFS problem. Thanks to Divan Santana.
    * multipath: Handle new output of multipath -l (found on SLES11 SP1)
    * ntp: fix typo in variable ntp_inventory_mode (fixes inventory problem)
    * if64: improve output formatting of link speed
    * cisco_power: inventory function now ignores non-redundant power supplies
    * zpool_status: new check from Darin Perusich for Solaris zpools

    Multisite:
    * fix several UTF-8 problems: allow non-ascii characters in host names
      (must be UTF 8 encoded!)
    * improve compatibility with Python 2.3
    * Allow loading custom style sheet overriding Check_MK styles by setting
      custom_style_sheet in multisite.mk
    * Host icons show link to detail host, on summary hosts.
    * Fix sidebar problem: Master Control did not display data correctly
    * status_host: honor states even if sites hosting status hosts is disabled
      (so dead-detection works even if local site is disabled)
    * new config variable start_url: set url for welcome page
    * Snapin Quicksearch: if no host is matching, automatically search for
      services
    * Remove links to legacy Nagios GUI (can be added by user if needed)
    * Sidebar Quicksearch: fix several annoyances
    * Views with services of one host: add title with host name and status

    Livestatus:
    * fix memory leak: lost ~4K on memory on each StatsAnd: or StatsOr:
      header (found by Sven Nierlein)
    * fix invalid json output for empty responses (found by Sven Nierlein)
    * fix Stats: avg ___ for 0 matching elements. Output was '-nan' and is
      now '0.0'
    * fix output of floating point numbers: always use exponent and make
      sure a decimal point is contained (this makes JSON/Python detect
      the correct type)

1.1.7i5:
    Core, Setup, etc.:
    * SNMP: do not load any MIB files (speeds up snmpwalk a lot!)
    * legacy_checks: new config variable allowing creating classical
      non-Check_MK checks while using host tags and config options
    * check_mk_objects.cfg: beautify output, use tabs instead of spaces
    * check_mk -II: delete only specified checktypes, allow to reinventorize
      all hosts
    * New option -O, --reload: Does the same as -R, but reloads Nagios
      instead of restarting it.
    * SNMP: Fixed string detection in --snmpwalk calls
    * SNMP: --snmpwalk does walk the enterprises tree correctly now
    * SNMP: Fixed missing OID detection in SNMP check processing. There was a problem
      when the first column had OID gaps in the middle. This affected e.g. the cisco_locif check.
    * install_nagios.sh: correctly detect Ubuntu 10.04.1
    * Config output: make order of service deterministic
    * fix problem with missing default hostgroup

    Multisite:
    * Sidebar: Improved the quicksearch snapin. It can search for services, 
      servicegroups and hostgroups now. Simply add a prefix "s:", "sg:" or "hg:"
      to search for other objects than hosts.
    * View editor: fix bug which made it impossible to add more than 10 columns
    * Service details: for Check_MK checks show description from check manual in
      service details
    * Notes: new column 'Custom notes' which allows customizable notes
      on a per host / per service base (see online docu for details)
    * Configuration: new variable show_livestatus_errors which can be set
      to False in order to hide error about unreachable sites
    * hiding views: new configuration variables hidden_views and visible_views
    * View "Service problems": hide problems of down or unreachable hosts. This
      makes the view consistant with "Tactical Overview"

    Checks & Agents:
    * Two new checks: akcp_sensor_humidity and akcp_sensor_temp (Thanks to Michael Nieporte)
    * PNP-template for kernel: show average of displayed range
    * ntp and ntp.time: Inventory now per default just creates checks for ntp.time (summary check).
      This is controlled by the new variable ntp_inventory_mode (see check manuals).
    * 3ware: Three new checks by Radoslav Bak: 3ware_disks, 3ware_units, 3ware_info
    * nvidia: agent now only queries GPUCoreTemp and GPUErrors. This avoids
      a vmalloc leakage of 32kB per call (bug in NVIDIA driver)
    * Make all SNMP based checks independent of standard MIB files
    * ad_replication: Fixed syntax errors and unhandled date output when
      not replicated yet
    * ifoperstatus: Allowing multiple target states as a list now
    * cisco_qos: Added new check to monitor traffic in QoS classes on Cisco routers
    * cisco_power: Added scan function
    * if64/if/cisco_qos: Traffic is displayed in variable byte scales B/s,KB/s,MB/s,GB/s
      depending on traffic amount.
    * if64: really using ifDescr with option if_inventory_uses_description = True
    * if64: Added option if_inventory_uses_alias to using ifAlias for the item names
    * if64/if: Fixed bug displaying the out traffic (Perfdata was ok)
    * if64/if: Added WARN/CRIT thresholds for the bandwidth usage to be given as rates
    * if64/if: Improved PNP-Templates
    * if64/if: The ifoperstatus check in if64/if can now check for multiple target states
    * if64/if: Removing all null bytes during hex string parsing (These signs Confuse nagios pipe)
    * Fixed hr_mem and hr_fs checks to work with new SNMP format
    * ups_*: Inventory works now on Riello UPS systems
    * ups_power: Working arround wrong implemented RFC in some Riello UPS systems (Fixing negative power
      consumption values)
    * FreeBSD Agent: Added sections: df mount mem netctr ipmitool (Thanks to Florian Heigl)
    * AIX: exclude NFS and CIFS from df (thanks to Jörg Linge)
    * cisco_locif: Using the interface index as item when no interface name or description are set

    Livestatus:
    * table columns: fix type of num_service_* etc.: was list, is now int (thanks to Gerhard Laußer)
    * table hosts: repair semantics of hard_state (thanks to Michael Kraus). Transition was one
      cycle to late in certain situations.

1.1.7i4:
    Core, Setup, etc.:
    * Fixed automatic creation of host contactgroups
    * templates: make PNP links work without rewrite

    Multisite:
    * Make page handler modular: this allows for custom pages embedded into
      the Multisite frame work and thus using Multisite for other tasks as
      well.
    * status_host: new state "waiting", if status host is still pending
    * make PNP links work without rewrite
    * Fix visibility problem: in multisite setups all users could see
      all objects.

1.1.7i3:
    Core, Setup, etc.:
    * Fix extra_nagios_conf: did not work in 1.1.7i2
    * Service Check_MK now displays overall processing time including
      agent communication and adds this as performance data
    * Fix bug: define_contactgroups was always assumed True. That led to duplicate
      definitions in case of manual definitions in Nagios 

    Checks & Agents:
    * New Check: hp_proliant_da_phydrv for monitoring the state of physical disks
      in HP Proliant Servers
    * New Check: hp_proliant_mem for monitoring the state of memory modules in
      HP Proliant Servers
    * New Check: hp_proliant_psu for monitoring the state of power supplies in
      HP Proliant Servers
    * PNP-templates: fix several templates not working with MULTIPLE rrds
    * new check mem.vmalloc for monitoring vmalloc address space in Linux kernel.
    * Linux agent: add timeout of 2 secs to ntpq 
    * wmic_process: make check OK if no matching process is found

    Livestatus:
    * Remove obsolete parameter 'accept_timeout'
    * Allow disabling idle_timeout and query_timeout by setting them to 0.

    Multisite:
    * logwatch page: wrap long log lines

1.1.7i2:
    Incompatible Changes:
    * Remove config option define_timeperiods and option --timeperiods.
      Check_MK does not longer define timeperiod definitions. Please
      define them manually in Nagios.
    * host_notification_period has been removed. Use host_extra_conf["notification_period"]
      instead. Same holds for service_notification_periods, summary_host_notification_periods
      and summary_service_notification_periods.
    * Removed modes -H and -S for creating config data. This now does
      the new option -N. Please set generate_hostconf = False if you
      want only services to be defined.

    Core, Setup, etc.:
    * New config option usewalk_hosts, triggers --usewalk during
      normal checking for selected hosts.
    * new option --scan-parents for automatically finding and 
      configuring parent hosts (see online docu for details)
    * inventory check: put detailed list of unchecked items into long
      plugin output (to be seen in status details)
    * New configuration variable check_parameters, that allows to
      override default parameters set by inventory, without defining 
      manual checks!

    Checks & Agents:
    * drbd: changed check parameters (please re-inventorize!)
    * New check ad_replication: Checks active directory replications
      of domain controllers by using repadm
    * New check postifx_mailq: Checks mailqueue lengths of postifx mailserves
    * New check hp_procurve_cpu: Checks the CPU load on HP Procurve switches
    * New check hp_procurve_mem: Checks the memory usage on HP Procurve switches
    * New check hp_procurve_sensors: Checks the health of PSUs, FANs and
      Temperature on HP Procurve switches
    * New check heartbeat_crm: Monitors the general state of heartbeat clusters
      using the CRM
    * New check heartbeat_crm_resources: Monitors the state of resources and nodes
      in heartbeat clusters using the CRM
    * *nix agents: output AgentOS: in header
    * New agent for FreeBSD: It is based on the linux agent. Most of the sections
      could not be ported easily so the FreeBSD agent provides information for less
      checks than the linux agent.
    * heartbeat_crm and heartbeat_crm.resources: Change handling of check parameters.
      Please reinvenurize and read the updated man page of those checks
    * New check hp_proliant_cpu: Check the physical state of CPUs in HP Proliant servers
    * New check hp_proliant_temp: Check the temperature sensors of HP Proliant servers
    * New check hp_proliant_fans: Check the FAN sensors of HP Proliant servers

    Multisite:
    * fix chown problem (when nagios user own files to be written
      by the web server)
    * Sidebar: Fixed snapin movement problem using older firefox
      than 3.5.
    * Sidebar: Fixed IE8 and Chrome snapin movement problems
    * Sidebar: Fixed IE problem where sidebar is too small
    * Multisite: improve performance in multi site environments by sending
      queries to sites in parallel
    * Multisite: improve performance in high latency situations by
      allowing persistent Livestatus connections (set "persist" : True 
      in sites, use current Livestatus version)

    Livestatus:
    * Fix problems with in_*_period. Introduce global
      timeperiod cache. This also improves performance
    * Table timeperiods: new column 'in' which is 0/1 if/not the
      timeperiod is currently active
    * New module option idle_timeout. It sets the time in ms
      Livestatus waits for the next query. Default is 300000 ms (5 min).
    * New module option query_timeout. It limits the time between
      two lines of a query (in ms). Default is 10000 ms (10 sec).

1.1.7i1: Core, Setup, etc.:
    * New option -u for reordering autochecks in per-host-files
      (please refer to updated documentation about inventory for
       details)
    * Fix exception if check_mk is called without arguments. Show
      usage in that case.
    * install_nagios.sh: Updated to NagVis 1.5 and fixed download URL
    * New options --snmpwalk and --usewalk help implemeting checks
      for SNMP hardware which is not present
    * SNMP: Automatically detect missing entries. That fixes if64
      on some CISCO switches.
    * SNMP: Fix hex string detection (hopefully)
    * Do chown only if running as root (avoid error messages)
    * SNMP: SNMPv3 support: use 4-tuple of security level, auth protocol,
      security name and password instead of a string in snmp_communities
      for V3 hosts.
    * SNMP: Fixed hexstring detection on empty strings
    * New option -II: Is like -I, but removes all previous autochecks
      from inventorized hosts
    * install_nagios.sh: Fix detection of PNP4Nagios URL and URL of
      NagVis
    * Packager: make sanity check prohibiting creating of package files
      in Check MK's directories
    * install_nagios.sh: Support Ubuntu 10.04 (Thanks to Ben)
      
    Checks & Agents:
    * New check ntp.time: Similar to 'ntp' but only honors the system peer
      (that NTP peer where ntpq -p prints a *).
    * wmic_process: new check for ressource consumption of windows processes
    * Windows agent supports now plugins/ and local/ checks
    * [FIX] ps.perf now correctly detects extended performance data output
      even if number of matching processes is 0
    * renamed check cisco_3640_temp to cisco_temp, renamed cisco_temp
      to cisco_temp_perf, fixed snmp detection of those checks
    * New check hr_cpu - checking the CPU utilization via SNMP
    * New check hr_fs - checking filesystem usage via SNMP
    * New check hr_mem - checking memory usage via SNMP
    * ps: inventory now can configured on a per host / tag base
    * Linux: new check nvidia.temp for monitoring temperature of NVIDIA graphics card
    * Linux: avoid free-ipmi hanging forever on hardware that does not support IPMI
    * SNMP: Instead of an artificial index column, which some checks use, now
      the last component of the OID is used as index. That means that inventory
      will find new services and old services will become UNKNOWN. Please remove
      the outdated checks.
    * if: handle exception on missing OIDs
    * New checks hp_blade* - Checking health of HP BladeSystem Enclosures via SNMP
    * New check drbd - Checking health of drbd nodes
    * New SNMP based checks for printers (page counter, supply), contributed
      by Peter Lauk (many thanks!)
    * New check cups_queues: Checking the state of cups printer queues
    * New check heartbeat_nodes: Checking the node state and state of the links
      of heartbeat nodes
    * New check heartbeat_rscstatus: Checks the local resource status of
      a heartbeat node
    * New check win_dhcp_pools: Checks the usage of Windows DHCP Server lease pools
    * New check netapp_volumes: Checks on/offline-condition and states of netapp volumes 

    Multisite:
    * New view showing all PNP graphs of services with the same description
    * Two new filters for host: notifications_enabled and acknowledged
    * Files created by the webserver (*.mk) are now created with the group
      configured as common group of Nagios and webserver. Group gets write
      permissions on files and directories.
    * New context view: all services of a host group
    * Fix problems with Umlauts (non-Ascii-characters) in performance data
    * New context view: all services of a host group
    * Sidebar snapins can now fetch URLs for the snapin content instead of
      building the snapin contents on their own.
    * Added new nagvis_maps snapin which displays all NagVis maps available
      to the user. Works with NagVis 1.5 and newer.

1.1.6:
    Core, Setup, etc.:
    * Service aggregation: new config option aggregation_output_format.
      Settings this to "multiline" will produce Nagios multiline output
      with one line for each individual check.

    Multisite:
    * New painter for long service plugin output (Currently not used
      by any builtin view)

    Checks & Agents:
    * Linux agent: remove broken check for /dev/ipmi0

1.1.6rc3:
    Core, Setup, etc.:
    * New option --donate for donating live host data to the community.
      Please refer to the online documentation for details.
    * Tactical Overview: Fixed refresh timeout typo
      (Was 16 mins instead of 10 secs)

    Livestatus:
    * Assume strings are UTF-8 encoded in Nagios. Convert from latin-1 only
      on invalid UTF-8 sequences (thanks to Alexander Yegorov)

    Multisite:
    * Correctly display non-ascii characters (fixes exception with 'ascii codec')
      (Please also update Livestatus to 1.1.6rc3)

1.1.6rc2:
    Multisite:
    * Fix bug in Master control: other sites vanished after klicking buttons.
      This was due to connection error detection in livestatus.py (Bug found
      by Benjamin Odenthal)
    * Add theme and baseurl to links to PNP (using features of new PNP4Nagios
      0.6.4)

    Core, Setup, etc.:
    * snmp: hopefully fix HEX/string detection now

    Checks & Agents:
    * md: fix inventory bug on resync=PENDING (Thanks to Darin Perusich)

1.1.6rc1:
    Multisite:
    * Repair Perf-O-Meters on webkit based browsers (e.g. Chrome, Safari)
    * Repair layout on IE7/IE8. Even on IE6 something is working (definitely
      not transparent PNGs though). Thanks to Lars.
    * Display host state correct if host is pending (painter "host with state")
    * Logfile: new filter for plugin output
    * Improve dialog flow when cloning views (button [EDIT] in views snapin)
    * Quicksearch: do not open search list if text did not change (e.g. Shift up),
      close at click into field or snapin.

    Core, Setup, etc.:
    * Included three patched from Jeff Dairiki dealing with compile flags
      and .gitignore removed from tarballs
    * Fix problem with clustered_services_of[]: services of one cluster
      appeared also on others
    * Packager: handle broken files in package dir
    * snmp handling: better error handling in cases where multiple tables
      are merged (e.g. fc_brocade_port_detailed)
    * snmp: new handling of unprintable strings: hex dumps are converted
      into binary strings now. That way all strings can be displayed and
      no information is lost - nevertheless.
      
    Checks & Agents:
    * Solaris agent: fixed rare df problems on Solaris 10, fix problem with test -f
      (thanks to Ulf Hoffmann)
    * Converted all PNP templates to format of 0.6.X. Dropped compatibility
      with 0.4.X.
    * Do not use ipmi-sensors if /dev/ipmi0 is missing. ipmi-sensors tries
      to fiddle around with /dev/mem in that case and miserably fails
      in some cases (infinite loop)
    * fjdary60_run: use new binary encoding of hex strings
    * if64: better error handling for cases where clients do not send all information
    * apc_symmetra: handle status 'smart boost' as OK, not CRITICAL

    Livestatus:
    * Delay starting of threads (and handling of socket) until Nagios has
      started its event loop. This prevents showing services as PENDING 
      a short time during program start.

1.1.6b3:
    Multisite:
    * Quicksearch: hide complete host list if field is emptied via Backspace or Del.
      Also allow handle case where substring match is unique.

1.1.6b2:
    Core, Setup, etc.:
    * Packager: fix unpackaged files (sounds, etc)

    Multisite:
    * Complete new design (by Tobias Roeckl, Kopf & Herz)
    * New filters for last service check and last service state change
    * New views "Recently changed services" and "Unchecked services"
    * New page for adding sidebar snapins
    * Drag & Drop for sidebar snapins (thanks to Lars)
    * Grab & Move for sidebar scrolling (thanks to Lars)
    * Filter out summary hosts in most views.
    * Set browser refresh to 30 secs for most views
    * View host status: added a lot of missing information
    * View service status: also added information here
    * Make sure, enough columns can be selected in view editor
    * Allow user to change num columns and refresh directly in view
    * Get back to where you came after editing views
    * New sidebar snapin "Host Matrix"
    * New feature "status_host" for remote sites: Determine connection
      state to remote side by considering a certain host state. This
      avoids livestatus time outs to dead sites.
    * Sidebar snapin site status: fix reload problem
    * New Perf-O-Meters displaying service performance data
    * New snapin "Custom Links" where you easily configure your own
      links via multisite.mk (see example in new default config file)
    * Fixed problem when using only one site and that is not local

    Livestatus:
    * new statistics columns: log_messages and log_messages_rate
    * make statistics average algorithm more sluggish

1.1.5i3:
     Core, Setup, etc.:
     * New Check_MK packager (check_mk -P)

1.1.5i2:
     Core, Setup, etc.:
     * install_nagios.sh: add missing package php5-iconv for SLES11

     Checks & Agents:
     * if64: new SNMP check for network interfaces. Like if, but uses 64 bit
       counters of modern switches. You might need to configure bulkwalk_hosts.
     * Linux agent: option -d enabled debug output
     * Linux agent: fix ipmi-sensors cache corruption detection
     * New check for temperature on Cisco devices (cisco_3640_temp)
     * recompiled waitmax with dietlibc (fixed incompatibility issues
       on older systems)

     Multisite:
     * Filters for groups are negateable.

1.1.5i1:
     Checks & Agents:
     * uptime: new check for system uptime (Linux)
     * if: new SNMP check for network interfaces with very detailed traffic,
       packet and error statistics - PNP graphs included

     Multisite:
     * direct integration of PNP graphs into Multisite views
     * Host state filter: renamed HTML variables (collision with service state). You
       might need to update custom views using a filter on host states.
     * Tactical overview: exclude services of down hosts from problems, also exclude
       summary hosts
     * View host problems/service problems: exclude summary hosts, exclude services
       of down hosts
     * Simplified implementation of sidebar: sidebar is not any longer embeddeable.
     * Sidebar search: Added host site to be able to see the context links on
       the result page
     * Sidebar search: Hitting enter now closes the hint dropdown in all cases

1.1.5i0:
      Core, Setup, etc.:
      * Ship check-specific rra.cfg's for PNP4Nagios (save much IO and disk space)
      * Allow sections in agent output to apear multiple times
      * cleanup_autochecks.py: new option -f for directly activating new config
      * setup.sh: better detection for PNP4Nagios 0.6
      * snmpwalk: use option -Oa, inhibit strings to be output as hex if an umlaut
        is contained.

      Checks & Agents:
      * local: allow more than once performance value, separated by pipe (|)
      * ps.perf: also send memory and CPU usage (currently on Linux and Solaris)
      * Linux: new check for filesystems mount options
      * Linux: new very detailed check for NTP synchronization
      * ifoperstatus: inventory honors device type, per default only Ethernet ports
        will be monitored now
      * kernel: now inventory is supported and finds pgmajfault, processes (per/s)
        and context switches
      * ipmi_sensors: Suppress performance data for fans (save much IO/space)
      * dual_lan_check: fix problem which using MRPE
      * apc_symmetra: PNP template now uses MIN for capacity (instead of AVERAGE)
      * fc_brocade_port_detailed: PNP template now uses MAX instead of AVERAGE
      * kernel: fix text in PNP template
      * ipmi_sensors: fix timeout in agent (lead to missing items)
      * multipath: allow alias as item instead of uuid
      * caching agent: use /var/cache/check_mk as cache directory (instead of /etc/check_mk)
      * ifoperstatus: is now independent of MIB

      Multisite:
      * New column host painter with link to old Nagios services
      * Multisite: new configuration parameter default_user_role
      
      Livestatus:
      * Add missing LDFLAGS for compiling (useful for -g)

1.1.4:
      Summary:
      * A plentitude of problem fixes (including MRPE exit code bug)
      * Many improvements in new Multisite GUI
      * Stability and performance improvements in Livestatus

      Core, Setup, etc.:
      * Check_MK is looking for main.mk not longer in the current and home
        directory
      * install_nagios.sh: fix link to Check_MK in sidebar
      * install_nagios.sh: switch PNP to version 0.6.3
      * install_nagios.sh: better Apache-Config for Multisite setup
      * do not search main.mk in ~ and . anymore (brought only trouble) 
      * clusters: new variable 'clustered_services_of', allowing for overlapping
         clusters (as proposed by Jörg Linge)
      * install_nagios.sh: install snmp package (needed for snmp based checks)
      * Fix ower/group of tarballs: set them to root/root
      * Remove dependency from debian agent package    
      * Fixed problem with inventory when using clustered_services
      * tcp_connect_timeout: Applies now only for connect(), not for
        time of data transmission once a connection is established
      * setup.sh now also works for Icinga
      * New config parameter debug_log: set this to a filename in main.mk and you
        will get a debug log in case if 'invalid output from plugin...'
      * ping-only-hosts: When ping only hosts are summarized, remove Check_MK and
        add single PING to summary host.
      * Service aggregation: fix state relationship: CRIT now worse than UNKNOWN 
      * Make extra_service_conf work also for autogenerated PING on ping-only-hosts
        (groups, contactgroups still missing)

      Checks & Agents:
      * mrpe in Linux agent: Fix bug introduced in 1.1.3: Exit status of plugins was
        not honored anymore (due to newline handling)
      * mrpe: allow for sending check_command to PNP4Nagios (see MRPE docu)
      * Logwatch GUI: fix problem on Python 2.4 (thanks to Lars)
      * multipath: Check is now less restrictive when parsing header lines with
        the following format: "<alias> (<id>)"
      * fsc_ipmi_mem_status: New check for monitoring memory status (e.g. ECC)
         on FSC TX-120 (and maybe other) systems.
      * ipmi_sensors in Linux agent: Fixed compatibility problem with new ipmi
        output. Using "--legacy-output" parameter with newer freeipmi versions now.
      * mrpe: fix output in Solaris agent (did never work)
      * IBM blade center: new checks for chassis blowers, mediatray and overall health
      * New caching agent (wrapper) for linux, supporting efficient fully redundant
        monitoring (please read notes in agents/check_mk_caching_agent)
      * Added new smbios_sel check for monitoring the System Event Log of SMBIOS.
      * fjdarye60_rluns: added missing case for OK state
      * Linux agent: The xinetd does not log each request anymore. Only
        failures are logged by xinetd now. This can be changed in the xinetd
	configuration files.
      * Check df: handle mountpoints containing spaces correctly 
        (need new inventorization if you have mountpoints with spaces)
      * Check md on Linux: handle spare disks correctly
      * Check md on Linux: fix case where (auto-read-only) separated by space
      * Check md on Linux: exclude RAID 0 devices from inventory (were reported as critical)
      * Check ipmi: new config variable ipmi_ignore_nr
      * Linux agent: df now also excludes NFSv4
      * Wrote man-page for ipmi check
      * Check mrpe: correctly display multiline output in Nagios GUI
      * New check rsa_health for monitoring IBM Remote Supervisor Adapter (RSA)
      * snmp scan: suppress error messages of snmpget
      * New check: cpsecure_sessions for number of sessions on Content Security Gateway
      * Logwatch GUI: move acknowledge button to top, use Multisite layout,
         fix several layout problem, remove list of hosts
      * Check logwatch: limit maximum size of stored log messages (configurable
        be logwatch_max_filesize)
      * AIX agent: fix output of MRPE (state and description was swapped)
      * Linux agent: fixed computation of number of processors on S390
      * check netctr: add missing perfdata (was only sent on OK case)
      * Check sylo: New check for monitoring the sylo state
      
      Livestatus:
      * Table hosts: New column 'services' listing all services of that host
      * Column servicegroups:members: 'AuthUser' is now honored
      * New columns: hosts:services_with_state and servicegroups:members_with_state
      * New column: hostgroup:members_with_state
      * Columns hostgroup:members and hostgroup:members_with_state honor AuthUser
      * New rudimentary API for C++
      * Updates API for Python
      * Make stack size of threads configurable
      * Set stack size of threads per default o 64 KB instead of 8 MB
      * New header Localtime: for compensating time offsets of remote sites
      * New performance counter for fork rate
      * New columns for hosts: last_time_{up,down,unreachable}
      * New columns for services: last_time_{ok,warning,critical,unknown}
      * Columns with counts honor now AuthUser
      * New columns for hosts/services: modified_attributes{,_list}
      * new columns comments_with_info and downtimes_with_info
      * Table log: switch output to reverse chronological order!
      * Fix segfault on filter on comments:host_services
      * Fix missing -lsocket on Solaris
      * Add missing SUN_LEN (fixed compile problem on Solaris)
      * Separators: remote sanitiy check allowing separators to be equal
      * New output format "python": declares strings as UTF-8 correctly
      * Fix segault if module loaded without arguments

      Multisite:
      * Improved many builtin views
      * new builtin views for host- and service groups
      * Number of columns now configurable for each layout (1..50)
      * New layout "tiled"
      * New painters for lists of hosts and services in one column
      * Automatically compensate timezone offsets of remote sites
      * New datasources for downtimes and comments
      * New experimental datasource for log
      * Introduce limitation, this safes you from too large output
      * reimplement host- and service icons more intelligent
      * Output error messages from dead site in Multisite mode
      * Increase wait time for master control buttons from 4s to 10s
      * Views get (per-view) configurable browser automatic reload interval
      * Playing of alarm sounds (configurable per view)
      * Sidebar: fix bookmark deletion problem in bookmark snapin
      * Fixed problem with sticky debug
      * Improve pending services view
      * New column with icon with link to Nagios GUI
      * New icon showing items out of their notification period.
      * Multisite: fix bug in removing all downtimes
      * View "Hostgroups": fix color and table heading
      * New sidebar snapin "Problem hosts"
      * Tactical overview: honor downtimes
      * Removed filter 'limit'. Not longer needed and made problems
        with new auto-limitation.
      * Display umlauts from Nagios comments correctly (assuming Latin-1),
         inhibit entering of umlauts in new comments (fixes exception)
      * Switched sidebar from synchronous to asynchronous requests
      * Reduced complete reloads of the sidebar caused by user actions
      * Fix reload problem in frameset: Browser reload now only reloads
        content frames, not frameset.


1.1.3:

      Core, Setup, etc.:
      * Makefile: make sure all files are world readable
      * Clusters: make real host checks for clusters (using check_icmp with multiple IP addresses)
      * check_mk_templates: remove action_url from cluster and summary hosts (they have no performance data)
      * check_mk_template.cfg: fix typo in notes_url
      * Negation in binary conf lists via NEGATE (clustered_services, ingored_services,
	bulkwalk_hosts, etc).
      * Better handling of wrapping performance counters
      * datasource_programs: allow <HOST> (formerly only <IP>)
      * new config variable: extra_nagios_conf: string simply added to Nagios
        object configuration (for example for define command, etc.)
      * New option --flush: delete runtime data of some or all hosts
      * Abort installation if livestatus does not compile.
      * PNP4Nagios Templates: Fixed bug in template file detection for local checks
      * nagios_install.sh: Added support for Ubuntu 9.10
      * SNMP: handle multiline output of snmpwalk (e.g. Hexdumps)
      * SNMP: handle ugly error output of snmpwalk
      * SNMP: allow snmp_info to fetch multiple tables
      * check_mk -D: sort hostlist before output
      * check_mk -D: fix output: don't show aggregated services for non-aggregated hosts
      * check_mk_templates.cfg: fix syntax error, set notification_options to n

      Checks & Agents:
      * logwatch: fix authorization problem on web pages when acknowledging
      * multipath: Added unhandled multipath output format (UUID with 49 signs)
      * check_mk-df.php: Fix locale setting (error of locale DE on PNP 0.6.2)
      * Make check_mk_agent.linux executable
      * MRPE: Fix problems with quotes in commands
      * multipath: Fixed bug in output parser
      * cpu: fixed bug: apply level on 15min, not on 1min avg
      * New check fc_brocade_port_detailed
      * netctrl: improved handling of wrapped counters
      * winperf: Better handling of wrapping counters
      * aironet_client: New check for number of clients and signal
        quality of CISCO Aironet access points
      * aironet_errors: New check for monitoring CRC errors on
        CISCO Aironet access points
      * logwatch: When Agent does not send a log anymore and no local logwatch
                  file present the state will be UNKNOWN now (Was OK before).
      * fjdarye60_sum: New check for summary status of Fidary-E60 devices
      * fjdarye60_disks: New check for status of physical disks
      * fjdarye60_devencs: New check for status of device enclosures
      * fjdarye60_cadaps: New check for status of channel adapters
      * fjdarye60_cmods: New check for status of channel modules
      * fjdarye60_cmods_flash: New check for status of channel modules flash
      * fjdarye60_cmods_mem: New check for status of channel modules memory
      * fjdarye60_conencs: New check for status of controller enclosures
      * fjdarye60_expanders: New check for status of expanders
      * fjdarye60_inletthmls: New check for status of inlet thermal sensors
      * fjdarye60_thmls: New check for status of thermal sensors
      * fjdarye60_psus: New check for status of PSUs
      * fjdarye60_syscaps: New check for status of System Capacitor Units
      * fjdarye60_rluns: New check for RLUNs
      * lparstat_aix: New check by Joerg Linge
      * mrpe: Handles multiline output correctly (only works on Linux,
	      Agents for AIX, Solaris still need fix).
      * df: limit warning and critical levels to 50/60% when using a magic number
      * fc_brocade_port_detailed: allow setting levels on in/out traffic, detect
         baudrate of inter switch links (ISL). Display warn/crit/baudrate in
	 PNP-template

      MK Livestatus:
      * fix operators !~ and !~~, they didn't work (ever)
      * New headers for waiting (please refer to online documentation)
      * Abort on errors even if header is not fixed16
      * Changed response codes to better match HTTP
      * json output: handle tab and other control characters correctly
      * Fix columns host:worst_service_state and host:worst_service_hard_state
      * New tables servicesbygroup, servicesbyhostgroup and hostsbygroup
      * Allow to select columns with table prefix, e.g. host_name instead of name
        in table hosts. This does not affect the columns headers output by
	ColumnHeaders, though.
      * Fix invalid json output of group list column in tables hosts and services
      * Fix minor compile problem.
      * Fix hangup on AuthUser: at certain columns
      * Fix some compile problems on Solaris

      Multisite:
      * Replaced Multiadmin with Multisite.


1.1.2:
      Summary:
      * Lots of new checks
      * MK Livestatus gives transparent access to log files (nagios.log, archive/*.log)
      * Many bug fixes

      MK Livestatus:
      * Added new table "log", which gives you transparent access to the Nagios log files!
      * Added some new columns about Nagios status data to stable 'status'
      * Added new table "comments"
      * Added logic for count of pending service and hosts
      * Added several new columns in table 'status' 
      * Added new columns flap_detection and obsess_over_services in table services
      * Fixed bug for double columns: filter truncated double to int
      * Added new column status:program_version, showing the Nagios version
      * Added new column num_services_pending in table hosts
      * Fixed several compile problems on AIX
      * Fixed bug: queries could be garbled after interrupted connection
      * Fixed segfault on downtimes:contacts
      * New feature: sum, min, max, avg and std of columns in new syntax of Stats:

      Checks & Agents:
      * Check ps: this check now supports inventory in a very flexible way. This simplifies monitoring a great number of slightly different processes such as with ORACLE or SAP.
      * Check 'md': Consider status active(auto-read-only) as OK
      * Linux Agent: fix bug in vmware_state
      * New Checks for APC Symmetra USV
      * Linux Agent: made <<<meminfo>>> work on RedHat 3.
      * New check ps.perf: Does the same as ps, but without inventory, but with performance data
      * Check kernel: fixed missing performance data
      * Check kernel: make CPU utilization work on Linux 2.4
      * Solaris agent: don't use egrep, removed some bashisms, output filesystem type zfs or ufs
      * Linux agent: fixed problem with nfsmount on SuSE 9.3/10.0
      * Check 'ps': fix incompability with old agent if process is in brackets
      * Linux agent: 'ps' now no longer supresses kernel processes
      * Linux agent: make CPU count work correctly on PPC-Linux
      * Five new checks for monitoring DECRU SANs
      * Some new PNP templates for existing checks that still used the default templates
      * AIX Agent: fix filesystem output
      * Check logwatch: Fix problem occuring at empty log lines
      * New script install_nagios.sh that does the same as install_nagios_on_lenny.sh, but also works on RedHat/CentOS 5.3.
      * New check using the output of ipmi-sensors from freeipmi (Linux)
      * New check for LSI MegaRAID disks and arrays using MegaCli (based on the driver megaraid_sas) (Linux)
      * Added section <<<cpu>>> to AIX and Solaris agents
      * New Check for W&T web thermograph (webthermometer)
      * New Check for output power of APC Symmetra USP
      * New Check for temperature sensors of APC Symmetra WEB/SNMP Management Card.
      * apc_symmetra: add remaining runtime to output
      * New check for UPS'es using the generic UPS-MIB (such as GE SitePro USP)
      * Fix bug in PNP-template for Linux NICs (bytes and megabytes had been mixed up).
      * Windows agent: fix bug in output of performance counters (where sometimes with , instead of .)
      * Windows agent: outputs version if called with 'version'
      
      Core, Setup, etc.:
      * New SNMP scan feature: -I snmp scans all SNMP checks (currently only very few checks support this, though)
      * make non-bulkwalk a default. Please edit bulkwalk_hosts or non_bulkwalk_hosts to change that
      * Improve setup autodetection on RedHat/CentOS.  Also fix problem with Apache config for Mutliadmin: On RedHat Check_MK's Apache conf file must be loaded after mod_python and was thus renamed to zzz_check_mk.conf.
      * Fix problem in Agent-RPM: mark xinetd-configfile with %config -> avoid data loss on update
      * Support PNP4Nagios 0.6.2
      * New setup script "install_nagios.sh" for installing Nagios and everything else on SLES11
      * New option define_contactgroups: will automatically create contactgroup definitions for Nagios

1.1.0:
      * Fixed problems in Windows agent (could lead
        to crash of agent in case of unusal Eventlog
	messages)
      * Fixed problem sind 1.0.39: recompile waitmax for
        32 Bit (also running on 64)
      * Fixed bug in cluster checks: No cache files
        had been used. This can lead to missing logfile
	messages.
      * Check kernel: allow to set levels (e.g. on 
	pgmajfaults)
      * Check ps now allows to check for processes owned
        by a specific user (need update of Linux agent)
      * New configuration option aggregate_check_mk: If
        set to True, the summary hosts will show the
	status auf check_mk (default: False)
      * Check winperf.cpuusage now supports levels
        for warning and critical. Default levels are
	at 101 / 101
      * New check df_netapp32 which must be used
        for Netapps that do not support 64 bit 
	counters. Does the same as df_netapp
      * Symlink PNP templates: df_netapp32 and
        df_netapp use same template as df
      * Fix bug: ifoperstatus does not produce performance
        data but said so.
      * Fix bug in Multiadmin: Sorting according to
        service states did not work
      * Fix two bugs in df_netapp: use 64 bit counters
        (32 counter wrap at 2TB filesystems) and exclude
       	snapshot filesystems with size 0 from inventory.
      * Rudimentary support for monitoring ESX: monitor
        virtual filesystems with 'vdf' (using normal df
	check of check_mk) and monitor state of machines 
	with vcbVmName -s any (new check vmware_state).
      * Fixed bug in MRPE: check failed on empty performance
        data (e.g. from check_snmp: there is emptyness
        after the pipe symbol sometimes)
      * MK Livestatus is now multithreaded an can
        handle up to 10 parallel connections (might
        be configurable in a future version).
      * mk_logwatch -d now processes the complete logfile
        if logwatch.state is missing or not including the
	file (this is easier for testing)
      * Added missing float columns to Livestatus.
      * Livestatus: new header StatsGroupBy:
      * First version with "Check_MK Livestatus Module"!
        setup.sh will compile, install and activate
	Livestatus per default now. If you do not want
	this, please disable it by entering <tt>no</tt>,
	when asked by setup.
      * New Option --paths shows all installation, config
        and data paths of Check_mk and Nagios
      * New configuration variable define_hostgroups and
        define service_groups allow you to automatically
        create host- and service groups - even with aliases.
      * Multiadmin has new filter for 'active checks enabled'.
      * Multiadmin filter for check_command is now a drop down list.
      * Dummy commands output error message when passive services
        are actively checked (by accident)
      * New configuration option service_descriptions allows to
        define customized service descriptions for each check type
      * New configuration options extra_host_conf, extra_summary_host_conf
        and extra_service_conf allow to define arbitrary Nagios options
	in host and service defitions (notes, icon_image, custom variables,
        etc)
      * Fix bug: honor only_hosts also at option -C


1.0.39:
      * New configuration variable only_hosts allows
	you to limit check_mk to a subset of your
	hosts (for testing)
      * New configuration parameter mem_extended_perfdata
	sends more performance data on Linux (see 
	check manual for details)
      * many improvements of Multiadmin web pages: optionally 
	filter out services which are (not) currently in downtime
	(host or service itself), optionally (not) filter out summary
	hosts, show host status (down hosts), new action
	for removing all scheduled downtimes of a service.
	Search results will be refreshed every 90 seconds.
	Choose between two different sorting orders.
	Multadmin now also supports user authentication
      * New configuration option define_timeperiods, which
	allows to create Nagios timeperiod definitions.
	This also enables the Multiadmin tools to filter
	out services which are currently not in their
	notification interval.
      * NIC check for Linux (netctr.combined) now supports
	checking of error rates
      * fc_brocade_port: New possibility of monitoring
	CRC errors and C3 discards
      * Fixed bug: snmp_info_single was missing
        in precompiled host checks
	
1.0.38:
      * New: check_mk's multiadmin tool (Python based
	web page). It allows mass administration of
	services (enable/disable checks/notifications, 
	acknowledgements, downtimes). It does not need
	Nagios service- or host groups but works with
	a freeform search.
      * Remove duplicate <?php from the four new 
	PNP templates of 1.0.37.
      * Linux Agent: Kill hanging NFS with signal 9
	(signal 15 does not always help)
      * Some improvements in autodetection. Also make
	debug mode: ./autodetect.py: This helps to
	find problems in autodetection.
      * New configuration variables generate_hostconf and
	generate_dummy_commands, which allows to suppress
	generation of host definitions for Nagios, or 
	dummy commands, resp.
      * Now also SNMP based checks use cache files.
      * New major options --backup and --restore for
	intelligent backup and restore of configuration
	and runtime data
      * New variable simulation_mode allows you to dry
	run your Nagios with data from another installation.
      * Fixed inventory of Linux cpu.loads and cpu.threads
      * Fixed several examples in checks manpages
      * Fixed problems in install_nagios_on_lenny.sh
      * ./setup.sh now understands option --yes: This
        will not output anything except error messages
	and assumes 'yes' to all questions
      * Fix missing 'default.php' in templates for
	local
	
1.0.37:
      * IMPORTANT: Semantics of check "cpu.loads" has changed.
	Levels are now regarded as *per CPU*. That means, that
	if your warning level is at 4.0 on a 2 CPU machine, then 
	a level of 8.0 is applied.
      * On check_mk -v now also ouputs version of check_mk
      * logfile_patterns can now contain host specific entries.
	Please refer to updated online documentation for details.
      * Handling wrapping of performance counters. 32 and 64 bit
	counters should be autodetected and handled correctly.
	Counters wrapping over twice within one check cycle
	cannot be handled, though.
      * Fixed bug in diskstat: Throughput was computed twice
	too high, since /proc/diskstats counts in sectors (512 Bytes)
	not in KB
      * The new configuration variables bulkwalk_hosts and
	non_bulkwalk_hosts, that allow 	to specify, which hosts 
	support snmpbulkwalk (which is
	faster than snmpwalk) and which not. In previos versions,
	always bulk walk was used, but some devices do not support
	that.
      * New configuration variable non_aggregated_hosts allows
	to exclude hosts generally from service aggregation.
      * New SNMP based check for Rittal CMC TC 
	(ComputerMultiControl-TopConcept) Temperature sensors 
      * Fixed several problems in autodetection of setup
      * Fixed inventory check: exit code was always 0
	for newer Python versions.
      * Fixed optical problem in check manual pages with
	newer version of less.
      * New template check_mk-local.php that tries to
	find and include service name specific templates.
	If none is found, default.php will be used.
      * New PNP templates check_mk-kernel.php for major page
	faults, context switches and process creation
      * New PNP template for cpu.threads (Number of threads)
      * Check nfsmounts now detects stale NFS handles and
	triggers a warning state in that case

1.0.36:
      * New feature of Linux/UNIX Agent: "MRPE" allows
	you to call Nagios plugins by the agent. Please
	refer to online documentation for details.
      * Fix bug in logwatch.php: Logfiles names containing spaces
	now work.
      * Setup.sh now automatically creates cfg_dir if
	none found in nagios.cfg (which is the case for the
	default configuration of a self compiled Nagios)
      * Fix computation of CPU usage for VMS.
      * snmp_hosts now allows config-list syntax. If you do
	not define snmp_hosts at all, all hosts with tag
	'snmp' are considered to be SNMP hosts. That is 
	the new preferred way to do it. Please refer
	to the new online documentation.
      * snmp_communities now also allows config-list syntax
	and is compatible to datasource_programs. This allows
	to define different SNMP communities by making use
	of host tags.
      * Check ifoperstatus: Monitoring of unused ports is
	now controlled via ifoperstatus_monitor_unused.
      * Fix problem in Windows-Agent with cluster filesystems:
	temporarily non-present cluster-filesystems are ignored by
	the agent now.
      * Linux agent now supports /dev/cciss/d0d0... in section
	<<<diskstat>>>
      * host configuration for Nagios creates now a variable
	'name host_$HOSTNAME' for each host. This allows
	you to add custom Nagios settings to specific hosts
	in a quite general way.
      * hosts' parents can now be specified with the
	variable 'parents'. Please look at online documentation
	for details.
      * Summary hosts now automatically get their real host as a
	parent. This also holds for summary cluster hosts.
      * New option -X, --config-check that checks your configuration
	for invalid variables. You still can use your own temporary
	variables if you prefix them with an underscore.
	IMPORTANT: Please check your configuration files with
	this option. The check may become an implicit standard in
	future versions.
      * Fixed problem with inventory check on older Python 
	versions.
      * Updated install_nagios_on_lenny.sh to Nagios version
	3.2.0 and fixed several bugs.

1.0.35:
      * New option -R/--restart that does -S, -H and -C and
	also restarts Nagios, but before that does a Nagios
	config check. If that fails, everything is rolled
	back and Nagios keeps running with the old configuration.
      * PNP template for PING which combines RTA and LOSS into
	one graph.
      * Host check interval set to 1 in default templates.
      * New check for hanging NFS mounts (currently only
	on Linux)
      * Changed check_mk_templates.cfg for PING-only hosts:
	No performance data is processed for the PING-Check
	since the PING data is already processed via the
	host check (avoid duplicate RRDs)
      * Fix broken notes_url for logwatch: Value from setup.sh
	was ignored and always default value taken.
      * Renamed config variable mknagios_port to agent_port
	(please updated main.mk if you use that variable)
      * Renamed config variable mknagios_min_version to
	agent_min_version (update main.mk if used)
      * Renamed config variable mknagios_autochecksdir to 
	autochecksdir (update main.mk if used)
      * configuration directory for Linux/UNIX agents is
	now configurable (default is /etc/check_mk)
      * Add missing configuration variable to precompiled
	checks (fix problem when using clusters)
      * Improved multipath-check: Inventory now determines
	current number of paths. And check output is more
	verbose.
      * Mark config files as config files in RPM. RPM used
	to overwrite main.mk on update!
	
1.0.34:
      * Ship agents for AIX and SunOS/Solaris (beta versions).
      * setup script now autodetects paths and settings of your
	running Nagios
      * Debian package of check_mk itself is now natively build
	with paths matching the prepackaged Nagios on Debian 5.0
      * checks/df: Fix output of check: percentage shown in output
	did include reserved space for root where check logic did
	not. Also fix logic: account reserved space as used - not
	as avail.
      * checks/df: Exclude filesystems with size 0 from inventory.
      * Fix bug with host tags in clusters -> precompile did not
	work.
      * New feature "Inventory Check": Check for new services. Setting
	inventory_check_interval=120 in main.mk will check for new services
	every 2 hours on each host. Refer to online documentation
	for more details.
      * Fixed bug: When agent sends invalid information or check
	has bug, check_mk now handles this gracefully
      * Fixed bug in checks/diskstat and in Linux agent. Also
	IDE disks are found. The inventory does now work correctly
	if now disks are found.
      * Determine common group of Apache and Nagios at setup.
	Auto set new variable www_group which replaces logwatch_groupid.
	Fix bug: logwatch directories are now created with correct
	ownership when check_mk is called manually as root.
      * Default templates: notifications options for hosts and
	services now include also recovery, flapping and warning
	events.
      * Windows agent: changed computation of RAM and SWAP usage
	(now we assume that "totalPageFile" includes RAM *and*
	SWAP).
      * Fix problem with Nagios configuration files: remove
	characters Nagios considers as illegal from service
	descriptions.
      * Processing of performance data (check_icmp) for host
        checks and PING-only-services now set to 1 in default
	templates check_mk_templates.cfg.
      * New SNMP checks for querying FSC ServerView Agent: fsc_fans,
	fsc_temp and fsc_subsystems. Successfully tested with agents
	running	on Windows and Linux.
      * RPM packaged agent tested to be working on VMWare ESX 4.0 
	(simply install RPM package with rpm -i ... and open port 
	in firewall with "esxcfg-firewall -o 6556,tcp,in,check_mk")
      * Improve handling of cache files: inventory now uses cache
	files only if they are current and if the hosts are not
	explicitely specified.
	
1.0.33:
      * Made check_mk run on Python 2.3.4 (as used in CentOS 4.7
	und RedHat 4.7). 
      * New option -M that prints out manual pages of checks.
	Only a few check types are documented yet, but more will
	be following.
      * Package the empty directory /usr/lib/check_mk_agent/plugins
	and ../local into the RPM and DEB package of the agent
      * New feature: service_dependencies. check_mk lets you comfortably
	create Nagios servicedependency definitions for you and also
	supports them by executing the checks in an optimal order.
      * logwatch.php: New button for hiding the context messages.
	This is a global setting for all logfiles and its state is
	stored in a cookie.
	
1.0.32:
      * IMPORTANT: Configuration variable datasource_programs is now
        analogous to that of host_groups. That means: the order of
        program and hostlist must be swapped!
      * New option --fake-dns, useful for tests with non-existing
	hosts.
      * Massive speed improvement for -S, -H and -C
      * Fixed bug in inventory of clusters: Clustered services where
	silently dropped (since introduction of host tags). Fixed now.
      * Fixed minor bug in inventory: Suppress DNS lookup when using
	--no-tcp
      * Fixed bug in cluster handling: Missing function strip_tags()
	in check_mk_base.py was eliminated.
      * Changed semantics of host_groups, summary_host_groups,
	host_contactgroups, and summary_host_groups for clusters. 
	Now the cluster names will be relevant, not
	the names of the nodes. This allows the cluster hosts to
	have different host/contactgroups than the nodes. And it is more
	consistent with other parts of the configuration.
      * Fixed bug: datasource_programs on cluster nodes did not work
	when precompiling

1.0.31:
      * New option -D, --dump that dumps all configuration information
	about one, several or all hosts
	New config variables 'ignored_checktypes' and 'ignored_services',
        which allow to include certain checktypes in general or
        some services from some hosts from inventory
      * Config variable 'clustered_services' now has the same semantics
	as ignored_checktypes and allows to make it host dependent.
      * Allow magic tags PHYSICAL_HOSTS, CLUSTER_HOSTS and ALL_HOSTS at
	all places, where lists of hosts are expected (except checks).
	This fixes various problems that arise when using all_hosts at
	those places:
	  * all_hosts might by changed by another file in conf.d
	  * all_hosts does not contain the cluster hosts
      * Config file 'final.mk' is read after all other config files -
	if it exists. You can put debug code there that prints the
	contents of your variables.
      * Use colored output only, if stdout is a tty. If you have
	problems with colors, then you can pipe the output
	through cat or less
      * Fixed bug with host tags: didn't strip off tags when
	processing configuration lists (occurs when using
	custom host lists)
      * mk_logwatch is now aware of inodes of logfiles. This
	is important for fast rotating files: If the inode
	of a logfile changes between two checks mk_logwatch
	assumes that the complete content is new, even if
	the new file is longer than the old one.
      * check_mk makes sure that you do not have duplicate
	hosts in all_hosts or clusters.

1.0.30:
      * Windows agent now automatically monitors all existing
	event logs, not only "System" and "Application".

1.0.29:
      * Improved default Nagios configuration file:
	added some missing templates, enter correct URLs
	asked at setup time.
      * IMPORANT: If you do not use the new default 
	Nagios configuration file you need to rename
	the template for aggregated services (summary
	services) to check_mk_summarizes (old name
	was 'check_mk_passive-summary'). Aggregated
	services are *always* passive and do *never*
	have performance data.
      * Hopefully fixed CPU usage output on multi-CPU
	machines
      * Fixed Problem in Windows Agent: Eventlog monitoring
	does now also work, if first record has not number 1
	(relevant for larger/older eventlogs)
      * Fixed bug in administration.html: Filename for Nagios
	must be named check_mk.cfg and *not* main.mk. Nagios
	does not read files without the suffix .cfg. 
      * magic factor for df, that allows to automatgically 
        adapt levels for very big or very small filesystems.
      * new concept of host tags simplyfies configuration.
      * IMPORTANT: at all places in the configuration where
	lists of hosts are used those are not any longer
	interpreted as regular expressions. Hostnames
	must match exactly. Therefore the list [ "" ] does
	not any longer represent the list of all hosts.
	It is a bug now. Please write all_hosts instead
	of [ "" ]. The semantics for service expressions
	has not changed.
      * Fixed problem with logwatch.php: Begin with
	<?php, not with <?. This makes some older webservers
	happy.
      * Fixed problem in check ipmi: Handle corrupt output
	from agent
      * Cleaned up code, improved inline documentation
      * Fixed problem with vms_df: default_filesystem_levels,
	filesystem_levels and df magic number now are used
	for df, vms_df and df_netapp together. Works now also
	when precompiled.
	
1.0.28:
      * IMPORTANT: the config file has been renamed from
	check_mk.cfg to main.mk. This has been suggested
	by several of my customers in order to avoid 
	confusion with Nagios configuration files. In addition,
	all check_mk's configuration file have to end in
	'.mk'. This also holds for the autochecks. The 
	setup.sh script will automatically rename all relevant
	files. Users of RPM or DEB installations have to remove
	the files themselves - sorry.
      * Windows agent supports eventlogs. Current all Warning
        and Error messages from 'System' and 'Application' are
        being sent to check_mk. Events can be filtered on the
	Nagios host.
      * Fixed bug: direct RRD update didn't work. Should now.
      * Fixed permission problems when run as root.
      * Agent is expected to send its version in <<<check_mk>>>
	now (not any longer in <<<mknagios>>>
      * Fixed bug in Windows agent. Performance counters now output
	correct values
      * Change checks/winperf: Changed 'ops/sec' into MB/s.
	That measures read and write disk throughput
	(now warn/crit levels possible yet)
      * new SNMP check 'ifoperstatus' for checking link
        of network interfaces via SNMP standard MIB
      * translated setup script into english
      * fixed bug with missing directories in setup script
      * made setup script's output nicer, show version information
      * NEW: mk_logwatch - a new plugin for the linux/UNIX agent
	for watching logfiles
      * Better error handling with Nagios pipe
      * Better handling of global error: make check_mk return
	CRIT, when no data can retrieved at all.
      * Added missing template 'check_mk_pingonly' in sample
	Nagios config file (is needed for hosts without checks)
	
1.0.27:
      * Ship source code of windows agent
      * fix several typos
      * fix bug: option --list-hosts did not work
      * fix bug: precompile "-C" did not work because
	of missing extension .py
      * new option -U,--update: It combines -S, -H and
	-U and writes the Nagios configuration into a
	file (not to stdout).
      * ship templates for PNP4Nagios matching most check_mk-checks.
	Standard installation path is /usr/share/check_mk/pnp-templates
	
1.0.26:
      -	Changed License to GNU GPL Version 2
      * modules check_mk_admin and check_mk_base are both shipped
	uncompiled.
      * source code of windows agent togehter with Makefile shipped
	with normal distribution
      * checks/md now handles rare case where output of /proc/mdstat
	shows three lines per array

1.0.25:
      * setup skript remembers paths

1.0.24:
      * fixed bug with precompile: Version of Agent was always 0

1.0.23:
      * fixed bug: check_config_variables was missing in precompiled
	files
      * new logwatch agent in Python plus new logwatch-check that
	handles both the output from the old and the new agent

1.0.22:
      * Default timeout for TCP transfer increased from 3.0 to 60.0
      * Windows agent supports '<<<mem>>>' that is compatible with Linux
      * Windows agents performance counters output fixed
      * Windows agent can now be cross-compiled with mingw on Linux
      * New checktype winperf.cpuusage that retrieves the percentage
	of CPU usage from windows (still has to be tested on Multi-CPU
	machine)
      * Fixed bug: logwatch_dir and logwatch_groupid got lost when
	precompiling. 
      * arithmetic for CPU usage on VMS multi-CPU machines changed

1.0.21:
      * fixed bug in checks/df: filesystem levels did not work
	with precompiled checks

1.0.20:
      * new administration guide in doc/
      * fixed bug: option -v now works independent of order
      * fixed bug: in statgrab_net: variable was missing (affected -C)
      * fixed bug: added missing variables, imported re (affected -C)
      * check ipmi: new option ipmi_summarize: create only one check for all sensors
      * new pnp-template for ipmi summarized ambient temperature
 
1.0.19:
      * Monitoring of Windows Services
      * Fixed bug with check-specific default parameters
      * Monitoring of VMS (agent not included yet)
      * Retrieving of data via an external programm (e.g. SSH/RSH)
      * setup.sh does not overwrite check_mk.cfg but installs
	the new default file as check_mk.cfg-1.0.19
      * Put hosts into default hostgroup if none is configured<|MERGE_RESOLUTION|>--- conflicted
+++ resolved
@@ -1,13 +1,8 @@
 1.2.3i7:
     Checks & Agents:
-<<<<<<< HEAD
     * 0060: cisco_fantray: new check for monitoring fan trays of Cisco Nexus switches...
     * 0061: cisco_cpu: check now recognizes new object cpmCPUTotal5minRev...
     * 0024 FIX: cisco_wlc: removed configuration parameter ap_model...
-=======
-    * 0060 cisco_fantray: new check for monitoring fan trays of Cisco Nexus switches...
-    * 0061 cisco_cpu: check now recognizes new object cpmCPUTotal5minRev...
->>>>>>> 06f8f520
 
     Multisite:
     * 0001 New filters for selecting several host/service-groups at once...
