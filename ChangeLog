--- conflicted
+++ resolved
@@ -6,11 +6,8 @@
     * 2663 knuerr_rms_temp: switch to new generic temperature logic, allow e.g. lower levels...
             NOTE: Please refer to the migration notes!
     * 2660 FIX: fixed windows agent using the wrong working directory...
-<<<<<<< HEAD
     * 2661 FIX: windows agent: fixed incomplete process list...
-=======
     * 2664 FIX: ps: Speedup in situation with many matching processes...
->>>>>>> e4b415cc
 
     Multisite:
     * 2680 FIX: LDAP: Fixed exception when syncing groups using configurations from previous versions...
