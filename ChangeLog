1.2.6p8:
    Checks & Agents:
    * 2398 agent_vsphere: now able to opt-out of servers ssl certifcate check...
<<<<<<< HEAD
    * 1264 FIX: ad_replication: Fixed handling of agent output without Destination DC entry
=======
    * 2449 FIX: db2_mem: Fixed scaling of perfdata...
>>>>>>> d863dee8

    Multisite:
    * 1263 FIX: Fixed handling of urls in views...


1.2.6p7:
    Checks & Agents:
    * 2321 FIX: process discovery: fixed exception during service discovery when no explicit process matching was set...
    * 2394 FIX: megaraid_ldisks: Is now supporting LSI CacheCade drives


1.2.6p6:
    Core & Setup:
    * 2307 FIX: Windows Agent MSI installer: removed version information from product name...

    Checks & Agents:
    * 2305 FIX: agent_vsphere, esx_vsphere_sensors: now able to handle sensor names with semicolon...
    * 1253 FIX: printer_io,printer_supply: prevent discovery on not supported devices
    * 2217 FIX: md: Fix handling of found and expected disks
    * 2218 FIX: hr_cpu: Not applying levels now works...
    * 2309 FIX: cpu_util checks: removed superfluous space in check output
    * 1257 FIX: oracle_jobs: Fix: Discovery now supports the old oracle plugin again
    * 1258 FIX: fileinfo solaris: Fixed configuration crash...
    * 2221 FIX: cisco_temperature: Fixed order of device levels for some devices...
    * 2311 FIX: windows agent: now replaces BOM (byte order marks) from local and plugin scripts...
    * 2350 FIX: FreeBSD Agent: Changed bash path to /usr/local/bin/bash...
            NOTE: Please refer to the migration notes!
    * 2351 FIX: FreeBSD Agent: Made plugin/local paths standard conform...
            NOTE: Please refer to the migration notes!
    * 2352 FIX: FreeBSD Agent: Removed statgrab cpu section because there is a dedicated cpu section...
    * 2359 FIX: adva_fsp_if: Use more reliable SNMP table, avoids sporadic problems...
    * 2360 FIX: esx_vsphere_vm.snapshot: Fix output of snapshot age in performance data and graph...
    * 2378 FIX: if: Now fixing encoding in interface descriptions according to rule...
    * 2363 FIX: jolokia_metrics.uptime: Do not inventory instances where Uptime is missing - avoid crashed check
    * 2381 FIX: emc_datadomain_fans: Made check more robust against broken SNMP output
    * 2366 FIX: carel_sensors: fix crash in case of missing temperature sensor
    * 2382 FIX: mssql_backup: Formating age output more human friendly
    * 2383 FIX: FreeBSD Agent: Fixed handling <<<ps>>> section when jailed
    * 2368 FIX: ucd_cpu_load: fix exception in case of dump SNMP agent sending 12,540000 instead of 12.540000
    * 2320 FIX: winperf_msx_queues: no longer crashes in service discovery if there are no msx queues available

    Multisite:
    * 2385 SEC: Fixed possible reflected XSS on all GUI pages where users can produce unhandled exceptions...
    * 2387 SEC: Fixed XSS problem on all pages using confirm dialogs outputting user provided parameters...
    * 2388 SEC: Fixed reflected XSS on the index page using the start_url parameter
    * 2389 SEC: Fixed XSS using the _body_class parameter of views...
    * 2390 SEC: Fixed possible XSS issue on views...
    * 2391 SEC: Auth cookie is using "secure" flag when HTTPS request detected...
    * 2392 SEC: Auth cookie is always using "httponly" flag...
    * 2310 FIX: multisite view data export: fixed exception when using joined columns...
    * 2361 FIX: Fix exception for missing key 'title' in certain cases of older customized views
    * 2379 FIX: Plugin-Output: Fixed handling of URLs within output of check_http...
    * 2380 FIX: Custom Host Notes painter was showing service notes when used in service based views
    * 2393 FIX: Fixed exception "user_confdir" not set in case of exceptions during login

    WATO:
    * 2364 Moved global settings for old plain emails to deprecated folder...
    * 2384 SEC: Prevent user passwords from being visible in webserver log on user creation...
    * 2386 SEC: Fixed possible XSS on WATO rule edit page...
    * 2344 FIX: Improved validation of selected rules when editing BI aggregations...

    Notifications:
    * 2343 FIX: Rule Based Notifications GUI can now deal with latin-1 encoded plugin output in backlog...
    * 2347 FIX: Improved error message in notify.log when sendmail is missing
    * 2348 FIX: HTML-Mails: Added missing link to service descriptions
    * 2349 FIX: HTML-Mails: Fixed state colors in Outlook

    Reporting & Availability:
    * 2331 FIX: Fix missing column with name "Summary" when "Do not display the host name" is checked

    Event Console:
    * 2328 FIX: Fix sporadic error "Connection reset by peer" when reloading Event Console...

    HW/SW-Inventory:
    * 2367 FIX: win_system: Fixed exception when non-UTF-8 sequences are contained agent output


1.2.6p5:
    Checks & Agents:
    * 2280 agent_vsphere: now provides more information if the login attempt fails...
    * 2255 FIX: checkpoint_*: Fixed exception in scan function when sysDescr has less than 2 spaces...
    * 2278 FIX: printer_supply: now able to toggle the point of view for used and remaining material...
            NOTE: Please refer to the migration notes!
    * 2258 FIX: windows_multipath: Fixed exception in case check reports more paths than expected

    Multisite:
    * 2257 FIX: Improved handling of duplicate hostnames across different sites...
    * 2299 FIX: Fixed search filter for check command when command was active...

    WATO:
    * 2259 FIX: Raw Edition: Added missing agent download icons to WATO quickaccess snapin

    Event Console:
    * 2281 FIX: mkeventd: fix: now able to create notifications with events containing umlauts...
    * 2282 FIX: mkeventd: fixed exception in notification if the application field of the event was not set...


1.2.6p4:
    Checks & Agents:
    * 2274 windows agent: "check_mk_agent.exe test" now also outputs stderr of plugins...
    * 2279 windows agent: fixed invalid agent output, lead to broken memory check
    * 2272 FIX: mrpe: made UNKNOWN message more clear in case of an invalid state char

    WATO:
    * 2254 FIX: Fixed error message in parameter columns of discovered services...
    * 2230 FIX: Fix two exceptions in case of errors during bulk discovery

    Reporting & Availability:
    * 2295 FIX: Fix exception in reporting for views that do not show a host name


1.2.6p3:
    Checks & Agents:
    * 2252 SEC: mk_logwatch: Fixed mostly uncritical command injection from config...
    * 2247 FIX: ibm_svc_mdiskgrp: Made check working with different firmware versions outputs
    * 2071 FIX: windows agent: fileinfo check now correctly reports empty directories...
    * 2072 FIX: agent_netapp, netapp_api_volumes, netapp_api_disks: Improved check output...
    * 2075 FIX: check_mk_agent: fixed formatting error for windows eventlog entries > 2048 characters...
    * 2077 FIX: Windows MSI Installer: fixed automatical install of agent plugins...
    * 1244 FIX: windows_tasks: Fixed handling of tasks manually stopped by admin...
    * 1245 FIX: printer_output: Now correctly detect a bin with unknown as name
    * 2266 FIX: windows agent: fixed invalid agent output if system memory exceeds 2TB RAM...

    Multisite:
    * 2233 FIX: Fixed WATO folder view and Host Tags search with HTML Entity encoding...
    * 2074 FIX: pnptemplate netapp_api_volume: fixed title
    * 2251 FIX: Adding views to dashboards / reports is now respecing all set filters...
    * 2253 FIX: Availability context button is now visible again for host- and servicegroups

    WATO:
    * 2250 Added download page for shipped agents and plugins...
    * 2244 FIX: Fixed sorting of host tag topics in dropdown selections
    * 2263 FIX: Bulk service discovery: Fixed error when doing bulk inventory on locked folders...

    Notifications:
    * 2243 FIX: Check_MK notifications don't fail anymore when duplicate hosts are configured

    BI:
    * 2073 FIX: BI aggregation: fixed exception when showing clusters in BI boxes

    Livestatus:
    * 2229 Do not fail on non-existing Livestatus columns any longer, output None or null instead...

    HW/SW-Inventory:
    * 2246 FIX: Linux CPU Inventory: Fixed wrong number of CPUs when first CPU is not in first slot
    * 2226 FIX: prtconf: Fix computation of CPU clock speed: 1MHz is 1000^2 Hz, not 1024^2


1.2.6p2:
    Core & Setup:
    * 2180 FIX: cmk -D showed always "bulkwalk: no" for SNMPv3 hosts (which is wrong)...
    * 2182 FIX: Fixed services randomly becoming stale when using CMC...

    Checks & Agents:
    * 2134 winperf_phydisk: allow device to appear more than one time in agent output...
    * 2049 FIX: window agents: prevent errors with invalid plugin output...
    * 1893 FIX: cisco_power: Now discovers all power supplies, not only redundant ones...
    * 2198 FIX: windows_updates: Fix missing warning if reboot required in case forced reboot is in the past...
    * 1955 FIX: lnx_quota: Fixed status message to show the correct values of limits...
    * 2064 FIX: windows agent: crash.log now uses \r\n as newline
    * 2065 FIX: windows agent: now correctly installs service with elevated privileges...
    * 2179 FIX: apc_symmetra: Fixed regression introduced with last release when output state is empty
    * 2067 FIX: windows agent: product version is no longer set to 1.0.0...
    * 2213 FIX: cisco_temperature: Fixed behaviour in cases where device reports status but no temperature...
    * 2069 FIX: netapp_api_disk.summary: fixed one missing disk in summary check...
    * 2070 FIX: agent_netapp: fixed exception when a channel has no shelf-list configured
    * 2212 FIX: oracle_tablespaces: Fix plugin output in case of detected problem in Autoextend settings...

    Multisite:
    * 1945 FIX: doc/treasures/downtime: Fix setting and removing of downtimes...
    * 2177 FIX: Host/Service statistics dashlets honor the site filter correctly now
    * 1957 FIX: Fixed default value for text input fields in notification plugins...

    WATO:
    * 1956 FIX: WATO Web-API: Fixed exception information for single sites...
    * 2178 FIX: Fixed handling of user erros in WATO when using Python < 2.5
    * 2203 FIX: Fix sorting of unselected elements in a list choice with two panes

    Notifications:
    * 2207 FIX: Fix exception in rule based notifiations with Nagios core and event type filter...

    BI:
    * 1897 FIX: Fixed exception in BI Availability view...

    Reporting & Availability:
    * 2206 FIX: Add missing option "Show timeline of each object directly in table" for reports...

    Livestatus:
    * 2208 FIX: Add missing Livestatus column service_period...

    HW/SW-Inventory:
    * 2197 FIX: win_reg_uninstall: Fix exception in case of invalid output line...
    * 2224 FIX: Fixed sorting in inventory based views...


1.2.6p1:
    Core & Setup:
    * 2089 FIX: Debug mode shows details about errors in autochecks as expected now
    * 2093 FIX: Fixed handling of check_mk commandline parameter "-c"
    * 2187 FIX: Avoid CLOSE_WAIT sockets for agent connection in case of timeouts...
    * 2194 FIX: Avoid new discovered checks from being used without config reload

    Checks & Agents:
    * 1234 Fixed cisco_power in case of slashes in item names...
    * 2051 FIX: windows agent: no longer outputs stderr of local and plugin scripts...
    * 2088 FIX: cisco_cpu: Dealing with non CPU utilization information correctly...
    * 2055 FIX: agent_vsphere, licenses check: now really configurable on / off...
    * 2091 FIX: The check-mk-agent RPM packages can now update the old check_mk-agent named RPMs...
    * 2046 FIX: Replace GBit with Gbit, MBit with Mbit, KBit with Kbit...
    * 2098 FIX: ibm_svc_mdiskgrp: fix rounding bug, decimal digits of size (GB, TB) were always lost
    * 2094 FIX: Fixed missing agent section when ntpq times out after 5 seconds
    * 2095 FIX: oracle_crs_voting: Also handling voting disks with id 0 (seen on old CRS 10.2.0.5.0)...
    * 2096 FIX: jolokia_metrics: Now deal with missing thread related infos (jboss might only send ThreadCount)
    * 1895 FIX: temperature.include: Fixed Fahrenheit handling...
    * 2097 FIX: apc_symmetra: Fixed false alert during self test...
    * 2143 FIX: Solaris-Agent: Fixed broken zfsget checks on solaris 10
    * 2144 FIX: Fixed exception in inventory GUI when trying to render dates of inventorized exe files...
    * 2058 FIX: ucs_bladecenter_fans.temp, ucs_bladecenter_psu.chassis_temp: fixed broken temperature checks (nagios only)...
    * 2059 FIX: ucs_bladecenter_if: fixed exception when fibrechannel interfaces were not configured...
    * 1233 FIX: Fixed fileinfo check for solaris in case of missing files
    * 1236 FIX: multipath: Now show correct error in case of removed multipaths instead of check crash
    * 2152 FIX: apache_status: Fixed plugin to work on CentOS/RedHat 5.x...
    * 1237 FIX: Fixed missing temperature checks on cisco devices
    * 1238 FIX: check_mk_agent.linux: Do not execute the multipath section if no /etc/multipath.conf exsist.
    * 1240 FIX: multipath: improved detection for not installed multipath
    * 2159 FIX: netapp_api_disk.summary: Changed default thresholds to WARN on the first broken disk, CRIT on 50%...
    * 2161 FIX: heartbeat_crm: Fixed UnboundLocalError exception on some systems
    * 2162 FIX: citrix_sessions: Handle not set thresholds on single values correctly...
    * 2163 FIX: printer_supply: Now auto detects whether or not a supply is consumable or filling up...
    * 2164 FIX: printer_supply: Fixed handling different capacities than percentage when used upturned levels
    * 2169 FIX: jolokia_metrics.threads: Fixed graph template...
    * 2170 FIX: jolokia_metrics_gc: Fixed exception when GC time not reported by server
    * 2109 FIX: netapp_api_volumes: now using the defined levels when using the Nagios core
    * 2171 FIX: netapp_api_vf_status: Handling "DR backup" as normal (OK) state now
    * 2110 FIX: netapp_api_aggr: check did not take configured levels when using Nagios
    * 1954 FIX: fileinfo / fileinfo.groups: Fixed discovery function for fileinfo groups and equalize agent output of fileinfo agents...
    * 2111 FIX: hitachi_hnas_volume: fix for cases when size information of volumes is not available
    * 2190 FIX: jolokia_metrics.gc: Fixed exception in check if no warn/crit levels are defined
    * 2192 FIX: check_notify_count": Fix exception in PNP template in case of explit email addresses...
    * 2172 FIX: Allowing OIDs in checks not starting with a dot again...
    * 2173 FIX: mk-job: Fixed quoting of command line arguments

    Multisite:
    * 2054 FIX: Sidebar snapin "Tree of folders": fixed exception when using localized default value...
    * 2090 FIX: Fixed errors when editing / rendering custom url dashlets in some cases...
    * 2092 FIX: Dashboards: Possible to configure an empty custom title
    * 2145 FIX: LDAP-Sync: Handling user ids with special characters more user friendly...
    * 1953 FIX: Fixed processing of html processing in input fields...
    * 1239 FIX: Fixed doc/treasures/downtime script to work with current GUI version
    * 2157 FIX: LDAP: Fixed group-to-role/group-to-contactgroup sync with OpenLDAP (using posixGroup)
    * 2141 FIX: Fix computation of explicit time ranges with time of day...
    * 2142 FIX: Fix non-working option for disabling column headers in grouped boxed views...
    * 2168 FIX: Fixed automation actions with transid=-1 when using basic authentication

    WATO:
    * 2045 FIX: Avoid fetching SNMP data when showing service list in WATO - unless Full Scan is pressed
    * 2047 FIX: Allow overriding existing WATO rules by own files in local/ hierarchy...
    * 2146 FIX: In distributed environments user notification rules trigger a profile synchronisation now...
    * 1232 FIX: Ldap: Replaces special danish characters now in user sync
    * 2149 FIX: LDAP: The diagnostic log has been changed to use a fixed path...
    * 2158 FIX: Condition column in WATO rule tables has now a flexible width...
    * 2160 FIX: Fixed rename of hosts where a host with this name did exist before
    * 2191 FIX: Fixed handling of URL variable 'mode' in web API for discovering services...

    Notifications:
    * 2193 FIX: Remove duplicate performance data from host notifications...

    Reporting & Availability:
    * 2189 FIX: Allow changing graph number from 1 to "all" when editing PNP graph in report...

    Event Console:
    * 1865 FIX: mkeventd: fixed exception when executing a shell script as action
    * 2133 FIX: Fix visualization of global EC setting for Rule Optimizer...
    * 2139 FIX: Fix exception in Event Console when archiving events with match groups and non ASCII characters
    * 2151 FIX: Fixed wrong time in events when forwarding logwatch to EC between timezones...

    HW/SW-Inventory:
    * 2147 FIX: Fixed exception in HW-/SW-Inventory GUI with special characters in inventorized data...
    * 2148 FIX: win_os: Fixed inventory of OS with older powershell versions
    * 2108 FIX: win_bios win_disks win_system win_video: these inventory checks can now handle colons in the output


1.2.6:
    Checks & Agents:
    * 2050 FIX: netapp_api_if: Fixed invalid speed warning for virtual interface groups...
    * 2086 FIX: apc_ats_status: Fixed exception when source different than selected source
    * 2087 FIX: netapp_api_temp: Fixed exception when dealing with old discovered checks...


1.2.6b12:
    Checks & Agents:
    * 2039 mk_logwatch: new per-logfile-options maxfilesize and maxlinesize...
    * 2048 FIX: netapp_api_fan, netapp_api_psu, netapp_api_temp: fixed typo in service description Shelfes -> Shelves
            NOTE: Please refer to the migration notes!
    * 2021 FIX: if_lancom: Also used for checking ELSA/T-Systems branded devices
    * 2023 FIX: if_lancom: Handle point-2-point interfaces of newer firmwares correctly
    * 2027 FIX: fc_port: Fixed exception when wirespeed is reported as 0 by the device
    * 1224 FIX: Fixed rare Bug in case of clusterd network interfaces...
    * 2079 FIX: freebsd agent: Was unable to find ntpq command with FreeBSD10...
    * 2082 FIX: jolokia_metrics.mem: Fixed levels on total memory usage

    Multisite:
    * 2024 FIX: Views: Fixed problem when filtering views by strings containing umlauts...

    WATO:
    * 1223 FIX: Fixed manual configuration of ntp peer check...
    * 2025 FIX: Fixed exception when synchronising custom ldap attributes in distributed WATO setup
    * 2026 FIX: Fixed exception when using umlauts in notification plugin descriptions...
    * 2078 FIX: Fixed exception with some snapshots when using a localized GUI...
    * 2080 FIX: Fixed UnicodeDecodeError when using a localized GUI on notification configuration page
    * 2084 FIX: Disabled notification for a user is now shown on profile page even when not permitted to edit...

    Notifications:
    * 2081 FIX: Improved logging of mkeventd in error cases

    BI:
    * 2020 FIX: Fixed non working FOREACH_CHILD mechanism for BI rules


1.2.6b11:
    Core & Setup:
    * 2014 FIX: Fixed different issues running Check_MK on CentOS 5.x
    * 2037 FIX: Inventorize piggy back data even if access to normal agent fails
    * 2016 FIX: Fixed service discovery / monitoring on hosts which have only piggyback data (e.g. ESX VMs)...

    Checks & Agents:
    * 1947 agent_ucs_bladecenter: Monitors UCS Bladecenter via Web-API...
    * 2017 FIX: Solaris-Agent: Prevent hanging agent in uptime section...
    * 1890 FIX: cisco_temperature: Replaces cisco_temp_perf and cisco_temp_sensor...
            NOTE: Please refer to the migration notes!
    * 2019 FIX: heartbeat_crm: Be compatible to yet unknown crm_mon output format

    WATO:
    * 1946 FIX: WATO Web-API: edit host action does no longer unset all unspecified attributes...

    Notifications:
    * 2015 FIX: Fixed sending notifications for services with umlauts in names...
    * 2038 FIX: Log complete Email address into monitoring history when notifying explicity addresses


1.2.6b10:
    Core & Setup:
    * 2012 FIX: Piggyback hostname translation can now deal correctly with umlauts
    * 2014 FIX: Fixed different issues running Check_MK on CentOS 5.x

    Checks & Agents:
    * 2005 services: change service description from service_ to Service or new installations
    * 1859 FIX: cups_queues: linux agent now runs section cups_queues in cached mode...
    * 1942 FIX: netapp_api_volumes: fixed exception when performance data generation was enabled
    * 1993 FIX: solaris_multipath: Fix detection of expected number of paths
    * 1944 FIX: hr_mem: no longer reports incorrect memory values when cached memory values are broken...
    * 1994 FIX: lparstat: Support new AIX version with two new columns nsp and utctc
    * 1997 FIX: checkpoint_connections, checkpoint_packets: Detect more recent devices
    * 2000 FIX: check_mk_agent.freebsd: Add missing <<<local>>> section, plugins was twice instead...
    * 2004 FIX: windows_updates: fix exception in WATO when displaying default levels
    * 2006 FIX: services: Add WATO rule for configuring parameters of discovered checks...
    * 2007 FIX: md: Handle rebuild of RAID 5 correctly, handle sitatuation of replacement correctly...
    * 2028 FIX: hyperv_vms: new plugin that allows spaces in VM names...
    * 2013 FIX: stulz_pump: Fixed exception during checking for some devices
    * 2029 FIX: fortigate_cpu, fortigate_memory, fortigate_session: fix SNMP scan function, add WATO rule set for sessions...

    Multisite:
    * 1983 FIX: Fixed special case in language configuration via user profile...
    * 1984 FIX: Fixed loosing sidebar after switching to/from edit mode in dashboard edior on page reload...
    * 1985 FIX: PNP graph dashlet handles graphs in distributed setups correctly...
    * 2008 FIX: Users created during basic auth login get the role assigned configured in "default user profile"...
    * 2011 FIX: "Service Group" view sorts/groups the services now correctly by host

    WATO:
    * 1986 FIX: Added nicer error message when calling the rename host page with a non existant host
    * 1987 FIX: Editing auxtags shows existing topics in dropdown instead of as "create new topic"
    * 2001 FIX: Fix exception of missing .site when editing a non-existing host
    * 2002 FIX: Mark slave sites as dirty if BI aggregates are changes and login is allowed...
    * 2009 FIX: Fixed styling of site login page for establishing a distributed monitoring WATO sync...
    * 2003 FIX: Fix saving of "Users are allowed to directly login into the Web GUI of this site"...
    * 2010 FIX: Improved error message when trying to add group assignment rule without having a group configured

    HW/SW-Inventory:
    * 1943 FIX: inventory plugin win_os: no longer detects incorrect i386 architecture...
    * 1995 FIX: dmidecode: Fix parsing when memory devices are listed before controller


1.2.6b9:
    Checks & Agents:
    * 1668 Interface groups: Can create groups out of interface item names...
    * 1827 oracle_tablespace: WATO rule for default increment...
            NOTE: Please refer to the migration notes!
    * 1940 FIX: ps: Fixed a rare crash on malformed agent output...
    * 1941 FIX: df.include: fixed exception on emtpy filesystems...


1.2.6b8:
    Core & Setup:
    * 1882 FIX: Fixed exception "filesystem_levels" not defined when compiling config for nagios
    * 1977 FIX: Dramatically reduced size of Check_MK check helper processes...
    * 1982 FIX: Fixed exception during checking regular checking when having checks without discovery function

    Checks & Agents:
    * 1673 netapp_volumes: now able to configure levels by magic factor
    * 1676 if.include: now able to detect grouped interfaces...
    * 1928 netapp_api_if: Improved handling and check output of virtual interfaces...
    * 1929 netapp_api_if: improved inventory and check output of virtual interfaces...
    * 1930 Windows agent: now able to unpack plugins.cap file (created by Check_MK agent bakery)...
    * 1933 esx_vsphere_objects: now able to set a different alert level when the host/vm reports 'unknown'...
    * 1992 df: Show usages near to zero with a higher precision - not simply as 0.00
    * 1881 FIX: omd_status: Check works now event when a site is reported as not OK...
    * 1923 FIX: cisco_qos: Fixed exception in discovery that might lead to missing services
    * 1924 FIX: cisco_power: Fixed missing power supplies in case where name is not unique
    * 1886 FIX: win_printers: Fixed exception in WATO when displaying default parameters
    * 1887 FIX: Logwatch event console forwarding: Better dealing with logwatch states
    * 1969 FIX: apc_symmetra: Fix wrong critical state "0 batteries need replacement"
    * 1926 FIX: ps: reenable compatiblity with existing configurations...
    * 1970 FIX: lparstat_aix: Made the check compatible to different kind of lparstat output...
    * 1971 FIX: printer_input/printer_output: Discovery is using name field when available no...
            NOTE: Please refer to the migration notes!
    * 1931 FIX: agent_vsphere: no longer crashes when host has no license information
    * 1932 FIX: check_http: Check SSL Certificate: did not work when SNI Option was set...
    * 1975 FIX: check_bi_aggr: Ignoring proxy settings from environment now
    * 1936 FIX: check_form_submit: fixed crash on certain form fields with unnamed input elements
    * 1938 FIX: docsis_channels_upstream: fixed missing checks if channels had the same ChannelId...

    Multisite:
    * 1979 Relative timestamps display warnings when they should be in future but are in past
    * 1937 cpu.loads: performance graph now displays number of CPUs
    * 1884 FIX: Fixed exception in virtual host tree snapin
    * 1885 FIX: Fixed filtering by software versions in software package search
    * 1972 FIX: Prevent erasing of quicksearch field when sidebar is reloaded (e.g. during activate changes)...
    * 1221 FIX: veeam_client: Multisite perfometer is now more robust
    * 1989 FIX: Fix sorting of services in availability views
    * 1978 FIX: Fixed linking to other views using "joined columns"...
    * 1980 FIX: logwatch: Fixed exception when acknowledging errors of a single logfile on a single host
    * 1981 FIX: Not trying to render view in view editor when the view is not valid

    WATO:
    * 1935 WATO Web-API: Reduced number configurable role permissions...
    * 1922 FIX: Fix exception in saving of hosttags if hosttag has at least one auxiliary tag
    * 1883 FIX: Fixed lossing service context when cloning a rule
    * 1925 FIX: Fix missing auxilliary tags that have their own topic...
    * 1927 FIX: Fixed level description in WATO rules, change from if above into at
    * 1976 FIX: Sorting BI rule choice dropdown field entries now

    Notifications:
    * 1988 FIX: Gracefully handline invalid empty bulk notification files from previous buggy versions

    Reporting & Availability:
    * 1990 FIX: Fix two exceptions in PDF exports of host group views

    Event Console:
    * 1974 FIX: Event console views were randomly ignoring host filters...


1.2.6b7:
    Core & Setup:
    * 1842 FIX: Rewrote implementation of service discovery (formerly inventory)...
    * 1869 FIX: Deleting outdated persisted agent sections now
    * 1919 FIX: cmk --snmpwalk: continue if one of the OIDs to walk fails
    * 1880 FIX: inventory_processes rules can now be configured without setting levels...

    Checks & Agents:
    * 1822 oracle_undostat: rule for non space error count...
    * 1823 mk_oracle_crs: compatibility against CRS 10.2 + 11.1...
    * 1825 oracle_recovery_status: backupcheck for user managed backups...
    * 1826 oracle_dataguard_stats: New rule for apply_lag_min, removed default rule...
    * 1388 FIX: oracle_asm_diskgroup: fixed wrong calculation of free space in NORMAL/HIGH redundancy Disk Groups...
    * 1389 FIX: oracle_rman: detect failed jobs...
    * 1390 FIX: mk_oracle: better detection of RMAN Archivelog Backups...
    * 1391 FIX: oracle_instance: New function for Primary Database not OPEN...
    * 1821 FIX: mk_oracle: changed connection to dedicated server mode...
    * 1824 FIX: oracle_recovery_status: removed default values from Check...
    * 1817 FIX: The Check_MK service did not result in CRITICAL/WARNING states when using Nagios as core...
    * 1844 FIX: oracle_crs_res: fix computation of node a ressource is running on...
    * 1828 FIX: oracle_dataguard_stats: Bugfix for 'params_value' referenced before assignment...
    * 1853 FIX: cisco_power, cisco_fan, cisco_temp_perf: fixed service description for some special cases...
            NOTE: Please refer to the migration notes!
    * 1856 FIX: ibm_svc_array ibm_svc_mdisk ibm_svc_mdiskgrp ibm_svc_portfc: made checks more robust for varying number of parameters of IBM SVC agent plugin...
    * 1874 FIX: ps: Old process inventory configurations work now again...
    * 1875 FIX: Fixed possible exceptions of CMC Check_MK helpers when using some custom checks...
    * 1847 FIX: oracle_logswitches: Fixed description of WATO rule for levels...
    * 1877 FIX: printer_input/printer_output: Check can now handle non reported capacity unit

    Multisite:
    * 1843 FIX: Fixed crash in display of crash report for precompiled host checks
    * 1870 FIX: Joined columns were empty in CSV, JSON or PYTHON exports of view...
    * 1871 FIX: Site filter is only shown as host related filter now...
    * 1872 FIX: View editor hides filter selection for object types which have no filter to choose...
    * 1876 FIX: User sorting of views can now be disabled again

    WATO:
    * 1816 FIX: Fixed garbled output on "rename host" result page
    * 1879 FIX: Not showing "only show permitted hosts/services" option for users not having "see all" permissions...

    Notifications:
    * 1213 New Notification macros $SERVICEFORURL$ and $HOSTFORURL$...

    Event Console:
    * 1873 SEC: Escaping event text of event console messages correctly in views...
    * 1861 FIX: exception in mkeventd when archiving certain event log lines
    * 1878 SEC: Fixed possible shell injection when filtering the EC archive...

    HW/SW-Inventory:
    * 1851 FIX: win_exefiles: inventory check can now handle time stamps in us english locale


1.2.6b6:
    Core & Setup:
    * 1832 FIX: Fix "global name 'splitted' is not defined" in bulk inventory...
    * 1808 FIX: Fixed broken nagios config when using RBN without a host defined...

    Checks & Agents:
    * 1807 check_mail: Added new check to check IMAP/POP3 login (incl. forwarding of mails to event console)...
    * 1818 FIX: dell_poweredge_cpu: Fix exception where BrandName is missing
    * 1819 FIX: dell_poweredge_temp: Make output and service description consistent with other temperature checks...
            NOTE: Please refer to the migration notes!
    * 1833 FIX: jolokia_metrics.gc: fix recently introduced exception for missing variable
    * 1806 FIX: services check was not recognizing configured state when no service was found
    * 1840 FIX: oracle_tablespaces: fix implementation of magic factor
    * 1848 FIX: df: title of pnp graphs for filesystem checks fixed...
    * 1209 FIX: livestatus_status: Check handles cluster using in cluster now
    * 1809 FIX: cisco_temp_perf: Fixed exception when no temperature threshold provided by device
    * 1812 FIX: juniper_screenos_mem: Fixed too large memory reported (byte <> kbyte mixup)
    * 1814 FIX: agent_ibmsvc: Fixed missing executable flag

    Multisite:
    * 1667 Sidebar snapin 'Tree of Folders' and 'WATO folder' filter now available on slave sites...
    * 1802 FIX: Links in messages like "successfully sent X commands" are now working again...
    * 1803 FIX: Fixed exception in Check_MK prediction page...
    * 1804 FIX: Fixed prechecked checkboxes in view actions after first action submit...

    WATO:
    * 1805 FIX: Changing roles marks sites where users can login dirty for sync now...
    * 1211 FIX: Fixed g_git_messages error on activate changes...
    * 1212 FIX: Fixed default value in wato parameter page for timeperiods...

    Notifications:
    * 1810 FIX: Rule based notifications: Fixed output of non contact mail recipient address in analyze table...

    Event Console:
    * 1839 FIX: Fix exception when notifying EC alert into monitoring for traps (because PID is missing)
    * 1813 FIX: Fixed bug in event console rule editor when no contact groups configured


1.2.6b5:
    Core & Setup:
    * 1797 FIX: Fix incomplete configuration during checking when using CMC...

    Checks & Agents:
    * 1795 FIX: Fix internal exception in WATO rule for filesystems...
    * 1522 FIX: quantum_libsmall_door, quantum libsmall_status: Fixed broken scan function

    Multisite:
    * 1801 FIX: "Add to visual" menu in views is now sorted
    * 1796 FIX: Fix filtering in Multisite View BI Boxes...


1.2.6b4:
    Core & Setup:
    * 1791 FIX: Fix problem where many bogus RRD files for Check_MK service would be created...
    * 1792 FIX: Fix path to special agents in case of manual installation

    Checks & Agents:
    * 1775 FIX: logins: Fixed exception during check execution
    * 1793 FIX: fritz: avoid Exception in inventory function of fritz checks if agent output is empty

    Multisite:
    * 1776 Dashboard: Allowing unicode characters in static text dashlet
    * 1774 FIX: IE: Always use the latest available rendering enginge of the used browser...
    * 1777 FIX: Fixed js error making the "add to visual" link break on pages with context...
    * 1798 FIX: Filters are now retained when adding a view to a dashboard...
    * 1799 FIX: Dashboards: Existing views added to dashboards now get a correct title / title_url
    * 1800 FIX: Fixed umlauts and HTML tags in exception texts...

    WATO:
    * 1794 FIX: Fix exception in WATO service list in case of vanished checks


1.2.6b3:
    Core & Setup:
    * 1759 Packed RPM and DEB agent packages are now shipped with normal Check_MK package...

    Checks & Agents:
    * 1665 agent_netapp: New special agent for NetApp monitoring via Web-API...
    * 1786 casa_cpu_mem, casa_cpu_temp, casa_cpu_util, casa_fan, casa_power: support more devices, also C100G
    * 1787 docsis_channels_upstream, docsis_channels_downstream: now also support CASA 100G
    * 1457 FIX: logins: new check renamed from "users" check...
            NOTE: Please refer to the migration notes!
    * 1762 FIX: lnx_thermal: Now ignoring trip points with level 0...
    * 1763 FIX: diskstat: Fixed error in config example of manpage
    * 1755 FIX: cisco_vpn_tunnel: fix exception in case tunnel is not OK
    * 1756 FIX: agent_ibmsvc: do not abort execution if one of the sections fail
    * 1778 FIX: cisco_secure: do not warn for port where port security cannot be enabled
    * 1764 FIX: mk_sap: Fixed exception when saving status file
    * 1663 FIX: winperf_if: fixed incorrect enumeration of interface index...
    * 1204 FIX: veeam_client: Not longer throwing an error in case of currenlty running backup
    * 1666 FIX: inventory check esx_vsphere_hostsystem: no longer crashes if information is missing...
    * 1767 FIX: fc_port: Re-enabled check discovery of this check
    * 1768 FIX: brocade_fcport/brocade_info: Only try to discover these services when device provides correct info...
    * 1769 FIX: megaraid_bbu: Fixed exception for some controllers reporting "full charge capacity"
    * 1770 FIX: megaraid_pdisks: Now handling unconfigured good/bad states...
    * 1771 FIX: domino_mailqueues: Fixed exception during inventory when no data usable data available
    * 1208 FIX: cifsmounts: Detects now unreachable CIFS mounts
    * 1772 FIX: lparstat_aix: Check handles already working agent output again
    * 1793 FIX: fritz: avoid Exception in inventory function of fritz checks if agent output is empty
    * 1795 FIX: Fix internal exception in WATO rule for filesystems...
    * 1522 FIX: quantum_libsmall_door, quantum libsmall_status: Fixed broken scan function
    * 1818 FIX: dell_poweredge_cpu: Fix exception where BrandName is missing
    * 1819 FIX: dell_poweredge_temp: Make output and service description consistent with other temperature checks...
            NOTE: Please refer to the migration notes!
    * 1388 FIX: oracle_asm_diskgroup: fixed wrong calculation of free space in NORMAL/HIGH redundancy Disk Groups...
    * 1389 FIX: oracle_rman: detect failed jobs...
    * 1390 FIX: mk_oracle: better detection of RMAN Archivelog Backups...
    * 1391 FIX: oracle_instance: New function for Primary Database not OPEN...
    * 1833 FIX: jolokia_metrics.gc: fix recently introduced exception for missing variable
    * 1463 FIX: juniper_screenos_mem, juniper_trpz_mem: pnp template fixed
    * 1806 FIX: services check was not recognizing configured state when no service was found
    * 1840 FIX: oracle_tablespaces: fix implementation of magic factor
    * 1848 FIX: df: title of pnp graphs for filesystem checks fixed...
    * 1821 FIX: mk_oracle: changed connection to dedicated server mode...
    * 1824 FIX: oracle_recovery_status: removed default values from Check...
    * 1209 FIX: livestatus_status: Check handles cluster using in cluster now
    * 1809 FIX: cisco_temp_perf: Fixed exception when no temperature threshold provided by device
    * 1812 FIX: juniper_screenos_mem: Fixed too large memory reported (byte <> kbyte mixup)
    * 1814 FIX: agent_ibmsvc: Fixed missing executable flag
    * 1817 FIX: The Check_MK service did not result in CRITICAL/WARNING states when using Nagios as core...
    * 1844 FIX: oracle_crs_res: fix computation of node a ressource is running on...
    * 1852 FIX: solaris_multipath: this check now works with inventory to remember the number of total paths...
            NOTE: Please refer to the migration notes!
    * 1853 FIX: cisco_power, cisco_fan, cisco_temp_perf: fixed service description for some special cases...
            NOTE: Please refer to the migration notes!

    Multisite:
    * 1758 Improved exception hander: Shows details without additional debug request, added mailto link for error report...
    * 1788 New personal setting for start page, right after login...
    * 1781 FIX: Fix broken grouping by host/service group in availability
    * 1783 FIX: Finish the view "History of Scheduled Downtimes"...
    * 1206 FIX: Hostname not longer shown as column in host views
    * 1766 FIX: Fixed exceptions in Web GUI when host or service groups used non ascii characters in names...
    * 1773 FIX: Fixed different exceptions when using localized multisite

    WATO:
    * 1760 Added search form to manual checks page
    * 1761 FIX: Ruleset search is now consistent for host & serviceparameters and manual checks
    * 1779 FIX: Fix broken icon in host diagnostic mode
    * 1765 FIX: Fixed bug when generating nagvis backends while having sites with livestatus proxy configured...
    * 1789 FIX: Fix preview of passive checks in WATO list of services
    * 1790 FIX: Fix WATO parameters page for passive checks...

    Notifications:
    * 1662 notification plugin spectrum: finalized script. now able to handle host notications
    * 1754 FIX: Recent notifications (for analysis): Fix wrong color of host DOWN (from yellow to red)
    * 1661 FIX: mknotifyd: improved performance when receiving forwarded notifications
    * 1664 FIX: mknotifyd: further performance improvements for notification forwarding
    * 1205 FIX: RBN: Fixed match contactgroup condition...

    BI:
    * 1784 FIX: Fix exception in BI Boxes when parents are being used


1.2.6b2:

1.2.6b1:
    Core & Setup:
    * 1439 mk-job: now also available on solaris systems...
    * 1648 New installations have the service to check for unchecked services enabled by default...
    * 1723 New check API function get_average() as more intelligent replacement for get_counter()...
    * 1725 The get_average() function from now on only returns one argument: the average...
            NOTE: Please refer to the migration notes!
    * 1483 FIX: Savely replace illegal vertical bars in check plugin output...
    * 1431 FIX: windows_agent: fixed error on parsing unicode formatted logfiles...
    * 1545 FIX: Check_MK Inventory check is now resulting in correct state on duplicate host
    * 1555 FIX: Improved validation on timeperiod references of non existing periods...
    * 1574 FIX: Hosts named like used python modules do not break precompiled checks anymore...
    * 1624 FIX: Remove illegal characters from service descriptions of active checks...
    * 1628 FIX: Remove trailing backslashes from service descriptions...
    * 1649 FIX: Check_MK inventory service has been renamed to Check_MK Discovery...
    * 1706 FIX: Fix file permissions when installing MKPs to 0644 or 0755...
    * 1750 FIX: Handle rare cases where SNMP response string begins with a line feed...
    * 1740 FIX: Changed default service discovery check intervall to 12 hours

    Checks & Agents:
    * 1197 climaveneta_temp: New check for temperature sensors on Climaveneta clima devices
    * 1167 citrix_license/esx_license: Can now be configured to always show OK as state
    * 1198 climaveneta_fan: New check for fan speed on Climaveneta devices
    * 1199 climaveneta_alarm: New check to display the alarm states on Climaveneta devcies
    * 1484 dell_om_sensors: Use sensor name as item...
            NOTE: Please refer to the migration notes!
    * 1200 Docsis Checks: Now HW Rev2 of Arris Cable Modems are detected.
    * 1486 mk_oracle: completely overhauled ORACLE monitoring...
    * 1201 allnet_ip_sensoric: Detect Temperature Sensors now in more cases...
    * 1171 Added new check for monitoring mail delivery (SMTP -> IMAP/POP3 mailbox)...
    * 1444 f5_bigip_chassis_temp, f5_bigip_cpu_temp: Two new checks to replace the old f5_bigip_temp...
            NOTE: Please refer to the migration notes!
    * 1432 agent_vsphere: now able to monitor virtual machines snapshots...
    * 1507 New optional parse_function for check API...
    * 1445 quantum_libsmall_door, quantum_libsmall_status: Two new checks for monitoring small Quantum tape libraries
    * 1448 domino_info: check is extended to also show and monitor the lnNotesServerState
    * 1509 if, if64: New option for make inventory based on port alias...
    * 1440 livedump: now able to add hosts icon_image on config generation...
    * 1517 carel_sensors: New check for monitoring temperature sensors of Carel AC devices
    * 1551 f5_bigip_vserver: add performance data for connections and connection rate
    * 1554 mk_oracle: You can now monitor multiple ORACLE releases on the same host
    * 1518 raritan_pdu_inlet, raritan_pdu_inlet_summary: Modified existing check to give one item per phase and support setting levels....
            NOTE: Please refer to the migration notes!
    * 1592 AIX: New Plugin to monitor errpt in logwatch style...
    * 1565 mem.win: set default levels for page file to 80%/90%
    * 1608 zpool_status: Add an overall state check (thx to Craig Cook)...
    * 1594 ibm_svc_host: Can now be set to be always OK...
    * 1595 esx_vsphere_objects_count: New Check to Ouput the number of VMs
    * 1567 postfix_mailq: speedup in Linux agent for large mail queues...
    * 1611 mssql.vbs: Supporting SQL-Server 2014 now
    * 1568 f5_bigip_cluster_v11: new check for F5 cluster status for firmware version 11
    * 1450 checkpoint_connections, checkpoint_packets: new checks to monitor Checkpoint firewalls
    * 1569 check_mk_agent.openbsd: add sections for mem and lnx_if (memory and network interfaces)...
    * 1451 users: new check to monitor number of users logged in on a linux system...
    * 1615 qnap_disks: Added support for Fujitsu NAS QR802
    * 1616 drbd: Added support for Ahead/Behind cluster states (DRBD >= 8.3.10)
    * 1626 Renamed service descriptions of filesystem, process and logwatch checks...
    * 1627 megaraid_ldisks: Warn if current cache or write policy differs from logical drive default policy...
    * 1629 check_mk_agent.freebsd: several new features and improvements, now only use statgrab...
    * 1630 smart: update in plugin that also outputs information about disks attached to a MegaRAID controller...
    * 1631 juniper_bgp_state: check now detects and supports more differen device models...
    * 1645 Added basic kernel section to FreeBSD agent...
    * 1597 bluecat_dhcp, bluecat_dns: Checks can now be used in Check_MK Cluster Mode
    * 1599 check_mk_agent.aix: Simple run_cached Feature for plugins...
    * 1699 Windows agent: new option "file" for writing output into a file...
    * 1684 cisco_vpn_tunnel: Now supporting VPN 3000 Conncentrator devices
    * 1685 enterasys_*: Now supporting device C2G124-48 (Rev 05.02.18.0002)
    * 1694 cisco_wlc/cisco_wlc_clients: Added support for Cisco AIR-CT2504-K9
    * 1726 Move variable data of Linux/UNIX agents to /var/lib/check_mk_agent...
            NOTE: Please refer to the migration notes!
    * 1734 check_sql: Added support for DB2 (thanks to Troels Arvin)
    * 1757 Check SSH can now be configured  in WATO
    * 1478 FIX: kernel.util, statgrab_cpu: fix computation of utilization...
    * 1480 FIX: brocade_vdx_status: disable check on some devices that do not support it...
    * 1485 FIX: dell_om_disks, dell_om_esmlog, dell_om_mem, dell_om_processors, dell_om_sensors: detect more devices...
    * 1202 FIX: cisco_power, cisco_temp_perf: Both checks now using a new service description...
            NOTE: Please refer to the migration notes!
    * 1446 FIX: cisco_temp_perf: Check now finds missing sensors in case where also cisco_temp_sensor is being used....
    * 1203 FIX: veeam_client: Now supports multiple Backups for one host...
            NOTE: Please refer to the migration notes!
    * 1437 FIX: veeam_jobs: fixed incorrect state for BackupSync job...
    * 1511 FIX: oracle_jobs: avoid broken checks, make compatible with old version...
    * 1513 FIX: Handle broken SNMP bulk walk implementation of Mikrotik Router firmware RouterOS v6.22...
    * 1503 FIX: Fixed monitoring of multiple SAP instances with one mk_sap plugin...
    * 1515 FIX: cisco_secure: fix service description, fix OK state in case of no violation
    * 1449 FIX: nginx_status: agent plugin no longer honours "http(s)_proxy" env variables of root user
    * 1387 FIX: mk_oracle: Correctly deal with underscore in SID for Oracle 9.2-10.1...
    * 1532 FIX: mk_sap: Cleaning up old state information from sap.state file...
    * 1548 FIX: bluecat_ntp: do not inventorized devices where NTP information is missing
    * 1549 FIX: bluecat_threads: do not inventorize this check where information is missing...
    * 1536 FIX: fritz!Box special agent now deals with new URLs (firmware >= 6.0) correctly
    * 1550 FIX: zfs_arc_cache: do not inventorize of no cache information available...
    * 1572 FIX: Sample configs, plugins etc. for windows agent use windows linebreaks now...
    * 1575 FIX: vSphere Monitoring works with RedHat 5.x now...
    * 1584 FIX: winperf_if: Fixed checks of interfaces with equal names but one with index...
    * 1590 FIX: printer_supply_ricoh: Fixed broken check
    * 1591 FIX: netapp_volumes: The state mixed_raid_type is now treated as non-critical state
    * 1602 FIX: dell_om_esmlog: Fixed typo in plugin output
    * 1603 FIX: ad_replication: fixed typo in plugin output
    * 1604 FIX: mysql_slave: Dealing with situation where connection with master is lost
    * 1563 FIX: Reworked configuration of process monitoring...
            NOTE: Please refer to the migration notes!
    * 1593 FIX: IBM SVC Checks: The Service Descriptions not longer contain IBM SVC as prefix...
            NOTE: Please refer to the migration notes!
    * 1564 FIX: check_mk_agent.linux: fix situation where async plugin is not executed after crash...
    * 1609 FIX: zpool_status: fix problem when the zpool has a separate log or cache device...
    * 1566 FIX: 3ware_disks: consider VERIFYING state as OK now...
    * 1612 FIX: job: Fixed wrong reported start time for running jobs
    * 1596 FIX: etherbox: Fix for the inventory in case of not connected temperature sensors...
    * 1571 FIX: check_mk_agent.linux: fix output of lnx_if on Ubuntu 8.04 (on older kernels), repairs tcp_conn_stats...
    * 1622 FIX: megaraid_bbu: handle case isSOHGood and consider it as critical...
    * 1617 FIX: lnx_if: Deal with data provided by cluster host
    * 1618 FIX: ad_replication: Output of timeLastSuccess and timeLastFailure was inverted...
    * 1623 FIX: hp_proliant_mem: support for some yet unhandled status situations
    * 1640 FIX: check_jolokia_metrics_serv_req: Fixed wrong levels shown for upper thresholds
    * 1632 FIX: hr_fs: remove ugly "mounted on:" information appearing on Juniper devices
    * 1646 FIX: hyperv_vms: Plugin garbles following plugin output when no VMs exist...
    * 1647 FIX: agent_ipmi: Check_MK service gets critical now when ipmi-sensors command fails
    * 1453 FIX: drbd.stats: tried to send non-numeric write order parameter to rrd...
    * 1598 FIX: bluecat_dhcp: Check is not longer found in inventory if dhcp service is not activated
    * 1635 FIX: multipath: fix parsing output of multipath on RedHat6 with space in alias
    * 1652 FIX: kaspersky_av_quarantine: Fixed exception when a file was found in quarantine
    * 1653 FIX: megaraid_pdisks: Resulting states are now hard coded within the check...
    * 1654 FIX: statgrab_disk: Fixed scaling of values shown in PNP graphs...
    * 1655 FIX: AIX Agent: Fixed broken filesystem checks when having PowerHA installed...
    * 1656 FIX: cisco_vpn_tunnel: Refactored complete check, fixed threshold bugs...
    * 1677 FIX: f5_bigip_interfaces: Cleaned up check a bit
    * 1679 FIX: ups_bat_temp: Now skipping sensors which are reported to have 0 upsBatteryTemperature
    * 1681 FIX: cmciii_lcp_fans: Skipping non FAN units now; cleaned up check
    * 1682 FIX: cmciii_lcp_waterflow: Check can now deal with devices with a different setup
    * 1701 FIX: Correctly show absolute level for CPU load in case of warn/crit...
    * 1702 FIX: Fix check_notify_count: notification had been counted twice...
    * 1703 FIX: ups_test: Fix computation of time since last self test...
    * 1454 FIX: megaraid checks: megacli binaries in lowercase (Ubuntu..) are now also detected by the linux agent
    * 1455 FIX: hp_proliant_mem:  avoid a crash of the check when module_condition is empty
    * 1688 FIX: juniper_screenos_mem: Fixed wrong total memory computation
    * 1658 FIX: agent_vsphere: no longer crashes when decommissioned vms report no hardware information...
    * 1708 FIX: cups_queues: fix outputting of current printer jobs if printer daemon is CUPS...
    * 1710 FIX: omd_status: Fix totally missing section in Linux agent...
    * 1711 FIX: win_printers.ps1: ignore temporary printers created by RDP terminal sessions...
    * 1712 FIX: hyper_vms: fixed for snapshot VMs with (...) in their names...
    * 1713 FIX: check_fstab_mounts: now correctly ignores swap space...
    * 1716 FIX: windows_tasks: consider state SCHED_S_TASK_QUEUED (0x00041325) as OK now
    * 1721 FIX: dell_om_mem: Handle formerly unhandled situations with multiple errors...
    * 1695 FIX: brocade_vdx_status: Is now not bein inventorized anymore for devices not supporting the check
    * 1722 FIX: lnx_thermal: fix invalid zero temperature if mode file is missing
    * 1696 FIX: cisco_temp_sensor: Value reported of check was not always correct (precision was wrong)...
    * 1727 FIX: cisco_secure: Fixed inventory exception when port security is not enabled
    * 1728 FIX: cisco_temp_perf: Not inventorized anymore for hosts supporting cisco_temp_sensor
    * 1724 FIX: emc_datadomain_temps: convert to new standard check output, add PNP template
    * 1729 FIX: apc_symmetra_test: Cleaned up check, fixed exception when self test date is zero
    * 1730 FIX: apc_symmetra: Fixed exception when last diagnose date was not known
    * 1731 FIX: ipmi_sensors: Fixed agent part when ipmi-sensors call on first agent run...
    * 1732 FIX: dell_powerconnect_cpu: Fixed exception during inventory for incompatible devices
    * 1733 FIX: dell_powerconnect_psu: Skipping inventory of not supported System temp sesnor for M6220 devices...
    * 1747 FIX: zfsget: try to speed up agent code for Linux/Solaris/FreeBSD by using -t filesystem,volume...
    * 1659 FIX: windows agent: fixed output of 64 bit performance counters...
    * 1748 FIX: win_dhcp_pools: fix naming of WATO rules and informal WARN/CRIT levels in performance data
    * 1735 FIX: oracle_instance: Inventory function deals better with old bogus agent output
    * 1736 FIX: lparstat_aix: Trying to deal with more kind of lparstat output...
    * 1737 FIX: mk_sap: Working around garbled SAP state file when multiple instances were running parallel
    * 1738 FIX: oracle_instance: Be compatible to old oracle agent outputs
    * 1751 FIX: winperf_ts_sessions: try to fix invalid number of active and inactive sessions...
    * 1739 FIX: lnx_thermal: Be more compatible to thermal devices which report no "type"

    Multisite:
    * 1508 Allow input of plugin output and perfdata when faking check results...
    * 1493 Added config option "Default filter group" to set the initial network topology view filter...
    * 1497 Implemented password policy capabilities for local users...
    * 1499 SEC: Fixed XSS injections in different places...
    * 1069 SEC: Replaced insecure auth.secret mechanism...
            NOTE: Please refer to the migration notes!
    * 1500 SEC: Preventing livestatus injections in different places...
    * 1530 Dashboard: Host/service statistics dashlets now deal with the context...
    * 1558 Better visualize manually changed notification enable/disable
    * 1621 Sorting Check_MK* services always on top of services lists
    * 1636 Crash checks now have an icon for viewing and sending a crash dump...
    * 1700 Enable icon for link to host/service parameters per default now...
    * 1705 Better styling of dashboard designer
    * 1714 Add support for jsonp export (next to json and python)...
    * 1715 Output icon information in CSV/JSON/Python export of views...
    * 1164 FIX: Fixed links from servicegroup overviews to single servicegroups
    * 1166 FIX: Also prevting stylesheet update issues during version updates (just like for JS files)
    * 1481 FIX: Fix broken layout of Host-, Service- and Contactgroup filters
    * 1482 FIX: Fix exception when editing a visual of type single host group...
    * 1487 FIX: Fixed exception in Web GUI "Internal error:: name 'Filter' is not defined" in manual setups (using setup.py)...
    * 1488 FIX: Fixed wrong information showing up on "Host Group" and "Service Group" views...
    * 1433 FIX: Quicksearch: no longer shows an invalid search result when looking for multiple hosts...
    * 1494 FIX: Fixed error in NagVis Maps snapin when some users had no contact groups assigned
    * 1496 FIX: Fixed exception after editing a dashboard as user without permission to publish dashboards...
    * 1436 FIX: quicksearch: search with multiple patterns (h: / s:) no longer discards the host pattern...
    * 1438 FIX: quicksearch: fixed various non-working quicksearch filters...
    * 1501 FIX: Legacy view formats created with 2014-09 snapshots are now converted...
    * 1506 FIX: Fixed randomly hidden dashboard title...
    * 1527 FIX: Fixed views missing values of some filters (serviceregex, hostgroup filters, ...)...
    * 1528 FIX: Fixed actions in mobile GUI...
    * 1529 FIX: Mobile-GUI: Fixed "all host problems" view not showing all problems...
    * 1533 FIX: Fixed sorting of hosts with same name in "services of host" view
    * 1534 FIX: Fixed filtering views in distributed setup lead to empty views...
    * 1553 FIX: Fix deleting (acknowleding) of logfiles in logwatch...
    * 1537 FIX: Added transformation code for user dashboards created between 2014-08 and 2014-10...
    * 1538 FIX: Only allow switching sites on/off when permitted to...
    * 1539 FIX: Fixed refreshing of PNP graphs in dashboards...
    * 1543 FIX: Hosttag columns are now available right ater creating a tag...
    * 1544 FIX: Fixed exception in complain phase in view editor...
    * 1573 FIX: WATO Quickaccess snapin: Pending button is not overlapped by icons anymore
    * 1557 FIX: Fix sorting of hostnames that only differ in lower/uppercaseness
    * 1577 FIX: Fixed editing of views using the "Downtime for host/service" sorter or column...
    * 1578 FIX: Folding states of containers with umlauts in titles are now persisted...
    * 1580 FIX: Views: Hardcoded single context filters are not shown in filter form anymore...
    * 1581 FIX: Single context views with missing context show an error message now...
    * 1585 FIX: Dashboard: Fixed mass client CPU load consumption when making graph dashlets too small...
    * 1586 FIX: Dashboard: Toggling edit/non-edit is now reflected when reloading the page
    * 1605 FIX: Fixed perfometer of check check_mk-printer_supply_ricoh
    * 1607 FIX: check_http: Fixed broken links in escaped plugin output
    * 1614 FIX: Fixed wrong URL in webapi.py documentation
    * 1619 FIX: Renamed "Hostgroups" and "Servicegroups" views to "Host Groups" and "Service Groups"
    * 1638 FIX: Fixed styling small styling problems in wiki snapin
    * 1641 FIX: Quicksearch: Now able to search for services with backslashes in names
    * 1642 FIX: Quicksearch: Improved error handling on invalid search statements (invalid regexes)
    * 1651 FIX: Consolidated painters of service list views...
    * 1678 FIX: Fixed problem with garbled styles on user profile page after saving
    * 1680 FIX: Fixed various dashlet designer position/resizing issues...
    * 1683 FIX: Replaced a lot of old GIF images with better looking PNG images
    * 1687 FIX: Add visual to dashboard menu can now be closed with click anywhere on page
    * 1709 FIX: Fix exception when a non-Ascii character is part of the variable part of a view title
    * 1691 FIX: Fixed problem when watching BI aggregations with umlauts in titles or group name

    WATO:
    * 1170 Added buttons to move rules to top/bottom of the list to ruleset edit dialog
    * 1489 Added iCalendar import for generating timeperiods e.g. for holidays...
    * 1495 Most WATO tables can now be sorted (where useful)...
    * 1504 WATO makes host tag and group information available for NagVis...
    * 1535 Disabled services on service discovery page now link to the ruleset
    * 1587 SEC: Prevent logging of passwords during initial distributed site login...
    * 1560 Put host and service groups into one WATO menu item...
    * 1561 Remove Auditlog from the main WATO menu and put it into the activate Changes page
    * 1562 Move manual checks into a new WATO module...
    * 1697 Allow non-Ascii characters in topic of host tag groups
    * 1707 WATO rule editor: show title of tag group when rendering the conditions of a rule...
    * 1689 Creating WATO backends for each configured site now...
    * 1690 Pending changes can now be discarded...
    * 1693 Added search form to global settings page...
    * 1717 Split up LDAP configuration dialog into four boxes...
    * 1165 FIX: Fixed exception in service discovery of logwatch event console forwarding checks...
    * 1490 FIX: Timperiod excludes can now even be configured when creating a timeperiod...
    * 1491 FIX: Fixed bug in dynamic lists where removing an item was not always possible...
    * 1492 FIX: Fixed too long URL bug when deleting a timeperiod right after creating one
    * 1498 FIX: Fixed displaying of global settings titles / help texts...
    * 1502 FIX: Fixed removing elements from ListOf choices during complain phase
    * 1505 FIX: Snapshots are now bound to the used monitoring core...
    * 1540 FIX: Host diagnose page: Some tests were failing randomly
    * 1541 FIX: Fixed missing form fields for notification method when editing rbn default rule
    * 1542 FIX: Changed text of "debug_log" option to be clearer in distributed setups...
    * 1546 FIX: Fixed adding cluster nodes to new cluster in complain phase...
    * 1556 FIX: WATO inventory ignores already inventorized checks which does not exist anymore...
    * 1576 FIX: SNMP Community host attribute is now visible for IE<=8...
    * 1588 FIX: Renamed SNMP communities rule to SNMP credentials
    * 1589 FIX: Restructured SNMP credentials rule specification...
    * 1620 FIX: Fixed exception during host renaming when host has no perfdata
    * 1625 FIX: Safely handle characters that have a special meaning in regexes when creating service-specific rules...
    * 1637 FIX: Fixed exception in notification analysis when notifications have not NOTIFICATIONTYPE set
    * 1639 FIX: Interfaces with speed more than 10GBit/s can now be configured correctly
    * 1633 FIX: Fix problem that attributes of new WATO folders have not been saved...
    * 1634 FIX: Fix editing of cluster hosts in WATO: cluster-property no longer goes lost...
    * 1686 FIX: Host renaming also updates explicit negated hosts in rules

    Notifications:
    * 1512 Bulk notification can now be grouped according to custom macro values...
    * 1650 Enabled rule based notifications by default (for new installations)...
    * 1749 Allow title of notifiation script to be in third line if second line is encoding: utf-8...
    * 1660 notification plugin spectrum: now configurable via flexible notifications
    * 1168 FIX: HTML mails can now be configured to display graphs among each other...
    * 1514 FIX: Try harder to detect previous hard state in notification when using Nagios as core...
    * 1582 FIX: Fixed missing graphs in mails when sending notifications to non-contacts...
    * 1583 FIX: Can use contact groups without hosts/services assigned in RBN rules now...
    * 1606 FIX: Moved notify.log to var/log/notify.log in OMD environments...
    * 1570 FIX: Fix notification of check_http active checks with Nagios core...
    * 1704 FIX: Fix notification analyser in case there are non-Ascii characters in the notification context

    BI:
    * 1435 FIX: Saving BI aggregations: No longer reports 'Request-URI Too Large'...
    * 1559 FIX: Fix link from BI icon to BI views (aggregations affected by this host/service)
    * 1692 FIX: Aggregations with umlauts in title/topic can now be displayed in BI/Availability

    Reporting & Availability:
    * 1720 FIX: Remove bogus column H.Down if "Consider times where the host is down" is switch off...

    Event Console:
    * 1169 Added host state type filter to "recent event history" view
    * 1718 Show groups of regex match of events in details views of Event Console
    * 1719 Allow to allow both host name and IP address when checking for events in Event Console...
    * 1531 FIX: Fixed exception in event history view when displaying CHANGESTATE events
    * 1610 FIX: Hostname translation now also works for incoming SNMP traps
    * 1643 FIX: Improved error handling of exceptions when processing log lines
    * 1644 FIX: Fixed matching dynamic number of regex match groups...
    * 1698 FIX: Fix specifying explicit path to unix socket for check_mkeventd

    Livestatus:
    * 1613 FIX: Fixed invalid json format in Stats query with requested heaeders...

    HW/SW-Inventory:
    * 1479 liveproxyd: new function for collecting remote inventory data...
            NOTE: Please refer to the migration notes!
    * 1452 Solaris HW/SW-Inventory added...
    * 1547 FIX: win_cpuinfo: fix case where NumberOfCores is missing (Windows 2003)...
    * 1552 FIX: mk_inventory.ps1: fix garbled or missing entries by removing bogus binary zeroes...
    * 1752 FIX: win_exefiles: handle case gracefully where no size information is available
    * 1753 FIX: win_bios: handle case with colons in BIOS version

    inventory:
    * 1516 FIX: win_disks: fix exception in case of empty signature


1.2.5i6:
    Core & Setup:
    * 1008 Overall check timeout for Check_MK checks now defaults to CRIT state...
    * 1373 SEC: Do not ouput complete command line when datasource programs fail...
    * 1425 New section header option "encoding" for agent output...
    * 1129 FIX: Windows MSI-Installer: some systems created corrupted check_mk_agent.msi files...
    * 1426 FIX: windows agent: logwatch: no longer reports incorrect formatted texts (japanese characters)...
    * 1429 FIX: Disabled snmp checktypes are now sorted out before Check_MK contacts the snmp host...

    Checks & Agents:
    * 0185 knuerr_rms_humidity, knuerr_rms_temp: Two new Checks to Monitor the Temperature and the Humidity on Knürr RMS Devices
    * 1065 heartbeat_crm / heartbeat_crm.resources: Rewrote checks / formalized parameters...
    * 1068 livedump: Added optional check interval (detect staleness) / option to encrypt mails...
    * 1093 windows agent: performance counter can now be specified by name...
    * 0189 docsis_channels: Support for Frequency of Downstream Channels for Devices with DOCSIS MIB
    * 0190 docsis_channels_upstream: New check for monitoring upstream channels on cable modems with DOCSIS MIB
    * 0193 docsis_cm_status: New Check Status Check for Cable Modems with Docsis MIB.
    * 1070 printer_input/printer_output: New checks to monitor input/output sub-units of printers...
    * 0196 esx_vsphere_hostsystem: New subcheck for maintenance mode...
    * 0197 check_uniserv: New Check for Uniserv Data Management Services...
    * 0199 veeam_client: Check rewritten to get a nicer output
    * 0200 arris_cmts_cpu,arris_cmts_temp: New Checks for Arris CMTS Devices ( Temperature and CPU Utilization)
    * 0202 cisco_temp_sensor: It is now possible to configure this check in WATO....
    * 1172 New check sap.value_groups...
    * 1173 cisco_secure: Check creates now a summary instead one service by port...
            NOTE: Please refer to the migration notes!
    * 1174 rms200_temp: New Temperature check for RMS200 Devices
    * 1175 dell_idrac_disks: New Check for Harddisks using Dell iDrac
    * 0644 adva_fsp_if: instead of lower warning and critical levels check now supports lower and upper levels
            NOTE: Please refer to the migration notes!
    * 1006 printer_pages: add Perf-O-Meter and PNP template
    * 0646 brocade_fcport: the administrative states for which ports are inventorized can now be configured in WATO
    * 1010 chrony: new check for NTP synchronization via chrony on Linux...
    * 1011 ibm_svc_systemstats.disk_latency: introduce levels for alerting...
    * 1372 cisco_vss: new check for monitoring state of Cisco Virtual Switches
    * 0648 brocade_fcport: new speed calculation of isl_ports...
    * 0649 f5_bigip_pool: check now also prints the node names of down nodes
    * 1374 arc_raid_status: moved plugin into main Linux agent...
            NOTE: Please refer to the migration notes!
    * 1375 vxvm_enclosures, vxvm_multipath, vxvm_objstatus: joined into one agent plugin called vxvm...
    * 1376 dmraid: moved plugin code into normal Linux agent...
    * 1377 Renamed agent plugin resolve_hostname into dnsclient, make portable to all Unices...
    * 1146 nfsmounts: supported by AIX agent now...
    * 1103 windows agent: now able to omit context text of logfiles...
    * 1150 netstat: new check for monitoring TCP/UDP connections and Linux and AIX...
    * 0654 oracle_instance: now also monitors the log mode
    * 1176 winperf_msx_queues: The list of counters for inventory can now be configured host based using wato
    * 0656 brocade_fcport: inventory rule can now choose upon physical und operations states as well, state choices were also updated
    * 1177 Hivemanger: New agent to check hivemanager devices
    * 1383 oracle_asm_diskgroup: Account for offline disks and required mirror free space...
            NOTE: Please refer to the migration notes!
    * 1178 arris_cmts_mem: New check for Memory usage on arris cmts modules.
    * 1179 bluecat_dhcp: New Check for DHCP Service on bluecat adonis devices.
    * 1180 bluecat_dns, bluecat_dns_queries: New DNS Checks for Bluecat Adonis.
    * 1181 bluecat_ntp: New Check for NTP on bluecat adonis or proteus devices
    * 1105 wmic_if.ps1: Powershell version of the wmic_if.bat script...
    * 1182 bluecat_ha: New Check for HA Status on Bluecat Adonis devices
    * 1183 bluecat_commandserver: New Check for bluecat adonis devices
    * 1397 juniper_screenos_cpu, juniper_screenos_fan, juniper_screenos_mem, juniper_screenos_temp, juniper_screenos_vpn: new checks for Juniper ScreenOS Firewalls
    * 1106 mk_inventory.ps1: now uses the MK_CONFDIR environment variable from the agent (if available)...
    * 1107 windows agent: now sets additional environment variables...
    * 1108 printer_io.include: included tray description in check output
    * 0657 diskstat: cluster support added for single disk modes
    * 1111 vCenter monitoring: greatly improved performance (at least 40 times faster)...
    * 1112 esx_vsphere_hostsystem.mem_usage_cluster: allows to monitor total RAM usage of all nodes in a cluster...
    * 0658 brocade_info: new check to retrieve informational data about Brocade switches
    * 1385 oracle_instance: new WATO rules for archivelog, logging, login and uptime...
    * 1403 kernel.util: allow levels for the total CPU utilization...
            NOTE: Please refer to the migration notes!
    * 1117 agent_vsphere: now able to query license information from esx system...
    * 1118 bluecat_dns, bluecat_dhcp: no able to run as clustered checks...
    * 1409 Extended Check_MK-API: check function may return None...
    * 0659 domino_tasks: new check to monitor tasks on a lotus domino server via snmp
    * 1187 Hivemanager: Extended Check and Agent...
    * 1130 esx monitoring: agent_vsphere now retrieves additional data (used by HW-inventory)...
    * 1422 agent_vsphere: now able to configure where the power state of a vm or esx-host should be assigned...
    * 1442 ups_socomec_out_source: New check for checking the power source of out phases for Socomec UPSs
    * 0662 domino_mailqueues: new check to monitor mail queues in Lotus Domino
    * 1188 veeam_client: Check now also outputs ReadSize and TransferedSize...
    * 0663 domino_info: new check to extract informational data about a Lotus Domino Server
    * 0664 domino_users: new check to monitor the number of users on a Domino Notes server
    * 1447 domino_transactions: new check to monitor the number of transactions per minute on Lotus Domino servers
    * 1190 statgrab_cpu: Check can now handle parameters
    * 1191 Linux agent now also sends information about tmpfs...
    * 1193 ps: Manual Checks can now use RegEx for user matching...
    * 1194 Linux Agent now supports monitoring of cifs mounts
    * 1195 AIX Agent now also supports monitoring of cifs mounts
    * 1196 apache_status: Added timeout...
    * 1443 ups_socomec_outphase: New check for monitoring the out phases of Socomec UPSs
    * 1051 FIX: tcp_conn_stats: fix missing performance data...
    * 1142 FIX: winperf_ts_sessions: fix computation, check has never really worked
    * 1090 FIX: zfsget: fixed exception which happened on incomplete zfs entries
    * 0187 FIX: hp_proliant_power: Fixed Wato configuration
    * 0192 FIX: oracle_rman_backups: Not longer try to make a inventory for broken plugin outputs
    * 0194 FIX: raritan_pdu_inlet: Check now outputs the correct values...
            NOTE: Please refer to the migration notes!
    * 1071 FIX: oracle_rman_backups: Only inventorize ARCHIVELOG / DB FULL / DB INCR entries...
    * 1152 FIX: mk-job: The check now captures currently running jobs and their start time...
    * 0198 FIX: cisco_temp_sensor: Removed dicey detection for temperature value....
    * 0645 FIX: brocade_fcport: since in newer firmware (7.*) swFCPortSpeed is deprecated, we then calculate port speed from IF-MIB::ifHighSpeed
    * 1097 FIX: windows_agent: preventing missing agent sections on first query...
    * 1009 FIX: df: deal with space in file system type for PlayStation file system...
    * 1098 FIX: esx_vsphere_counters.diskio: Now reports unknown when counter data is missing
    * 1143 FIX: dell_powerconnect_temp: fix configuration via WATO...
    * 1144 FIX: blade_bx_temp, dell_chassis_temp, emerson_temp, ibm_svc_enclosurestats, ups_bat_temp: rename service description...
            NOTE: Please refer to the migration notes!
    * 1145 FIX: windows_tasks: handle case correctly where task is currently running...
    * 1378 FIX: mk_logwatch: remove exceeding \n when rewriting message and using \0...
    * 1147 FIX: upc_capacity, ups_socomec_capacity: Fix checking of battery left levels...
    * 1099 FIX: tsm_scratch: now returns the variable name instead the values during inventory...
    * 0650 FIX: f5_bigip_pool: limits to the number of active nodes are now correctly applied...
            NOTE: Please refer to the migration notes!
    * 1102 FIX: esx_vsphere_counters: no longer raise false alarms because of invalid data from ESX Host...
    * 1149 FIX: check_mk-ibm_svc_systemstats.diskio, check_mk-ibm_svc_systemstats.iops: fix exception in Perf-O-Meter
    * 0651 FIX: f5_bigip_interfaces: Fix invalid throughput values, detect newer F5 devices...
    * 1393 FIX: casa_cpu_temp, casa_cpu_util: Change service description to standard...
            NOTE: Please refer to the migration notes!
    * 1104 FIX: winperf_if: Improved matching of data from wmic_if.bat / wmic_if.ps1 scripts...
    * 1110 FIX: windows agent: fixed missing agent section problem if a cached script ran into a timeout...
    * 1113 FIX: oracle_rman: fixed exception when backup was currently running
    * 1114 FIX: bluecat_threads: no longer detected on wrong systems...
    * 1116 FIX: megaraid_ldisk: now longer raises an exception for adapters with 'No Virtual Drive Configured'
    * 1122 FIX: windows agent: unicode logfile monitoring: now able to detect incomplete written lines...
    * 1184 FIX: cisco_power: Fixed detection of item. In some cases the status information was part of the item...
            NOTE: Please refer to the migration notes!
    * 1078 FIX: Fix compensation for daylight safing time in prediction
    * 1126 FIX: bluecat_ntp: check no longer crashes on evaluating sysLeap values higher than 1...
    * 1127 FIX: bluecat_dhcp: fixed exception when data was available.. returns UNKNOWN when data is missing
    * 1128 FIX: bluecat_dns: now reports UNKNOWN if no snmp data is available
    * 1131 FIX: esx_vsphere_hostsystem.maintenance: fixed misspelling in service description...
            NOTE: Please refer to the migration notes!
    * 1161 FIX: fc_port: Fixed invalid values of counters, fixed wrong values in graphs...
    * 1192 FIX: veeam_jobs: Check now recognize sync jobs...
    * 1386 FIX: oracle_jobs: Bugfix for forever running jobs...
    * 1427 FIX: esx_vsphere_hostsystem.multipath: no longer crashes at invalid multipath types...

    Multisite:
    * 1066 New Dashboard Designer...
    * 1392 WATO Folder filter: show only the paths a user is allowed to see
    * 1398 Allow to spread times of next check when rescheduling...
    * 1405 Checkbox for settings downtimes on the hosts of the selected services...
    * 1410 Output log text of scheduled downtime log entries...
    * 1411 New builting views for the history of scheduled downtimes
    * 1185 mobile ui: Added a new view to see events from the Event Console
    * 1412 Speed up of displaying and sorting after WATO folder path
    * 1477 New screenshot mode for Multisite...
    * 1067 FIX: Fixed login problem in LDAP connector when no user filter specified...
    * 1094 FIX: sidebar snaping 'Tree of folders': fixed exception
    * 1154 FIX: Availability: Fixed unwanted redirect to edit annotation page after editing availability options...
    * 1401 FIX: Display options in views are now again persistent...
    * 1120 FIX: Multisite filters Host/Service Contactgroup: Fixed livestatus exception...
    * 1158 FIX: Moved filter logic to visuals module...
            NOTE: Please refer to the migration notes!
    * 1077 FIX: Fixed labelling of Y achsis in prediction graphs...
    * 1162 FIX: User profiles can not be edited on WATO remote sites anymore...

    WATO:
    * 1096 New WATO web service: manage hosts via a new HTTP API...
    * 1155 NagVis map edit/view permissions can now be set using roles/groups...
    * 1115 Renamed rule: Hosts using SNMP v2c -> Legacy SNMP devices using SNMP v2c...
    * 1404 Make title/help of custom user attributes localizable...
    * 1159 Remote BI Aggregations can now be configured to be checked as single services...
    * 1163 Service discovery: Added direct link to check parameter ruleset of services...
    * 1428 Web-API: now able to add cluster hosts...
    * 1064 FIX: Fixed rare issue with WATO communication in distributed setups (different OS versions)...
    * 1089 FIX: Snapshot restore: fixed exception during exception handling......
    * 1091 FIX: logwatch patterns: allow unicode text in pattern comment
    * 1092 FIX: logwatch: now able to enter unicode text into the "Pattern (Regex)" field
    * 0191 FIX: Added swp files to the ignore list for the WATO git feature...
    * 1153 FIX: Changed custom user attributes can now be used immediately...
    * 0201 FIX: Fixed error message in Rulelist of RBN...
    * 1100 FIX: WATO backup domains: fixed bug were excluded files still got deleted on snapshot restore...
    * 1101 FIX: WATO check parameter: renamed 'Nominal Voltages' to 'Voltage Levels..'
    * 1396 FIX: Fix default setting of Enable sounds in views...
    * 1109 FIX: WATO active checks: passwords no longer shown as plain text....
    * 1119 FIX: WATO create rule: No longer raises an incorrect permission warning when creating a new rule...
    * 1121 FIX: Rule based notifications formular: No longer raises Request-Uri-Too-Large errors...
    * 1160 FIX: Fixed wrong named column in mkeventd rules
    * 1430 FIX: Clone group: Now displays correct alias name of cloned group...

    Notifications:
    * 1151 Add variables (HOST/SERVICE)ACK(AUTHOR/COMMENT) to notification context...
    * 1394 HTML notifications have a new content field for debugging variables...
    * 1400 Added example notification script for Pushover to doc/treasures/notifications...
    * 1123 Rule based notifications: New condition "Match Service Groups"
    * 1186 RBN: It's now possible to Filter for contactgroups...
    * 1189 sms notification: also send information about Downtimes, Acknowledgments and Fallping now
    * 1424 mknotifyd: now able to check if its still listening for telegrams...
    * 1156 FIX: Graphs in HTML mails are now sent again where they where missing...
    * 1157 FIX: Fixed SMS plugin on at least debian (distrs which have no sendsms/smssend)...
    * 1407 FIX: Fix exception in rule based notification on non-Ascii characters in log message
    * 1408 FIX: mknotifyd now really reads all configuration files below mknotifyd.d...

    BI:
    * 1406 Assume PEND in count_ok aggregations if all nodes are PEND...

    Event Console:
    * 1148 Allow execution of actions when cancelling events...
    * 1395 Event Console can now create notifications via Check_MK RBN...
    * 1007 FIX: check_mkevents: fix case where events contain binary zeroes
    * 1399 FIX: Fix left-over tac processes when showing Event Console history...
    * 1402 FIX: Fixed cased where counting events did not reach required count...
    * 1124 FIX: WATO EC configuration: no longer raises an exception when user has restricted WATO access...
    * 1125 FIX: EC actions are now saved when an EC rule has "Send monitoring notification" set...

    HW/SW-Inventory:
    * 0643 windows inventory: OS now contains the install date, reg_uninstall now contains the path...
            NOTE: Please refer to the migration notes!
    * 0652 windows software inventory gives some more details about OS and installed software...
            NOTE: Please refer to the migration notes!
    * 0653 script to extract HW/SW-Inventory data in CSV format...
    * 0660 mk_inventory-ps1: new uses the Install Location as path for win_reg_uninstall
    * 0661 HW/SW-Inventory: install date of software packages no longer in unix timestamps but date format...
            NOTE: Please refer to the migration notes!
    * 1413 HW/SW-Inventory implementation step one finished...
    * 0655 FIX: win_cpuinfo and mk_inventory.ps1 agent: unit of CPU speed fixed, fixes for long output lines in agent
    * 1379 FIX: Fixed filter "Host has inventory data"...
    * 1423 FIX: Host HW-inventory: now longer generates an exception on displaying the BIOS date

    check:
    * 1384 oracle_jobs: new WATO rules, changed service name to SID.OWNER.NAME...
            NOTE: Please refer to the migration notes!


1.2.5i5:
    Core & Setup:
    * 1012 Fix quoting of backslashes in custom checks with nagios core...
            NOTE: Please refer to the migration notes!
    * 1038 Massive speedup of cmk --snmptranslate
    * 1035 FIX: Do not fail on errors in *.mk files anymore - except in interactive mode...
    * 0174 FIX: Fixed appending of --keepalive-fd parameters to checkhelpers...
    * 1053 FIX: Fixed events check always being reporting OK state...
    * 1045 FIX: Gracefully restart check_mk helpers in case of memory leak...
    * 0633 FIX: diskstat: fixed performance data of old legacy disk IO read/write data...

    Checks & Agents:
    * 0168 f5_bigip_pool: Added Wato configuration...
    * 0995 raritan_pdu_outletcount: new check for outlet count of Raritan PX-2000 family PDUs
    * 0169 websphere_mq_channels,ebsphere_mq_queues: New Checks to monitor IBM Websphere MQ Queues and Channels...
    * 1034 Always provide also 64 bit version of Windows agent
    * 0170 hp_proliant_power: New check to monitor the Power Meter on Prolaint Servers and iLO Boards
    * 0172 zfsget: Check is now usable in cluster_mode...
    * 1039 aix_diskiod: new check for disk IO on AIX
    * 0997 New checks and a special agent for ALLNET IP Sensoric devices...
    * 0175 logwatch.groups: New logwatch subcheck who can be used to group logfiles together....
    * 1041 aix_memory: new check for RAM and SWAP on AIX
    * 0998 ibm_imm_health: Trying to recognice newer versions of IBM IMM now too
    * 0628 raritan_pdu_inlet: now also monitors the three phases of the inlet
    * 1073 sni_octopuse_cpu: added PNP graph definition and Perf-O-Meter
    * 0178 mssql_tablespaces: It is now possible to define thresholds
    * 0999 allnet_ip_sensoric.pressure: New Check for Pressure Sensors in ALLNET IP Sensoric devices
    * 1082 windows agent: now also available as msi installer...
    * 0179 check_dns: It is now possible to use the local dns server in wato configuration...
    * 1058 livedump-mail-fetch: Now supporting either quoted-printable or non encoded mails...
    * 0180 sap: It is now possible to add multiple sap instances to the sap.cfg file...
    * 0181 citrix_sessions, citrix_serverload: New checks for Citrix Load (a Score calculated by citrix) and the number of sessions
    * 0637 jolokia_metrics.gc, jolokia_metrics.tp, jolokia_info: two new subchecks for the jolokia_metrics checks and better error handling for jolokia_info...
    * 1000 qlogic_sanbox.temp: New Check for temperature sensors in QLogic SANbox Fibre Channel Switches
    * 1001 qlogic_sanbox.psu: New Check for power supplies in QLogic SANbox Fibre Channel Switches
    * 0182 MegaCli: Agent now also supports the 64bit version (Thanks to Philipp Lemke)
    * 1132 qlogic_fcport: New Check for Fibre Channel Ports in QLogic SANbox FC Switches
    * 1133 qlogic_sanbox_fabric_element: New Check for Fabric Elements in QLogic SANbox Fibre Channel Switches
    * 1134 bintec_sensors.fan: New Check for Fan Speed of Bintec Routers
    * 1135 bintec_sensors.voltage, bintec_sensors.temp: New Checks for Voltage and Temperature Sensors of Bintec Routers
    * 1048 mem.win: support predictive levels...
    * 1136 bintec_brrp_status: New Check for BRRP States on Bintec Routers
    * 0640 jolokia_metrics.gc, jolokia_metrics.tp: now come with its own pnp templates
    * 1088 included check_mk_agent windows msi installer...
    * 0183 sentry_pdu: New check to monitor plugs of sentry PDUs
    * 0184 knuerr_sensors: New Check to monitor Sensors on a Knürr RMS Device
    * 0994 FIX: agent plugin smart: fixed syntax error
    * 0989 FIX: logwatch.ec: Fix forwarding multiple messages via syslog/TCP...
    * 0943 FIX: if.include: fixed incorrect traffic percentage values in the check output of if checks...
    * 0944 FIX: oracle_tablespaces: fixed calculation of space left and number of remaining increments...
    * 1032 FIX: check_traceroute: Fix option Use DNS, worked vice versa
    * 0171 FIX: hp_blade_psu: Fixed pnp template...
    * 0996 FIX: apc_symmetra_test: Handle unknown date of last self test as intended...
    * 0173 FIX: hitachi_hnas_volume: Fixed bug when snmp outputs empty lines
    * 1037 FIX: bintec_info: support bintec RXL12500
    * 0948 FIX: mk_inventory.ps1: increased caching time to 14400, fixed incorrect default cachefile path
    * 0827 FIX: lnx_thermal: Not checking active trip points (e.g. cooling device triggers) anymore
    * 1043 FIX: printer_supply: fix value error in default parameters...
    * 0626 FIX: veeam_jobs: agent now supports output lines longer than 80 chars
    * 1072 FIX: printer_supply: fix colors of Perf-O-Meter on HP OfficeJet...
    * 0950 FIX: check_mkevents: now able to resolve the hostname of the remote hosts...
    * 0177 FIX: esx_vsphere_hostsystem.multipath: Fixed return state in case of paths in standby...
    * 1054 FIX: mysql_slave: Only monitor the age of the slave when it is running
    * 1075 FIX: if, if64: Fixed PNP template in order to correctly scale Y axis
    * 0631 FIX: fc_port: several fixes for the perfometer to display the right values...
    * 0632 FIX: brocade_fcport: fix perfometer output of out bandwidth when averaging is switched on
    * 1055 FIX: mysql_slave: Fixed detecting CRIT states when IO/SQL slaves are not running
    * 0634 FIX: Max Bandwidth for PNP-Graphs of Interface checks corrected...
    * 0635 FIX: fc_port: the check no longer inventorizes ports with administrative state of 'unknown' or 'offline'
    * 0636 FIX: fc_port: do not inventorize if brocade fibre channel mib is also supported on the device...
    * 1083 FIX: ad_replication.bat: does not return data if the server is no DC
    * 0638 FIX: windows_updates: agent plugin now always sends section header, even if no update information provided...
    * 1084 FIX: ps: now able to handle bigger process groups without constant MKCounterWrapped Exceptions...
    * 1087 FIX: Active checks: Non-ascii check commands now converted into utf-8...
    * 1049 FIX: ups_capacity: Fix exception when running on battery...
    * 0639 FIX: jolokia_metrics: fix for problem when catalina uses the standalone engine
    * 1050 FIX: websphere_mq_queues: make compatible with old agent, fix not-found case

    Multisite:
    * 1013 Sort host names naturally, e.g. foobar11 comes after foobar2...
    * 1033 New Mutisite filter for the number of services a host has...
    * 0949 quicksearch: now able to search for multiple hosts at once...
    * 1052 SEC: index start URL can not be used to redirect to absolute URLs anymore...
    * 1085 quicksearch: multiple hostname matches now lead to the searchhost view instead of the hosts view...
    * 1047 Virtual Host Tree: Allow to use topic as tree level...
    * 1062 SEC: Fixed several XSS issues on different pages...
    * 1063 SEC: Fixed several XSS issues on different pages...
    * 0945 FIX: Sidebar snapin "Problem hosts": Now excludes hosts and services in downtime
    * 1036 FIX: doc/treasures/downtime: fix --url option, better error output
    * 1074 FIX: Fix Virtual Host Tree snapin...
    * 1059 FIX: LDAP: Using configured user filter during login to prevent temporary created users...
    * 1060 FIX: Fixed exception during first login of a user when saving of access times is enabled...

    WATO:
    * 0825 WATO: Hover menu of user online state shows the last seen date/time now
    * 1057 WATO folder permissions are only exported to NagVis when configured...
    * 1086 check_http: now able to enter non-ascii signs in "Send HTTP POST data" rule...
    * 0990 FIX: Fix HTTP error handling in bulk inventory...
    * 1004 FIX: Fix exception when saving rules, caused by empty item
    * 0947 FIX: WATO snapshots: fixed missing files on restoring nagvis backup domains
    * 0826 FIX: Fixed problem where user access times were not updated correctly
    * 1044 FIX: Remove icon for service parameters in WATO service list for missing services...
    * 1056 FIX: Fixed selection of hosts for bulk actions

    Notifications:
    * 1042 Rule based notifications: allow matching on host groups...
    * 0828 FIX: Mails sent with mail/asciimail plugin now really set the from address
    * 1061 FIX: SMS notifications: correctly handling spaces in phone numbers...

    Reporting & Availability:
    * 0991 FIX: Availability: optionally show time stamps as UNIX epoch time...
    * 1076 FIX: Fix wrong percentual host availability > 100% when excluding downtimes...

    Event Console:
    * 1040 FIX: Avoid sporadic errors when checking event state in Event Console...

    Livestatus:
    * 0988 FIX: livedump: Fix exception in case no contact groups are defined for a service
    * 0951 FIX: table servicegroups: fixed service visibility when using group_authorization AUTH_STRICT...

    HW/SW-Inventory:
    * 0625 hw/sw inventory now reads the kernel version and architecture for linux and windows
    * 0627 lnx_video, win_video: added inventory function and agent for linux video cards, modified windows inventory function
    * 0629 improvements to windows sw/hw inventory (encoding, more details for sw inventory)
    * 0630 win_disks: hardware inventory for physical disks in windows
    * 1046 Added AIX support for HW/SW-Inventory...
    * 0167 FIX: mk_inventory.linux: Changed field separator from pipe to tab...
    * 1005 FIX: Fix exception when using pretty-print output format
    * 0946 FIX: hw/sw inventory: fixed display bug for byte fields with the value 0...
    * 0641 FIX: windows inventory: moved encoding from checks to windows agent plugin


1.2.5i4:
    Core & Setup:
    * 0940 SEC: Fixed various core SIGSEGV when using malformed livestatus queries...

    Checks & Agents:
    * 0812 nginx_status: New check for monitoring status information of the Nginx web server...
    * 0986 citrix_licenses: new check for monitoring Citrix licenses
    * 0814 Agent versions can now be checked with "at least version X" parameters...
    * 0815 mysql_slave: New check for monitoring MySQL slave sync state
    * 0617 adva_fsp_if: new check to monitor interfaces of the ADVA FSP 3000 scalable optical transport solution
    * 0618 adva_fsp_current: new check for the power supply units of the ADVA FSP 3000 scalable optical transport solution
    * 0619 adva_fsp_temp: new check to monitor temperature and temperature trends on ADVA scalable optical transport solutions
    * 0993 raritan_pdu_inlet: now delivers performance data
    * 0624 fc_port: new check for fibre channel devices supporting the FCMGMT MIB
    * 1003 ibm_svc_enclosure: support new firmware, also check fan modules
    * 0616 FIX: brocade.fan, brocade.power, brocade.temp: will now only discover services which are not marked as absent
    * 0992 FIX: zfs_arc_cache: returns OK even if values of arc meta are missing...
    * 0936 FIX: agent_ibmsvc: improved error messages on using wrong credentials
    * 0621 FIX: zfsget: better filesystem selection and calculation of sizes...
    * 0819 FIX: Fixed keepalive termination in case of exceptions during checking...
    * 0622 FIX: cisco_temp_sensor: fix to also work with newer IOS versions
    * 0623 FIX: fsc_fans: upper levels for fan RPMs are now optional also for the check
    * 0823 FIX: mk_sap: Fixed some wrong calculated values (decimal numbers)...

    Multisite:
    * 0982 SEC: Fix two XSS weaknesses according to CVSS 8.5 AV:N/AC:M/Au:S/C:C/I:C/A:C...
    * 0983 SEC: Fix security issue in code of row selections (checkboxes) (CVSS 4.9 AV:N/AC:M/Au:S/C:N/I:P/A:P)...
    * 0934 FIX: Logwatch messages with class unknown ( 'u' ) now displayed as WARN...
    * 0166 FIX: mobile gui: Fixed colors of command list...
    * 0820 FIX: Fixed wrong NagVis links in "custom links" snapin
    * 0938 FIX: logwatch: fixed incorrect display of warning messages
    * 0939 FIX: Fixed multisite exception caused by missing explanation text for a AUTODELETE event action
    * 0822 FIX: Sorting columns in view dashlets is now working again
    * 0941 FIX: esx_vsphere_hostsystem.cpu_usage: pnpgraph now displays AVERAGE instead of MAX values in all timeframes...
    * 0942 FIX: check_mk-winperf.cpuusage.php: now displays AVERAGE values instead of MAX...

    WATO:
    * 0984 Fix code injection for logged in users via automation url...
            NOTE: Please refer to the migration notes!
    * 0987 New button for updating DNS cache...
    * 0824 SEC: Valuespecs: Fixed several possible HTML injections in valuespecs...
    * 0813 FIX: LDAP: Improved slightly missleading logging of LDAP sync actions...
    * 0935 FIX: CPU utilization: increased maximum value to 10000...
    * 0821 FIX: Reducing size of auth.php (needed for authorisation in NagVis) in large environments...

    Notifications:
    * 1002 FIX: Fix crash when debugging notifications with non-Ascii characters...

    Reporting & Availability:
    * 0985 Availability: display phases of freqent state changes as "chaos"...

    Event Console:
    * 0816 States of events can now be set by patterns...

    HW/SW-Inventory:
    * 0620 new version of Check_MKs hardware and software inventory including a much extended windows agent and inventory functions
    * 0818 FIX: Fixed exception in HW/SW inventory search dialog...


1.2.5i3:
    Core & Setup:
    * 0884 New options --oid and --extraoid for cmk --snmpwalk...
    * 0785 FIX: Availability: fixed memory leak in table statehist...
    * 0903 FIX: availability: fixed bug causing the availability feature not considering timeperiod transitions
    * 0888 FIX: Fix SNMP inventory check in simulation mode

    Checks & Agents:
    * 0149 cisco_secure: New check for Port Security on Cisco swichtes
    * 0751 New localcheck for Linux that makes sure that filesystems in /etc/fstab are mounted...
    * 0783 enterasys_lsnat: new check monitoring the current LSNAT bindings
    * 0601 printer_alerts: check can now display a textual representation of the alert code...
            NOTE: Please refer to the migration notes!
    * 0799 ibm_svc_systemstats.cpu_util: New check for CPU Utilization of an IBM SVC / V7000 device in total
    * 0800 ibm_svc_nodestats.cache, ibm_svc_systemstats.cache: New checks for Cache Usage of IBM SVC / V7000 devices
    * 0150 printer_suply: New option to upturn toner levels...
    * 0801 ibm_svc_eventlog: New Check for Messages in Event log of IBM SVC / V7000 devices
    * 0151 enterasys_cpu_util: Changed check to not longer summarize all modules...
            NOTE: Please refer to the migration notes!
    * 0802 ibm_svc_nodestats.iops, ibm_svc_systemstats.iops: new checks for IO operations/sec on IBM SVC / V7000 devices
    * 0602 cmciii.humidity: new check for Rittals CMC III humidity sensors
    * 0829 oracle_tablespaces: improved formatting of levels text in check output...
    * 0757 Linux multipath check can now use the alias instead of the UUID as item...
    * 0879 windows_tasks: output last and next run time
    * 0881 rmon_stats: now needs to be activated via a rule in order to be inventorized...
            NOTE: Please refer to the migration notes!
    * 0804 ibm_svc_portfc: New check for status of FC Ports in IBM SVC / Storwize V3700 / V7000 devices
    * 0805 ibm_svc_enclosure: New Check for Enclosures, Canisters and PSUs in IBM SVC / Storwize V3700 / V7000 devices
    * 0806 ibm_svc_enclosurestats.temp: New Check for temperature in enclosures of IBM SVC / Storwize V3700 / V7000 devices
    * 0807 ibm_svc_enclosurestats.power: New check for power consumption of enclosures of IBM SVC / Storwize V3700 / V7000 devices
    * 0808 brocade_mlx*: Checks now also work correctly with Brocade ADX / FGS / ICX devices
    * 0892 wagner_titanus_topsense: new info check and overall status check for Wagner Titanus Top Sens devices
    * 0893 wagner_titanus_topsense.alarm: New check for Alarms Triggered on Wagner Titanus Top Sens devices
    * 0894 wagner_titanus_topsense.smoke: New check for Smoke Detectors in Wagner Titanus Top Sens devices
    * 0895 wagner_titanus_topsense.chamber_deviation: New Check for Chamber Deviation from Calibration Point in Wagner Titanus Top Sens devices
    * 0152 fsc_fans: Added support for Wato configuration and upper limits
    * 0896 wagner_titanus_topsense.airflow_deviation: New Check for Airflow Deviation in Wagner Titanus Top Sens devices
    * 0897 wagner_titanus_topsense.temp: New Check for Temperature measured by Wagner Titanus Top Sens devices
    * 0898 ibm_svc_nodestats.disk_latency, ibm_svc_systemstats.disk_latency: New Checks for Disk Latency in IBM SVC / Storwize V3700 / V7000 devices
    * 0156 akcp_daisy_temp: New Check for akcp daisyTemp sensor chains...
    * 0899 enterasys_temp: New Check for temperature sensor in Enterasys Switches
    * 0901 ibm_svc_portfc: more devices recognized...
    * 0952 ibm_svc_array: New check for Status of RAID Arrays in IBM SVC / Storwize devices.
    * 0911 esx_vsphere_hostsystem.multipath: now able to configure paths minimum count...
    * 0159 brocade: Added support for brocade fdx switches
    * 0160 brocade_vdx_status: New check to monitor the operational state of vdx switches.
    * 0916 if: now able to configure minimum bandwidth limits
    * 0917 df checks: now able to show time left until disk full as perfometer and pnpgraph...
    * 0954 juniper_bgp_state: New Check for BGP status at Juniper Routers
    * 0955 zfs_arc_cache, zfs_arc_cache.l2: New Checks for Hit Ratios and Sizes of ZFS arc Cache
    * 0162 if_brocade: New if64 Check version for Brocade VDX Switches...
            NOTE: Please refer to the migration notes!
    * 0956 fast_lta_headunit.status, fast_lta_headunit.replication: New checks for FAST LTA Storage Systems
    * 0957 fast_lta_silent_cubes.capacity: New check for Total Capacity over all Silent Cubes on FAST LTA Storage Systems
    * 0975 esx_vsphere_vm.guest_tools: renamed check (formerly esx_vsphere_vm.guestTools)...
            NOTE: Please refer to the migration notes!
    * 0920 blade_bays: now also detects if blade server is switched off
    * 0977 check_traceroute: new active check for checking presence and absence of routes...
    * 0959 libelle_business_shadow.info, libelle_business_shadow.process, libelle_business_shadow.status: New Checks for Libelle Business Shadow
    * 0960 libelle_business_shadow.archive_dir: New check for the Archive Dir of Libelle Business Shadow...
    * 0978 Fix security issue with mk-job on Linux...
            NOTE: Please refer to the migration notes!
    * 0925 ps: improved/fixed calculation of CPU utilization (linux)...
    * 0926 windows agent: local / plugin scripts now get the REMOTE_HOST as environment variable
    * 0163 kaspersky_av_quarantine,kaspersky_av_tasks,kaspersky_av_updates: New checks for kaspersky anti virus on linux
    * 0164 symantec_av_progstate,symantec_av_quarantine, symantec_av_updates: New checks for Symantec Anti Virus on Linux
    * 0615 apc_symmetra: check now also monitors the battery replacement status
    * 0927 windows agent: now able to evaluate logfiles written in unicode (2 bytes per character)...
    * 0165 ups checks now supports also GE devices (Thanks to Andy Taylor)...
    * 0928 runas: new plugin script to include and execute mrpe, local and plugin scripts as different user...
    * 0929 windows agent: now able to include and execute additional local and plugin scripts as different user...
    * 0812 nginx_status: New check for monitoring status information of the Nginx web server...
    * 0961 fast_lta_volumes: new check of capacity of volumes in FAST LTA Storage Systems...
    * 0777 FIX: special agent emcvnx: did not work with security file authentication...
    * 0786 FIX: zfsget: fixed compatibility with older Solaris agents...
    * 0809 FIX: brocade_fcport: Fixed recently introduced problem with port speed detection
    * 0787 FIX: df: fixed problems on some filesystem checks when legacy check parameters where used...
    * 0803 FIX: agent_ibmsvc: raw data for System Info Check and License Check now in correct format...
    * 0788 FIX: oracle_tablespaces: now able to bear None values as warn/crit levels...
    * 0789 FIX: oracle_tablespaces: fixed bug when using dynamic filesystem levels...
    * 0603 FIX: cmciii checks: more general scan function plus perf-o-meters for humidity and temperature checks
    * 0604 FIX: windows_updates: now handles situations with forced reboot and no limits correctly
    * 0605 FIX: enterasys_cpu_util enterasys_lsnat: syntax fixes
    * 0889 FIX: logwatch: fix case where rule wouldn't be applied...
    * 0882 FIX: check_bi_local.py: fix crash in case of non-ascii characters...
    * 0606 FIX: apache_status: now also sends an accept header to make it work with mod_security enables servers
    * 0832 FIX: solaris_mem: fixed invalid calculation of total swap...
    * 0810 FIX: fritz.link: Not inventorizing "unconfigured" interfaces anymore
    * 0154 FIX: zfsget: Fixed inventory of filesystems
    * 0155 FIX: mssql_counters: harded check agains odd agent output
    * 0907 FIX: windows agent: register_service: fixed ImagePath registry entry...
    * 0608 FIX: oracle_asm_diskgroup: check now also handles older oracle version 11.1.0
    * 0157 FIX: apc_symmetra_test: Fixed case of unkown last test date
    * 0910 FIX: brocade.power: fixed an error where the check reports an UNKNOWN on power supply failure...
    * 0158 FIX: dell_om_disks: Handle hotspares more correctly
    * 0161 FIX: cisco_fru_power: Exluded not existing devices from the inventory
    * 0969 FIX: blade_health: correctly output error message in non-OK state
    * 0611 FIX: nfsexports.solaris: fix in determination of path prefix
    * 0953 FIX: brocade_mlx_temp: special treatment for devices sometimes not delivering temperature by SNMP
    * 0958 FIX: df.include: failed for checks with grouping patterns...
    * 0924 FIX: windows agent: now able to execute python scripts again
    * 0614 FIX: cmciii.temp, cmciii.humidity: fixed bugs to get performance data back
    * 0932 FIX: prediction: fixed bug where predicted levels were not recalculated

    Multisite:
    * 0779 Hostgroups (Summary): Empty hostgroups are no longer shown (can be re-enabled by filter)
    * 0887 Add new column painter "Host Notifications Enabled"...
    * 0963 New snapin with virtual host trees...
    * 0914 Improved transaction handling to speedup the Web-GUI...
    * 0905 FIX: Multisite context buttons: links in context buttons are no longer called twice...
    * 0906 FIX: Improved transaction handling in Web GUI...
    * 0909 FIX: Table checkboxes: Fixed bug where selected checkboxes got ignored...
    * 0811 FIX: Fixed handling of exceptions occuring before login in debug mode
    * 0912 FIX: Multisite Views: Fixed bug where custom views could not get deleted
    * 0921 FIX: dashboards: fixed bug not updating header timestamp...
    * 0923 FIX: json export: fixed bug not stripping html tags from output
    * 0931 FIX: pnp-template ps.perf: fixed display bug of cpu averaging

    WATO:
    * 0784 Improved security of WATO bulk inventory by using transaction ids
    * 0880 Added support for 389 Directory Server to LDAP connector
    * 0607 online help text for host creation in WATO now also explains hostname caching
    * 0908 Check event state: New option "Less Verbose Output"...
    * 0965 Cumulative permissions and contact groups for WATO folders...
    * 0973 Renaming of hosts via WATO...
    * 0976 Show preview of active and custom checks in WATO services table...
    * 0930 WATO snapshots: disabled upload of legacy snaphots and snapshots with invalid checksums...
    * 0781 FIX: host diag page: fixed problem with update of diagnose subwindows...
    * 0904 FIX: Fixed exception in host parameter overview...
    * 0971 FIX: Fix missing authentication of PHP addons in D-WATO when activation mode is reload...
    * 0972 FIX: Do not loose site specific global settings anymore when chaning a site's configuration...
    * 0933 FIX: WATO snapshots: excluded some superfluous files from nagvis backup domaim...

    Notifications:
    * 0754 Allow users to disable their notifications completely...
    * 0755 Added variables LASTHOSTUP_REL and LASTSERVICEOK_REL to notification context...
    * 0883 Added Date / Time to HTML notification email
    * 0900 notify_multitech.py: new treasures script for notifying via MultiTech SMS Gateway...
    * 0968 Notification scripts are now configurable via WATO...
    * 0974 New notification plugin for ASCII emails...
    * 0752 FIX: FIX: compute correct state transitions for notifications...
    * 0753 FIX: FIX: correctly show original state in HTML notification mails...
    * 0609 FIX: mail notification script now uses 6 digit hex codes for colors to be better compatible with web based mail browsers
    * 0964 FIX: Fix hanging shutdown of CMC on RedHat 5.X...
    * 0918 FIX: notification: fixed exception when sending notifications as sms / ascii mail...

    Reporting & Availability:
    * 0756 Allow availability of multisite BI aggregates at once...
    * 0966 CSV export for availability works now also for BI aggregates
    * 0967 BI Availability timewarp: new buttons for moving back and forth
    * 0962 FIX: Fix CSV-Export in availability table
    * 0890 FIX: Fix availability computation for hosts...
    * 0891 FIX: Fix HTML encoding of tootip in inline timeline of availability

    Event Console:
    * 0885 New option for writing all messages into a syslog-like logfile...
    * 0902 FIX: event console view: fixed exception on rendering host tags for unknown hosts...

    Livestatus:
    * 0747 FIX: livestatus table hostsbygroup: fixed bug with group_authorization strict...
    * 0831 FIX: table statehist: no longer crashes on TIMEPERIOD TRANSITION entries with an invalid syntax...

    Livestatus-Proxy:
    * 0970 FIX: liveproxyd: handle situations with more then 1024 open files...
    * 0613 FIX: liveproxyd: fewer log messages in case a site is unreachable

    HW/SW-Inventory:
    * 0913 lnx_distro: Now able to detect SuSE distributions...
    * 0610 mk_inventory: windows inventory check now included, install date added to data
    * 0886 FIX: Fix exception on non-UTF-8 encoded characters in software list
    * 0922 FIX: dmidecode: fixed exceptions on missing/unknown data


1.2.5i2:
    Checks & Agents:
    * 0147 enterasys_fans: New Check to monitor fans of enterasys swichtes
    * 0773 ibm_svc_system: new check for System Info of IBM SVC / V7000 devices
    * 0774 ibm_svc_nodestats.diskio: new check for disk troughput per node on IBM SVC / V7000 devices
    * 0775 ibm_svc_systemstats.diskio: new check for disk throughput in IBM SVC / V7000 devices in total
    * 0764 lnx_quota: Added new check to monitor Linux File System Quota...
    * 0776 ibm_svc_nodestats.cpu_util: new check for CPU Utilization per Node on IBM SVC / V7000 devices
    * 0600 nfsexports.solaris: new agent plugin for monitoring nfs exports on solaris systems...
    * 0743 mem, fortigate_memory, solaris_mem: display total SWAP info in check output
    * 0745 drbd: Roles and diskstates are now configurable via WATO...
    * 0740 FIX: winperf_if: now able to handle bandwidth > 4GBit...

    Multisite:
    * 0765 NagVis-Maps-Snapin: Now visualizes downtime / acknowledgment states of maps...
    * 0766 FIX: Changed transid implemtation to work as CSRF protection (Fixes CVE-2014-2330)...

    WATO:
    * 0767 FIX: Signing and verification of WATO snapshot (addresses CVE-2014-2330)...

    BI:
    * 0741 FIX: BI editor: fixed display bug in "Create nodes based on a service search"...

    Livestatus:
    * 0742 FIX: table statehist: now able to cancel a running query if limit is reached...


1.2.5i1:
    Core & Setup:
    * 0386 Added all active checks to check_mk -L output...
    * 0452 Speedup generation of configuration...
    * 0124 Support multiline plugin output for Check_MK Checks...
    * 0675 Activate inline SNMP per default (if available)...
    * 0695 Remove obsolete option -u, --cleanup-autochecks...
            NOTE: Please refer to the migration notes!
    * 0087 FIX: Fixed possible locking issue when using datasource program with long output...
    * 0313 FIX: Avoid duplicate reading of configuration file on --create-rrd...
    * 0379 FIX: check_mk -c: Now also rewrites the location of conf.d directory
    * 0354 FIX: Catch exception when check plugins do not return a state...
    * 0398 FIX: Tolerate debug output in check plugins when using CMC...
    * 0314 FIX: Fix CMC not executing any Check_MK checks after config reload...
    * 0401 FIX: Fix rule precedence in WATO-configured manual checks...
    * 0402 FIX: Fix exception in case of missing agent sections of cluster-aware checks...
    * 0426 FIX: Fixed processing of cached agent plugins / local scripts...
    * 0451 FIX: Ignore missing check types when creating configuration for Nagios
    * 0259 FIX: Fixed htpasswd permission problem in check_mk standalone installation...
    * 0453 FIX: Fix ugly Python exception in host diagnosis page in case of SNMP error...
    * 0696 FIX: Remove garbled output of cmk -v in state of CMC
    * 0682 FIX: Allow overriding of active and custom checks by more specific rule...
    * 0267 FIX: Fixed auth.serials permission problem in check_mk standalone installation...
    * 0282 FIX: TIMEPERIOD TRANSITION messages no longer cut at 64 bytes...
    * 0730 FIX: cmc: fixed bug displaying logentries after a logfile rotation...
    * 0140 FIX: Fixed unwanted handling of hostname as regex...
    * 0739 FIX: Availablity: Prevent crash if the notification period is missing...

    Checks & Agents:
    * 0306 esx_vsphere_counters: added missing ramdisk levels sfcbtickets
    * 0073 moxa_iologik_register: new check to monitor moxa e2000 series registers
    * 0105 apc_humidity: New Check for humidity levels on APC Devices
    * 0106 3ware_units: The verifying state is now handled as ok...
    * 0086 timemachine: new check checking the age of latest backup by timemachine on MAC OS
    * 0074 raritan_pdu_plugs: new check for Raritan PX-2000 family PDUs...
    * 0107 stulz_alerts, stulz_powerstate, stulz_temp, stulz_humidity: New Checks for Stulz clima devices
    * 0075 raritan_pdu_inlet: new check to monitor inlet sensors of the Raritan PX-2000 PDUs
    * 0315 hitachi_hnas_quorumdevice, hitachi_hnas_pnode, hitachi_hnas_vnode: New checks for Hitachi HNAS devices
    * 0316 hitachi_hnas_cpu: New check for CPU utilization of Hitachi HNAS devices
    * 0373 wut_webtherm: Supporting several other devices now
    * 0377 check_http: Certificate Age mode now supports SNI...
    * 0317 emc_isilon: New checks for EMC Isilon Storage System
    * 0395 cmctc.temp: also detect older CMC devices
    * 0396 cmciii_access cmciii_io cmciii_psm_current cmciii_psm_plugs: Support other firmeware versions as well...
    * 0111 kemp_loadmaster_ha, kemp_loadmaster_realserver, kemp_loadmaster_services: New Checks for Kemp Loadbalancer
    * 0318 hitachi_hnas_fan: New check for fans in Hitachi HNAS systems
    * 0319 hitachi_hnas_psu, hitachi_hnas_psu: New checks for Hitachi HNAS storage systems
    * 0320 hitachi_hnas_fpga: new check for Hitachi HNAS storage systems
    * 0321 brocade_mlx: enhancing checks (BR-MLX modules, more OK states)...
    * 0323 emcvnx_hwstatus, emcvnx_hba, emcvnx_disks: new checks for EMC VNX storage systems
    * 0254 agent_vsphere: Make handling of spaces in hostnames of ESX configurable...
    * 0077 cmciii.psm_current, cmciii_psm_plugs, cmciii_io, cmciii.access, cmciii.temp, cmciii.can_current, cmciii.sensor, cmciii.state: new sub checks included in one new check cmcmiii superseding and improving several previous checks of the Rittal CMCIII device...
            NOTE: Please refer to the migration notes!
    * 0078 job: check now monitors the time since last start of the job, limits can be configured in WATO
    * 0079 f5_bigip_conns: new check to monitor number of current connections
    * 0324 hitachi_hnas_cifs: new check for the number of users using a CIFS share
    * 0455 hitachi_hnas_span: new check for Spans (Storage Pools) in Hitachi HNAS storage systems
    * 0445 mem.win: Allow time-averaging of values before applying levels...
    * 0446 mem.used, solaris_mem: Introduce optional averaging of used memory...
    * 0566 services.summary: new check to monitor stopped services of mode autostart in windows
    * 0568 f5_big_ip_conns: check now supports predictive monitoring and both connections types are merged in one check
    * 0257 windows_agent: now reports extended process information (obsoletes psperf.bat plugin)...
    * 0457 hitachi_hnas_volume: New check for Usage and Status of Volumes in Hitachi HNAS storage systems
    * 0450 mem.used: Add information about shared memory (on Linux hosts)
    * 0458 hitachi_hnas_fc_if: New check for FibreChannel Interfaces in Hitachi HNAS storage systems
    * 0459 emcvnx_info: New info check providing Model, Revision and Serial Number of EMC VNX storage systems
    * 0461 emcvnx_raidgroups.list_luns: New check for EMC VNX storage system...
    * 0462 emcvnx_raidgroups.list_disks: New check for EMC VNX storage system...
    * 0463 emcvnx_raidgroups.capacity, emcvnx_raidgroups.capacity_contiguous: New Checks for EMC VNX Storage systems...
    * 0570 fileinfo.groups: file groups now allow exclude patterns as well
    * 0464 stulz_pump: new check for the status of pumps of Stulz clima units
    * 0125 unitrends_backup:Unitrends Backup...
    * 0126 mikrotik_signal: Check for mikrotik wifi bridges
    * 0127 hp_proliant_raid: Check for proliant RAID status.
    * 0571 cmciii_lcp_fans: now monitors the lower limit for the rpm
    * 0572 cmciii_lcp_waterflow: lower and upper limits to the flow are now monitored
    * 0573 cmciii_lcp_airin, cmciii_lcp_airout, cmciii_lcp_waterin, cmciii_lcp_waterout: checks now observe limits to the temperatures
    * 0128 unitrends_replication: Check for monitoring  Replicaion staus on Unitrend systems
    * 0265 mpre_include: run additional mrpe configs within user context...
    * 0266 windows_agent: now supports mrpe include files...
    * 0574 if64: check now supports clustering...
    * 0576 fileinfo.groups: new feature to include current date in file pattern
    * 0130 Support of new Firmware version of various Fujitsu Sotarge Systems
    * 0698 emc_isilon.nodehealth: new check for EMC Isilon Storage systems: NodeHealth
    * 0699 emc_isilon_iops: New check for Disk Operations per Second (IOPS) in EMC Isilon Storage
    * 0132 New checks fjdarye101_disks fjdarye101_rluns: Fujitsu Storage Systems with 2013 Firmware
    * 0697 check_dns: allow to specify multiple expected answers
    * 0700 arcserve_backup: new check for status of backups in an Arcserve Backup Server
    * 0580 emc_datadomain_fans, emc_datadomain_nvbat, emc_datadomain_power, emc_datadomain_temps: new hardware checks for EMC Datadomain
    * 0691 Solaris agent: include lofs in list of monitored filesystem types
    * 0694 wut_webtherm: Support new versions of WUT-Thermometer...
    * 0135 apc_inputs: New Check for APC Input Contacts
    * 0701 emc_isilon_diskstatus: new check for Status of Disks in EMC Isilon Storage Systems
    * 0581 emc_datadomain_disks emc_datadomain_fs:  new checks to monitor disks and filesystems of EMC Datadomain
    * 0718 logwatch.ec: Optionally monitor the list of forwarded logfiles...
    * 0556 esx_vsphere_counters.diskio: now also shows disk latency
    * 0583 stulz_pump: now monitors the pumps rpm in precent of maximum and gathers performance data
    * 0560 check_mk_agent.solaris: report statgrab_mem section if solaris_mem section is missing...
    * 0702 Rule for checking agents for wanted version...
    * 0586 rmon_stats: new snmp check to gather network traffic statistics on RMON enabled network interfaces
    * 0704 windows_os_bonding: new check for bonding interfaces on windows...
    * 0562 esx_vsphere_vm.guest_tools: new check to monitor guest tools status...
    * 0674 brocade_fcport: Now supporting interface speed of 16 Gbit (just discovered in the wild)
    * 0138 Removed caching function in Windows Update agent plugin...
            NOTE: Please refer to the migration notes!
    * 0564 esx_vsphere_vm.datastores: displays the datastores of the VM...
    * 0731 mk_postgres: improved support for versions postgres < 9.2...
    * 0588 dell_poweredge_amperage.current, dell_poweredge_amperage.power, dell_poweredge_cpu, dell_poweredge_status, dell_poweredge_temp: new checks for the Dell PowerEdge Blade Server
    * 0589 brocade_tm: new check monitoring traffic manager statistics for interfaces of brocade devices
    * 0591 dell_poweredge_mem: new check to monitor memory modules of Dell PowerEdge Servers
    * 0592 dell_poweredge_pci: new check for pci devices on dell PowerEdge Servers
    * 0141 ups_socomec_capacity: Battery Capacity Check for Socomec UPS Devices.
    * 0705 arcserve_backup: improved documentation (check manpage and comments in the agent plugin)
    * 0143 ups_socomec_in_voltage, ups_socomec_out_voltage: Socomec UPS Devices, Input and Output Voltages...
    * 0732 df: now able to monitor inodes...
    * 0716 Add Linux caching agent also to normal agent RPM...
    * 0594 dell_poweredge_netdev: new check to monitor the status of network devices on Dells Poweredge Servers
    * 0733 mem, solaris_mem: now able to configure amount of free memory...
    * 0706 EMC VNX: special agent can alternatively authenticate via security files...
    * 0734 esx_vsphere_vm.running_on: shows the esx host of the VM
    * 0144 enterasys_cpu_util enterasys_powersupply: New Checks for CPU Utilization and Power Supplies on enterasys switches
    * 0595 dell_chassis_power, dell_chassis_powersupplies: new checks for Dell Poweredge Chassis Ppower consumption...
    * 0596 dell_chassis_status, dell_chassis_temp, dell_chassis_kvm, dell_chassis_io, dell_chassis_fans: new checks to monitor the overall status of various sections of the Dell Poweredge Chassis via CMC
    * 0597 dell_chassis_slots: new check to monitor the status of the blade slots of the Dell Poweredge Blade Servers
    * 0145 apc_symmetra: Changed naming of Batterie Temperature to System Temerature...
            NOTE: Please refer to the migration notes!
    * 0146 innovaphone_priports_l1, innovaphone_priports_l2: New Checks for Innovaphone PRI Ports
    * 0707 ibm_svc_host: New check: Status of hosts an IBM SVC / V7000 presents volumes to
    * 0598 kentix_temp, kentix_humidity: new checks for Kentix MultiSensor-Rack
    * 0768 ibm_svc_license: New check for Licensing Status on IBM SVC / V7000 devices
    * 0778 New Special Agent for innovaphone gateways...
    * 0769 juniper_trpz_cpu_util, juniper_trpz_flash, juniper_trpz_info, juniper_trpz_power: new Checks for juniper trapeze switches
    * 0770 innovaphone_licenses: New check to monitor licenses on innovaphone devices"
    * 0771 juniper_trpz_aps: Show the number of connected access points on juniper wlan controllers
    * 0772 added special agent for IBM SVC / V7000 storage systems...
    * 0147 enterasys_fans: New Check to monitor fans of enterasys swichtes
    * 0759 check_notify_count: New active check to monitor the number of notifications sent to contacts...
    * 0760 The windows agent contains meta information about version, manufacturer etc....
    * 0103 FIX: services: Fixed bug with service inventory defined in main.mk...
    * 0299 FIX: borcade_mlx_fan: Prettified output, handling "other" state now
    * 0300 FIX: cisco_fru_power: Trying not to inventorize not plugged in FRUs...
    * 0305 FIX: apache_status: Fixed exception when agent reports HTML code as apache-status data...
    * 0104 FIX: mssql: Server instances with underline in name are now supported....
    * 0240 FIX: Virtualmachine names with space no longer have missing piggyback data...
    * 0310 FIX: apache_status: Improved handling of unexpeted data sent by agents...
    * 0088 FIX: esx_vsphere_datastores: fixed error with reported capacity of 0 bytes...
    * 0243 FIX: cisco_qos: no longer crashes when the qos policy name is not set...
    * 0326 FIX: hr_fs printer_supply: Improved translation of wrong encoded chars...
    * 0059 FIX: agent_vpshere: new option for supporting ESX 4.1...
    * 0334 FIX: cisco_fantray: Fixed error on Cisco devices which do not support this check...
    * 0355 FIX: heartbeat_crm: Now handling "Failed actions:" output in agent...
    * 0357 FIX: megaraid_bbu: Fixed expected state checking...
    * 0358 FIX: df: now ignores filesystems with a reported size of '-'...
    * 0360 FIX: multipath: Inventory handles non loaded kernel module now...
    * 0339 FIX: blade_bays blade_blades blade_blowers blade_health blade_mediatray blade_powerfan blade_powermod: fix scan function...
    * 0340 FIX: blade_health: fix check, it was totally broken...
    * 0363 FIX: mysql_capacity: Did use wrong calculated warn / crit thresholds...
    * 0364 FIX: brocade_mlx*: Several cleanups, fixed bug in brocade_mlx_fan where only the first worst state was shown in output
    * 0365 FIX: RPMs: Cleaning up xinetd checkmk.rpmnew file after updating package...
    * 0366 FIX: heartbeat_crm: Agent code is now compatible to pacemaker 1.1.9...
    * 0367 FIX: Now using /dev/null instead of closing stdin in linux agent...
    * 0342 FIX: postgres_stat_database: make agent compatible with PostgreSQL 8.4.x...
    * 0343 FIX: postgres_sessions: make agent plugin compatible with PostgreSQL 9.2...
    * 0369 FIX: cups_queues: Fixed bug checking the last queue reported by agent...
    * 0370 FIX: brocade_mlx_module*: Improved output of checks
    * 0372 FIX: megaraid_ldisks: Ignoring adapters without configured logical disks...
    * 0345 FIX: Linux agent: fix detaching of background plugins...
    * 0378 FIX: agent_vsphere.pysphere: Trying to deal with permissions only on some guests/hosts
    * 0245 FIX: Inline SNMP no longer throws an exception when using SNMPv3 credentials...
    * 0380 FIX: jolokia_metrics.mem: PNP-Template now handles non existant max values...
    * 0381 FIX: win_printers: Fixed creation of duplicate services...
    * 0347 FIX: smart.stats: Remove duplicate disks...
    * 0349 FIX: winperf.cpuusage: update man page: this check is deprecated
    * 0383 FIX: solaris_mem: Is now compatible to more systems...
    * 0109 FIX: cisco_fantray: Prevent inventory for not available fans
    * 0110 FIX: cisco_fru_power:  Prevent inventory for not available FRUs
    * 0350 FIX: nfsmounts: correctly handle mount points with spaces...
    * 0387 FIX: df*: Negative filesystem space levels get a more clear text in check output...
    * 0351 FIX: local: Catch invalid state codes and map to 3 (UNKNOWN)...
    * 0397 FIX: mrpe: tolerate performance variable names with spaces...
    * 0399 FIX: check_ftp: cleanup configuration via WATO, remove Hostname field...
    * 0435 FIX: esx_vsphere_sensors: Fix garbled output in case of placeholder VMs...
    * 0251 FIX: agent_vsphere / check_mk agent: fixed outdated systemtime of check_mk agent...
    * 0439 FIX: postfix_mailq: Linux agent better detects Postfix installation...
    * 0440 FIX: heartbeat_crm: Inventory more gracefully handles case where agent output is invalid...
    * 0113 FIX: blade_blades: Now only make inventory for blades that are powered on...
    * 0441 FIX: megaraid_bbu: Fix several false alarms and cases where inventory failed
    * 0442 FIX: dell_om_disks: Treat global hot spare disks as OK, instead of WARN...
    * 0443 FIX: brocade_fcport: cope with firmware that does not provide speed information...
    * 0322 FIX: timemachine: Check now also works if there are spaces in the name of the backup volume or the hostname
    * 0253 FIX: windows agent: fixed crash on processing eventlog records...
    * 0403 FIX: mem.used: Prefer statgrab on FreeBSD for supporting more than 4GB...
    * 0404 FIX: cups_queues: fix exception in case of alternative time format...
    * 0444 FIX: timemachine: do not inventorize check when timemachine is not used
    * 0116 FIX: cisco_vpn_tunnel: Fixed typo that lead to an exception
    * 0118 FIX: stulz_humidity: Fixed coloring in pnp template...
    * 0119 FIX: stulz_humidity: Fixed lower thresholds...
    * 0565 FIX: windows_updates: fix for some cases when forced_reboot is not set
    * 0255 FIX: windows_agent: now able to handle the removal of local/plugin scripts during runtime...
    * 0447 FIX: fortigate_memory: Fix inventory, do not add check if no info available...
    * 0567 FIX: apc_symmetra: transformation from old tuple to new dict format fixed and improved
    * 0432 FIX: stulz_humidity: Fixed syntax error...
    * 0120 FIX: stulz_humidity, apc_humidity: Fixed bug while processing check params...
    * 0460 FIX: endless waiting for printer queues fixed...
    * 0260 FIX: Fixed incorrect formatting of checks with long output...
    * 0261 FIX: df_netapp32 / df_netapp: Fixed bug with negative size in check output...
    * 0262 FIX: ps: Now able to skip disabled "Process Inventory" rules...
    * 0264 FIX: printer_supply_ricoh: now reports correct filling levels...
    * 0575 FIX: cmciii_lcp_airin, cmciii_lcp_airout, cmciii_lcp_waterin, cmciii_lcp_waterout: improved handling of warning state...
    * 0272 FIX: if checks: port type 56 (fibrechannel) is no longer inventorized per default...
    * 0577 FIX: fileinfo.groups: new date pattern is now available for inventory check as well
    * 0688 FIX: winperf_msx_queues: Support output of Exchange 2013...
    * 0578 FIX: zypper: check is always registered as soon as mk_zypper plugin detects zypper tool...
    * 0689 FIX: postgres_sessions: fix empty agent section in case of 0 sessions...
    * 0579 FIX: veeam_client: fix for case when no StopTime section in agent output
    * 0692 FIX: fileinfo: Avoid duplicate entries in Solaris agent...
    * 0693 FIX: hpux_lvm: avoid problem when alternative vgdisplay is installed...
    * 0708 FIX: ntp.time, ntp: avoid DNS lookups in NTP queries and avoid timeouts...
    * 0277 FIX: solaris agent: ntp now able to work with ntpd and xntpd...
    * 0279 FIX: check_mk_agent.solaris: removed proc section from statgrab...
    * 0281 FIX: statgrab_net.ctr: only inventorize interfaces with actual traffic...
    * 0582 FIX: cisco_sys_mem: check now has a man page and a new WATO integration
    * 0667 FIX: oracle_asm_diskgroup: Now really uses the generic filesystem levels...
    * 0555 FIX: snmp_uptime: no longer fails if uptime is < 1 seconds
    * 0136 FIX: cisco_fru_power: Prevent inventory of not exsisting devices
    * 0557 FIX: check_mk_agent.solaris: removed section statgrab mem...
    * 0673 FIX: zfsget: Fixed broken check - was not compatible to current agent output of "df"
    * 0719 FIX: postfix_mailq: fix Linux agent in case of ssmtp being installed
    * 0584 FIX: agent_vsphere: special agent now handles non-standard https port correctly...
    * 0585 FIX: check_mk_agent.linux: more efficient handling of cups printer queues...
    * 0703 FIX: brocade_mlx: omit inventory of cpu and memory on more states...
    * 0137 FIX: Fixed printer_pages...
    * 0587 FIX: if64: problems resolved when running as a clustered service...
    * 0563 FIX: windows agent: now able to process perl scripts...
    * 0729 FIX: esx_vsphere_hostsystem: fixed incorrect status label (not state)...
    * 0142 FIX: winperf_if: treat unknown packets no longer as error packets
    * 0593 FIX: zypper: agent plugin and check now lead to UNKNOWN result in case of repo problems
    * 0758 FIX: check_sql: Fixed monitoring of stored procedures with oracle
    * 0599 FIX: esx_vsphere_datastores: provisioning levels in WATO are no longer limited to 101%
    * 0737 FIX: megaraid_ldisks: now able to handle "No Virtual Drive Configured" states...
    * 0763 FIX: hpux_if: Fixed exception during parsing of provided data on some systems...

    Multisite:
    * 0371 Added log class filter to hostsvcevents view
    * 0352 Avoid Livestatus connections on pages that do not need them...
    * 0390 Added an icon selector to the view editor...
    * 0391 Added sorter / filter for host/service service levels...
    * 0247 New mkp package for web applications: iNag / nagstatus / nagios status.dat...
    * 0429 Implemented role permissions for dashboards...
    * 0430 It is now possible to define custom time ranges in PNP graph search...
    * 0449 Show all custom variables of hosts and services in the detail views...
    * 0665 Added mail notificaton method to custom user notification dialog...
    * 0123 New time range filter for Downtimes and Comments...
    * 0683 New column painter for the last time a service was OK...
    * 0561 quicksearch: now able to search with multiple filters...
    * 0748 Also custom views now have permissions...
    * 0302 FIX: Fixed highlight of choosen elements in foldertee/views snapin in Chrome/IE
    * 0239 FIX: Fixed incorrect html formatting when displaying host or service comments...
    * 0307 FIX: Increased performance of multisite GUI with a large userbase...
    * 0312 FIX: Hiding views related to not existing datasources, like the EC now...
    * 0325 FIX: Removed CSV export icon from availability views...
    * 0327 FIX: Most forms did now work with "Profile Requests" enabled...
    * 0333 FIX: Fixed too long page title during performing several actions...
    * 0356 FIX: Fixed exception caused by utf8 chars in tooltip text...
    * 0368 FIX: Generating selection id is hopefully now compatible to more systems...
    * 0374 FIX: Fixed syntax error in exception handler of LDAP search code...
    * 0375 FIX: LDAP: Now handling user-ids with umlauts...
    * 0246 FIX: brocade_fcport: fixed error in pnp-template...
    * 0393 FIX: LDAP: Enabled paged LDAP search by default now with a page size of 1000...
    * 0394 FIX: LDAP: Auth expiration plugin now checks users for being disabled (in AD)...
    * 0436 FIX: Fix broken Site status switching via sidebar snapin...
    * 0420 FIX: LDAP: Roles/Groups are now synced even if case of DNs do not match...
    * 0421 FIX: UserDB: Fixed lost passwords when changing users in large user databases...
    * 0423 FIX: Users are not logged out anymore during changing their own passwords...
    * 0424 FIX: Improved error handling in case of incorrect auth config in distributed WATO environments
    * 0425 FIX: Fix login loop bug in distributed environments with different auth secrets
    * 0117 FIX: Availability button is now visible for users without the right to edit views
    * 0431 FIX: LDAP: Fixed group syncrhonisation when nested group sync is enabled
    * 0122 FIX: Multisite view editor not longer throwing a exception when loading views from other users
    * 0569 FIX: recurring updates of serial numbers of disabled ldap users fixed...
    * 0676 FIX: Move view "Stale services" to Problems folder
    * 0270 FIX: Multisite host tag filter: Now uses exact match...
    * 0273 FIX: Fixed exceptions when modifying / cloning views...
    * 0274 FIX: Fixed exception when view title or description was missing
    * 0278 FIX: Fixed bookmark icon images for non-english user languages...
    * 0670 FIX: LDAP: Fixed sync when non lower case attributes are configured...
    * 0671 FIX: LDAP: Disable logging of password changes received from LDAP
    * 0558 FIX: availability: fixed exception on specific filter settings...
    * 0712 FIX: Fix multiple groups with same tag when grouping hosts after a tag...
    * 0738 FIX: csv_export: now able to handle umlauts in download filenames...
    * 0762 FIX: Fixed availability filters not opening in IE7

    WATO:
    * 0308 Multisite can now set rotation view permissions for NagVis...
    * 0329 Removed Distributed WATO peer mode...
            NOTE: Please refer to the migration notes!
    * 0244 New features for WATO page Backup & Restore...
    * 0382 Active HTTP check now supports multiline regexp matching...
    * 0112 Explicit mapping of clustered services can now be done with WATO...
    * 0437 Convert WATO rule for debug_log into simple Checkbox...
    * 0428 Changed user profiles (e.g. pw changes) are now replicated in distributed setups...
    * 0114 User Custom Attributes can now be exported to the core...
    * 0448 New button in WATO service list for displaying check parameters...
    * 0454 Add output of traceroute to host diagnostic page
    * 0677 Make title of tags and tag groups localizable...
    * 0685 Distributed WATO now disabled WATO on slave sites per default...
    * 0687 New summary pages with all settings of a host or service...
    * 0275 WATO "Notify Users" feature: Improved confirmation info...
    * 0134 New option to use expect string in response heads for check_http in wato...
    * 0717 Sort permissions of views, dashboards, commands and snapins alphabetically
    * 0761 New bulk host import mode in WATO...
    * 0057 FIX: Fix exception in WATO host editor on custom tag without topic...
    * 0241 FIX: Improved sorting of WATO folders in dropdown menu...
    * 0019 FIX: Fixed wording in WATO rule for MSSQL check
    * 0242 FIX: Parameters for clustered services can now be configured on the cluster host...
    * 0309 FIX: Trying to prevent read/write conflicts with a large user base...
    * 0311 FIX: Fixed "Inventory failed" message when trying an inventory on clusters via WATO...
    * 0330 FIX: Improved performance of WATO slave push with a large user base...
    * 0331 FIX: LDAP diagnostic LOG can now have the $OMD_SITE$ macro configured via WATO...
    * 0332 FIX: Own host tag groups without topics resulted in two groups "Host tags" in the rule editor
    * 0361 FIX: The page linked by "new rule" can now be bookmarked again
    * 0341 FIX: Avoid rare exception in WATO when deleting a host...
    * 0376 FIX: LDAP: Default configuration of attributes is reflected within WATO now
    * 0346 FIX: Fix folder visibility in WATO for unpriviledged users...
    * 0385 FIX: Better error handling for invalid service regex in rule conditions...
    * 0389 FIX: Showing LDAP settings on site specific global settings page now...
    * 0400 FIX: WATO BI editor now supports percentages for count_ok...
    * 0392 FIX: LDAP: Improved error messages of LDAP configuration test...
    * 0415 FIX: LDAP: The LDAP Settings dialog is now disabled when the LDAP Connector is disabled
    * 0416 FIX: When doing user sync on user page rendering, contact group memberships are shown correctly now...
    * 0417 FIX: LDAP: Fixed "Sync-Plugin: Roles" test with OpenLDAP
    * 0248 FIX: Backup & Restore: Snapshot comments now support unicode character...
    * 0418 FIX: LDAP: Fixed broken role sync plugin with OpenLDAP...
    * 0419 FIX: LDAP: The default user profile roles are only assigned to users without roles...
    * 0249 FIX: Backup & Restore: fixed bug when uploading legacy snapshots...
    * 0250 FIX: Fixed error on creating very large WATO snapshots...
    * 0422 FIX: Fixed numbers shown in log entries of bulk inventory...
    * 0252 FIX: ESX vSphere configuration: Fixed non-working configuration parameters...
    * 0456 FIX: Column was too short...
    * 0256 FIX: wato snapshots: snapshot restore no longer fails with older python versions...
    * 0433 FIX: Creating WATO lock during automations (like e.g. master to slave syncs)...
    * 0434 FIX: Fixed wrong count of failed hosts in bulk inventory mode...
    * 0678 FIX: Move two last global settings of Event Console to proper places
    * 0268 FIX: wato inventory: fixed missing services...
    * 0686 FIX: Fix replication with WATO if EC is enabled on master and disabled on slave
    * 0129 FIX: Fixed permission bug in "Edit user profile" dialog....
    * 0269 FIX: brocade_fcport: fixed problem on displaying check_parameters in WATO...
    * 0271 FIX: Fixed sorting in duallist element (two lists with interchangable elements)...
    * 0131 FIX: Error rates for network interfaces can now be set smaller then 0.1 when using Wato....
    * 0690 FIX: Fix language jumping to German when saving user profiles
    * 0666 FIX: Minimum port for the mknotifyd is now 1024 (never use well known ports)...
    * 0559 FIX: WATO snapshots: improved validation of (uploaded) snapshots...
    * 0709 FIX: Fix NoneType has not attribute userdb_automatic_sync bug in D-WATO
    * 0728 FIX: mem.win: fixed bug in WATO configuration rule...
    * 0139 FIX: ldap sync: syncing if rules against ldap is not longer case sensitiv
    * 0736 FIX: WATO backup and restore: improved error handling...

    Notifications:
    * 0362 sms: now searching PATH for sendsms and smssend commands...
    * 0684 New notification variables NOTIFY_LASTSERVICEOK and NOTIFY_LASTHOSTUP...
    * 0711 New rules based notifications...
    * 0713 New bulk notifications...
    * 0108 FIX: Prevent service notification on host alerts...
    * 0058 FIX: Fix email notifications containing non-ASCII characters in some situtations...
    * 0133 FIX: Fixed mkeventd notification plugin...
    * 0720 FIX: Fix timeperiod computation with CMC and flexible notifications...

    BI:
    * 0721 Use hard states in BI aggregates...
    * 0714 BI aggregations now also honor scheduled downtimes...
    * 0715 BI aggregates now acknowledgement information...
    * 0669 FIX: Fixed regex matching in BI when using character groups [...]...

    Reporting & Availability:
    * 0018 New option for displaying a legend for the colors used in the timeline...
    * 0405 Add CSV export to availability views...
    * 0338 FIX: Introduce time limit on availability queries...
    * 0681 FIX: Display correct year for availability range for last month in january
    * 0750 FIX: Availability: fix exception when summary is on and some elements have never been OK

    Event Console:
    * 0301 Handling messages of special syslog format correctly...
    * 0388 Moved Event Console related settings to own settings page...
    * 0710 Create a history entry for events that failed their target count...
    * 0749 Allow to restrict visibility of events by their host contacts...
    * 0303 FIX: Old log entries were shown in event history first...
    * 0304 FIX: Escaping several unwanted chars from incoming log messages...
    * 0089 FIX: CSV export of event console was broken...
    * 0359 FIX: Fixed exception in event simulator when one match group did not match
    * 0384 FIX: Trying to prevent problem when restarting mkeventd...
    * 0427 FIX: Fixed exception when handling connections from event unix socket...
    * 0679 FIX: Allow non-Ascii characters in generated events
    * 0680 FIX: Do not allow spaces in host names in event simulator...
    * 0672 FIX: Service item of "Check event state in event console" checks can now be configured...
    * 0590 FIX: mkeventd: fixed encoding of unicode characters in the snmptrap receiver...

    Livestatus:
    * 0337 New header for limiting the execution time of a query...
    * 0276 nagios4 livestatus support...
    * 0335 FIX: Parse state of downtime notification log entries correctly...
    * 0336 FIX: Limit the number of lines read from a single logfile...
    * 0344 FIX: Fix semantics of columns num_services_hard_*...

    Livestatus-Proxy:
    * 0263 FIX: livestatus log table: fixed missing logentries of archived logfiles...


1.2.3i7:
    Core & Setup:
    * 0011 Introduce optional lower limit for predicted levels...
    * 0217 FIX: More verbose error output for SNMP errors on the command line...
    * 0288 FIX: Error messages of datasource programs (e.g. VSphere Agent) are now visible within WATO...
    * 0010 FIX: Fix computation of hour-of-the-day and day-of-month prediction...
    * 0292 FIX: Inline SNMP: Check_MK check helpers are closing UDP sockets now...

    Checks & Agents:
    * 0060 cisco_fantray: new check for monitoring fan trays of Cisco Nexus switches
    * 0061 cisco_cpu: check now recognizes new object cpmCPUTotal5minRev...
    * 0063 veeam_client: new check to monitor status of veeam clients with special agent plugin...
    * 0064 veeam_jobs: new check to monitor the backup jobs of the veeam backup tool...
    * 0047 fritz.conn fritz.config fritz.uptime fritz.wan_if fritz.link: New checks for monitoring Fritz!Box devices...
    * 0027 esx_vsphere_sensors: it is now possible override the state of sensors...
    * 0090 apc_ats_status: New Check for monitoring APC Automatic Transfer Switches
    * 0080 Added new checks for Brocade NetIron MLX switching / routing devices...
    * 0091 apc_ats_output: new check for output measurements on APC ATS devices
    * 0068 check_sql: support for mssql databases included
    * 0208 fileinfo.groups: Added minimum/maximum file size parameters...
    * 0093 check_http: Default service description prefix can be avoided...
    * 0004 df: dynamic filesystem levels now reorder levels automatically...
    * 0069 veeam_client: limits for time since last backup introduced
    * 0214 Logwatch: context lines can now be disabled using nocontext=1...
    * 0038 casa_cpu_mem casa_cpu_temp casa_cpu_util casa_fan casa_power: New checks for casa Cable Modem Termination Systems...
    * 0097 arc_raid_status: New check for Areca RAID controllers
    * 0070 cmciii_lcp_airin cmciii_lcp_airout cmciii_lcp_fans cmciii_lcp_waterflow cmciii_lcp_waterin cmciii_lcp_waterout: new checks for the Rittal CMC-III LCP device
    * 0098 apc_inrow_airflow, apc_inrow_fanspeed, apc_inrow_temp: New checks for APC inrow devices
    * 0099 apc_mod_pdu_modules: New check for APC Modular Power Distribution Unit
    * 0072 cmciii_pu_access cmciii_pu_canbus cmciii_pu_io cmciii_pu_temp: New checks for the Rittal CMC-III PU Unit
    * 0100 juniper_cpu: New check for CPU utilization on Juniper switches
    * 0236 windows_agent: each script can now be configured to run sync / async...
    * 0101 liebert_chiller_status: New check for Liebert Chiller devices
    * 0083 brocade_mlx: Temperature sensors of one module now in one common check...
    * 0008 df: Solaris agent now also supports samfs
    * 0084 brocade_mlx: single checks now instead of sub checks...
    * 0291 winperf_ts_sessions: New check to monitor Microsoft Terminal Server sessions...
    * 0102 modbus_value: New check and Agent to modbus devices...
    * 0013 Solaris Agent: implement cached async plugins and local checks...
    * 0238 vsphere monitoring: new option to skip placeholder vms in agent output...
    * 0016 Linux+Windows agent: allow spooling plugin outputs via files...
    * 0017 local: New state type P for state computation based on perfdata...
    * 0085 brocade_mlx: now handles more different module states...
    * 0024 FIX: cisco_wlc: removed check configuration parameter ap_model...
    * 0003 FIX: ps: Remove exceeding [ and ] in service description when using process inventory...
    * 0037 FIX: checkman browser (cmk -m) was not working properly in network subtree...
    * 0283 FIX: Interface Checks: ignore invalid error counts while interface is down...
    * 0081 FIX: Fixed corruption in SNMP walks created with cmk --snmpwalk...
    * 0286 FIX: esx_vsphrere_counters.ramdisk: Better handling for non existant ramdisks...
    * 0290 FIX: winperf_processor mem.win: Handling no/empty agent responses correctly now...
    * 0293 FIX: esx_vsphere_counters_ramdisk_sizes: Handles ram disk "ibmscratch" by default now
    * 0012 FIX: Solaris Agent: fixed broken fileinfo section...
    * 0297 FIX: mk-job is now also usable on CentOS 5+...
    * 0298 FIX: win_dhcp_pools: Fixed wrong percentage calculation
    * 0237 FIX: tsm_sessions: fixed invalid check output during backups...

    Multisite:
    * 0001 New filters for selecting several host/service-groups at once...
    * 0050 New concept of favorite hosts and services plus matching filters and views...
    * 0211 GUI Notify: Added notify method "popup" to really create popup windows...
    * 0215 Added option to make HTML escape in plugin outputs configurable...
    * 0071 livedump: new option to include contact_groups instead of contacts when dumping configuration
    * 0043 FIX: LDAP: Improved error reporting during synchronisation...
    * 0044 FIX: LDAP: Fixed error with empty groups during non nested group sync...
    * 0045 FIX: LDAP: Fixed error when synchronizing non nested groups to roles...
    * 0046 FIX: Fixed editing contactgroup assignments of hosts or folders with "-" in names...
    * 0049 FIX: Fixed useless I/O during page processing...
    * 0203 FIX: Changed sidebar reload interval to be more random...
    * 0204 FIX: Reduced I/O on logins with access time recording or failed login counts...
    * 0206 FIX: Fixed logwatch permission check when using liveproxy for normal users...
    * 0210 FIX: LDAP: Fixed problem syncing contactgroups of a user with umlauts in CN
    * 0035 FIX: Convert HTTP(S) links in plugin output into clickable icon...
    * 0006 FIX: Checkboxes for hosts/services were missing on modified views...
    * 0284 FIX: Context help toggled on/off randomly...
    * 0285 FIX: Fixed bookmarking of absolute URLs or PNP/NagVis URLs in sidebar snapin...
    * 0296 FIX: Fixed moving of snapins while in scrolled sidebar...

    WATO:
    * 0053 New rule for configuring the display_name of a service...
    * 0216 Supporting float values as SNMP timeout value now...
    * 0082 Improved online help for LDAP connections...
    * 0009 Automatically schedule inventory check after service config change...
    * 0294 Added "services" button to host diagnose page
    * 0048 FIX: Tests on host diagnose page are executed parallel now...
    * 0033 FIX: Fixed problem when saving settings in WATOs host diagnostic page...
    * 0205 FIX: NagVis related permissions of roles can be edited again...
    * 0207 FIX: Explicit communities were not saved in all cases...
    * 0094 FIX: Hide SNMPv3 credentials in WATO...
    * 0212 FIX: Fixed broken site edit page in case a TCP socket has been configured...
    * 0095 FIX: Fixed problem with portnumber in Wato Distributed Monitoring dialog
    * 0213 FIX: LDAP: Various small improvements for handling the LDAP user connector...
    * 0039 FIX: Fixed exception on displaying WATO helptexts in the global settings...
    * 0219 FIX: Fixed display problems in WATO folders with long contact group names
    * 0220 FIX: Added HTML escaping to several global settings attributes...
    * 0234 FIX: Improved handling of interface inventory states / types...
    * 0289 FIX: Renamed "Hosts & Folders" page to "Hosts"
    * 0295 FIX: Fixed problem with new created tag groups with "/" in title...

    Notifications:
    * 0005 Added notification script for sending SMS via mobilant.com...
    * 0032 FIX: Fixed problem when forwarding notification mails in windows...
    * 0218 FIX: Fixed rendering of HTML mails for Outlook (at least 2013)...

    BI:
    * 0287 FIX: Fixed assuming states of services with backslashes in descriptions...

    Reporting & Availability:
    * 0051 Option for showing timeline directly in availability table...
    * 0052 Visual colorization of availability according to levels...
    * 0054 New labelling options for availability table...
    * 0055 Allow grouping by host, host group or service group...
    * 0056 New concept of service periods in availability reporting...
    * 0002 You can now annotate events in the availability reporting...
    * 0014 FIX: Fix styling of tables: always use complete width...
    * 0015 FIX: Fixed summary computation in availability when grouping is used...

    Event Console:
    * 0026 FIX: snmptd_mkevent.py: fixed crash on startup
    * 0036 FIX: Fixed bug where multsite commands did not work properly...

    Livestatus:
    * 0067 livedump: new option to mark the mode at the beginning of the dump and documentation fixes...
    * 0023 FIX: Fixed incorrect starttime of table statehist entries...
    * 0034 FIX: Availability no longer showes incorrect entries when only one logfile exists...
    * 0233 FIX: Fixed missing entries in log file and availability view...


1.2.3i6:
    Core & Setup:
    * 0041 FIX: setup.py now handles non existing wwwuser gracefully...

    Checks & Agents:
    * 0040 Add agent plugin to test local hostname resolving...
    * 0020 FIX: Inventory problem with inventory_processes parameter...

    Multisite:
    * 0000 Improved performance of LDAP sync by refactoring the group sync code

    WATO:
    * 0042 FIX: Removed debug outputs from service inventory...


1.2.3i5:
    Core:
    * Automatically remove duplicate checks when monitoring with Agent+SNMP
       at the same time. TCP based ones have precedence.
    * inventory check of SNMP devices now does scan per default (configurable)
    * FIX: inventory check now honors settings for exit code
    * FIX: avoid exception nodes of cluster have different agent type
    * FIX: continue inventory, if one check does not support it
    * FIX: fix configuration of explicit SNMP community, allow unicode
    * FIX: avoid invalid cache of 2nd and up hosts in bulk inventory
    * FIX: fixed error handling in SNMP scan, inventory check fails now
           if SNMP agent is not responding
    * FIX: Ignore snmp_check_interval cache in interactive situations (e.g.  -nv)
    * FIX: check_mk config generation: on computing the checks parameters
           there is no longer a small chance that existing rules get modified

    Event Console:
    * check_mkevents now available as C binary: check_mkevents_c
    * FIX: use default values for unset variables in actions

    Multisite:
    * Speed-O-Meter: now measure only service checks. Host checks
      are omitted, since they do not really matter and make the
      results less useful when using CMC.
    * Added host aliases filter to some views (host/service search)
    * It is now possible to enforce checkboxes in views upon view loading
      (needs to be confgured per view via the view editor)
    * Wiki Sidebar Snapin: showing navigation and quicksearch. OMD only.
    * Sidebar can now be folded. Simply click somewhere at the left 10 pixels.
    * Foldable sections now have an animated triangle icon that shows the folding state
    * Added new snapin "Folders", which interacts with the views snapin when
      both are enabled. You can use it to open views in a specific folder context
    * LDAP: Added option to make group and role sync plugin handle nested
            groups (only in Active Directory at the moment). Enabling this
	    feature might increase the sync time a lot - use only when really needed.
    * FIX: Fixed encoding problem in webservice column output
    * FIX: Fix output format python for several numeric columns
    * FIX: Fixed searching hosts by aliases/adresses
    * FIX: Remove duplicate entries from Quicksearch
    * FIX: Avoid timed browser reload after execution of exections
    * FIX: Hosttag filter now works in service related views
    * FIX: Added code to prevent injection of bogus varnames
           (This might break code which uses some uncommon chars for varnames)
    * FIX: Fixed computation of perfometer values, which did not care about
           the snmp_check_interval. Simplyfied computation of perfometer values
    * FIX: LDAP: Custom user attributes can now be synced again

    BI:
    * FIX: Fix exception when showing BI tree in reporting time warp
    * FIX: Fixed blue triangle link: would show more aggregations,
       if one name was the prefix of another

    Notifications:
    * Blacklisting for services in the felixble notification system
    * FIX: mail with graph plugin: set explicit session.save_path for php
           Fixes instances where the php command couldn't fetch any graphs

    Checks & Agents:
    * diskstat: removed (ever incorrect) latency computation for Linux
    * statgrab_load: support predictive levels, add perf-o-meter
    * ucd_cpu_load: support predictive levels
    * hpux_cpu, blade_bx_load: support predictive levels, add perf-o-meter,
       make WATO-configable
    * check_sql: Database port can now be explicitly set
    * steelhead_perrs: New check for Rivergate Gateways
    * alcatel_power: Check for power supplies on Alcatel switches
    * qnap_disks: New check for Hardisks in Qnap devices
    * Dell Open Manage: SNNP Checks for Physical Disks, CPU and Memory
    * check_tcp: Now able to set custom service description
    * Apache ActiveMQ: New Special Agent and Check to query ActiveMQ Queues
    * check_ftp: can now be configured via Wato
    * windows_tasks: New check to  monitor the Windows Task Scheduler
    * sensatronics_temp: New check for Sensatronic E4 Temperatur Sensor
    * akcp_sensor_drycontact: New Check for AKCP drycontact Sensors
    * esx_vsphere_vm.heartbeat: Heartbeat status alert level now configurable
    * ps:  new configuration option: handle_count (windows only)
    * FIX: Windows agent: gracefully handle garbled logstate.txt
    * FIX: esx_vsphere_counters: added missing ramdisk type upgradescratch
    * FIX: esx_vsphere_hostsystem: fixed bug in handling of params
    * FIX: local: tolerate invalid output lines
    * FIX: hp_proliant: Correct handling of missing snmp data
    * FIX: logwatch.ec: No longer forwards "I" lines to event console
    * FIX: check_dns: default to querying the DNS server on the localhost itself
    * FIX: ps: do not output perfdata of CPU averaging (use ps.perf for that)
    * FIX: nfsexports: also support systems with rpcbind instead of portmap
    * FIX: ups_in_freq: corrected spelling of service description
    * FIX: ups_bat_temp: renamed service description to "Temperature Battery",
           in order to make it consistent with the other temperature checks
    * FIX: hp_blade_blades: Fixed crash on inventory when receiving
           unexpected snmp data
    * FIX: apache_status: If ReqPerSec and BytesPerSec are not reported by
           the agent, no PNP graphs for them are drawn.
           (This is the case if ExtendedStatus set to Off in Apache config)
    * FIX: oracle_jobs: fixed issues with incorrect column count in check output
    * FIX: if/if64/...: layout fix in PNP template for packets


    WATO:
    * You can now have site-specific global settings when using
      distributed WATO (available in the "Distributed Monitoring")
    * bulk inventory: display percentage in progress bar
    * New option for full SNMP scan in bulk inventory
    * bulk operations now also available when checkboxes are off
    * LDAP: Added test to validate the configured role sync groups
    * LDAP: The sync hooks during activate changes can now be enabled/disabled
      by configuration (Global Settings)
    * Disabled replication type "peer" in site editor.
    * Added "permanently ignore" button to inventory services dialog which
      links directly to the disabled services view
    * Added diagnose page linked from host edit dialog. This can be used to test
      connection capabilities of hosts
    * The rule "Process inventory" now offers the same configuration options
      as its manual check equivalent "State and count of processes"
    * New configuration option handle_count (windows only) in the rules
      "Process inventory" and "State and count of processes"
    * FIX: correct display of number of hosts in bulk inventory
    * FIX: nailed down ".siteid" exception when added new site
    * FIX: fixed setting for locking mode from 'ait' to 'wait'
    * FIX: avoid removal of tags from rules when not yet acknowledged
    * FIX: avoid need for apache restart when adding new service levels
    * FIX: fix encoding problem on GIT integration

    Livestatus:
    * Removed "livecheck". It never was really stable. Nagios4 has something
      similar built in. And also the Check_MK Micro Core.
    * table statehist: no longer computes an unmonitored state for hosts and
                       services on certain instances.
                       (showed up as no hosts/services in the multisite gui)
    * table statehist: fixed SIGSEGV chance on larger queries

1.2.3i4:
    Core:
    * Create inventory check also for hosts without services, if they
          have *no* ping tag.

    WATO:
    * Bulk inventory: speed up by use of cache files and doing stuff in
          groups of e.g. 10 hosts at once
    * Multisite connection: new button for cloning a connection

    Checks & Agents:
    * Linux agent RPM: remove dependency to package "time". That package
         is just needed for the binary mk-job, which is useful but not
         neccessary.

    Multisite:
    * FIX: fix broken single-site setups due to new caching

1.2.3i3:
    Core:
    * FIX: fixed typo in core startup message "logging initial states"
    * FIX: livestatus table statehist: fixed rubbish entries whenever
           logfile instances got unloaded

    Livestatus:
    * FIX: check_mk snmp checks with a custom check interval no longer
           have an incorrect staleness value

    Notifications:
    * mkeventd: new notification plugin for forwarding notifications
       to the Event Console. See inline docu in share/check_mk/notification/mkeventd
       for documentation.
    * FIX: cleanup environment from notifications (needed for CMC)

    Checks & Agents:
    * Windows agent: increased maximum plugin output buffer size to 2MB
    * check_icmp: New WATO rule for custom PING checks
    * agent_vsphere: now able to handle < > & ' " in login credentials
    * if/if64 and friends: add 95% percentiles to graphs
    * services: inventory now also matches against display names of services
    * esx_vsphere_hostsystem.multipath: now able to set warn/crit levels
    * cpu_netapp: added Perf-O-Meter and PNP template
    * cisco_cpu: added Perf-O-Meter and PNP template
    * apc_symmetra: add input voltage to informational output
    * agent_vsphere: new debug option --tracefile
    * FIX: windows_agent: fixed bug in cleanup of open thread handles
    * FIX: cups default printer is now monitored again in linux agent
    * FIX: host notification email in html format: fixed formating error
           (typo in tag)
    * FIX: netapp_volumes: better output when volume is missing
    * FIX: winperf_phydisk: handle case where not performance counters are available
    * FIX: check_mk_agent.linux: limit Livestatus check to 3 seconds
    * FIX: esx_vsphere_vm: fixed exception when memory info for vm is missing
    * FIX: esx_vsphere_hostsystem: Fixed typo in check output
    * FIX: psperf.bat/ps: Plugin output processing no longer crashes when
           the ps service is clustered

    Multisite:
    * Filtering in views by Hostalias is possible now too
       (however the filter is not displayed in any standard view - user needs
       to enable it by customizing the needed views himself)
    * FIX: add missing service icons to view "All Services with this descr..."
    * FIX: ldap attribute plugins: fixed crash when parameters are None
    * FIX: avoid duplicate output of log message in log tables
    * FIX: fixed problem with ldap userid encoding
    * FIX: removed state-based colors from all Perf-O-Meters
    * FIX: brocade_fcport pnp-template: fixed incorrect display of average values
    * FIX: all log views are now correctly sorted from new to old

    Livestatus-Proxy:
    * Implement caching of non-status requests (together with Multisite)
    * FIX: fix exception when printing error message
    * FIX: honor wait time (now called cooling period) after failed TCP connection
    * FIX: fix hanging if client cannot accept large chunks (seen on RH6.4)

    WATO:
    * Rule "State and count of processes": New configuration options:
           virtual and resident memory levels
    * Added title of tests to LDAP diagnose table
    * Bulk inventory: new checkbox to only include hosts that have a failed
        inventory check.
    * Bulk inventory: yet another checkbox for skipping hosts where the
        Check_MK service is currently critical
    * New rule: Multipath Count (used by esx_vsphere_hostsystem.multipath)
    * FIX: The rule "State and count of processes" is no longer available
           in "Parameters for inventorized check". This rule was solely
           intented for "Manual checks" configuration
    * FIX: Trying to prevent auth.php errors while file is being updated

1.2.3i2:
    Core:
    * New option -B for just generating the configuration
    * Introduced persistent host address lookup cache to prevent issues
      loading an unchanged configuration after a single address is not resolvable anymore
    * Assigning a service to a cluster host no longer requires a reinventory
    * Setting a check_type or service to ignore no longer requires a reinventory
      Note: If the ignore rule is removed the services will reappear
    * Config creation: The ignore services rule now also applies to custom, active
                       and legacy checks
    * Predictive monitoring: correctly handle spaces in variable names (thanks
       to Karl Golland)
    * New man page browser for console (cmk -m)
    * New option explicit_snmp_communities to override rule based SNMP settings
    * Preparations for significant SNMP monitoring performance improvement
      (It's named Inline SNMP, which is available as special feature via subscriptions)
    * Allow to specify custom host check via WATO (arbitrary command line)
    * Implement DNS caching. This can be disabled with use_dns_cache = False

    Livestatus:
    * new service column staleness: indicator for outdated service checks
    * new host    column staleness: indicator for outdated host checks

    Checks & Agents:
    * esx_hostystem multipath: criticize standby paths only if not equal to active paths
    * mk_logwatch: fixed bug when rewriting logwatch messages
    * check_mk: Re-inventory is no longer required when a service is ignored via rule
    * check_mk: Now possible to assign services to clusters without the need to
                reinventorize
    * lnx_if: Fixed crash on missing "Address" field
    * viprinet_router: Now able to set required target state via rule
    * windows_agent: Now available as 64 bit version
    * agent_vsphere: fix problem where sensors were missing when
      you queried multiple host systems via vCenter
    * cached checks: no longer output cached data if the age of the
                     cache file is twice the maximum cache age
    * windows agent: no longer tries to execute directories
    * fileinfo: no longer inventorize missing files(reported by windows agent)
    * New checks for Brocade fans, temperature and power supplies
    * cluster hosts: removed agent version output from Check_MK service (this
      was misleading for different agent versions on multiple nodes)
    * job check: better handling of unexpected agent output
    * lnx_thermal: Added check for linux thermal sensors (e.g. acpi)
    * hwg_temp: Make WATO-Rule "Room Temperature" match, add man page, graph
                and Perf-O-Meter
    * ps.perf: Support Windows with new plugin "psperf.bat". wmicchecks.bat
               is obsolete now.
    * Special Agent vSphere: support ESX 4.1 (thanks to Mirko Witt)
    * esx_vsphere_object: make check state configurable
    * mk_logwatch: support continuation lines with 'A'. Please refer to docu.
    * mk_oracle: Added plugin for solaris
    * win_netstat: New check for Windows for checking the existance of a UDP/TCP
        connection or listener
    * ps/ps.perf: allow to set levels on CPU util, optional averaging of CPU
    * diskstat: Agent is now also processing data of mmcblk devices
    * qmail: Added check for mailqueue
    * cisco_locif: removed obsolete and already disabled check completely
    * fc_brocade_port: removed obsolete check
    * fc_brocade_port_detailed: removed obsolete check
    * tsm_stgpool: removed orphaned check
    * vmware_state: removed ancient, now orphaned check. Use vsphere_agent instead.
    * vms_{df,md,netif,sys}: remove orphaned checks that are not needed by the current agent
    * tsm: Added new TSM checks with a simple windows agent plugin
    * windows_agent: now starts local/plugin scripts in separate threads/processes
                     new script parameters cache_age, retry_count, timeout
                     new script caching options "off", "async", "sync"
    * windows_agent: increased maximum local/plugin script output length to 512kB
                     (output buffer now grows dynamically)
    * jolokia_metrics: fixed incorrect plugin output for high warn/crit levels
    * jolokia_metrics.uptime: Added pnp template
    * hyperv: Added a check for checking state changes.
    * df / esx_vsphere_datastore: now able to set absolute levels and levels depending
                                  on total disk space of used and free space
    * cisco_wlc: New check for monitoring cisco wireless lan access points
    * cisco_wlc_clients: New check for the nummber of clients in a wlc wifi
    * df: Negative integer levels for MB left on a device
    * win_printers: Monitoring of printer queue on a windows printserver
    * cisco_qos: Updated to be able to mintor IOS XR 4.2.1 (on a ASR9K device)
    * New active check, check_form_submit, to submit HTML forms and check the resulting page
    * mk-job: /var/lib/check_mk_agent/job directory is now created with mode 1777 so
              mk-job can be used by unprivileged users too
    * ADD: etherbox: new check for etherbox (messpc) sensors.
           currently supported: temperature, humidity, switch contact and smoke sensors
    * cisco_wlc_client: now supports low/high warn and crit levels
    * cisco_wlc: now supports configuration options for missing AP
    * agent_vsphere: completely rewritten, now considerably faster
                     vCenter is still queried by old version
    * windows_agent: windows eventlog informational/audit logs now reported with O prefix
    * mk_logwatch: ignored loglines now reported with an "." prefix (if required)
    * apache_status: Nopw also supports multithreaded mpm
    * windows_agent: now able to suppress context messages in windows eventlogs
    * agent_vsphere: completely rewritten, now considerably faster
                     vCenter is still queried by old version
    * windows_agent: windows eventlog informational/audit logs now reported with O prefix
    * mk_logwatch: ignored loglines now reported with an "." prefix (if required)
    * check_mk-if.pnp: fixed bug with pnp template on esx hosts without perfdata
    * jolokia checks (JVM): uptime, threads, sessions, requests, queue
      now configurable via WATO
    * vSphere checks: secret is not shown to the user via WATO anymore
    * WATO rule to check state of physical switch (currently used by etherbox check)
    * cisco_wlc: Allows to configure handling of missing AP
    * logwatch.ec: show logfiles from that we forwarded messages
    * FIX: blade_blades: Fixed output of "(UNKNOWN)" even if state is OK
    * FIX: apache_status: fix exception if parameter is None
    * FIX: hr_mem: handle virtual memory correct on some devices
    * FIX: apache_status agent plugin: now also works, if prog name contains slashes
    * FIX: check_dns: parameter -A does not get an additional string
    * FIX: cisco_qos: Catch policies without post/drop byte information
    * FIX: cisco_qos: Catch policies without individual bandwidth limits
    * FIX: windows_agent: fixed bug on merging plugin output buffers
    * FIX: esx_vsphere_datastores: Fix incomplete performance data and Perf-O-Meter
    * FIX: cleaned up fileinfo.groups pattern handling, manual configuration
      is now possible using WATO
    * FIX: check_mk-ipmi.php: PNP template now displays correct units as delivered
           by the check plugin
    * FIX: check_disk_smb: Remove $ from share when creating service description.
           Otherwise Nagios will not accept the service description.
    * FIX: mrpe: gracefully handle invalid exit code of plugin

    Notifications:
    * notify.py: Matching service level: Use the hosts service level if a
                 service has no service level set
    * notify.py: fixed bug with local notification spooling
    * HTML notifications: Now adding optional links to host- and service names
      when second argument notification script is configured to the base url of the
      monitoring installation (e.g. http://<host>/<site>/ in case of OMD setups)
    * HTML notifications: Added time of state change

    Multisite:
    * Finally good handling of F5 / browser reloads -> no page switching to
      start page anymore (at least in modern browsers)
    * User accounts can now be locked after a specified amount of auth
      failures (lock_on_logon_failures can be set to a number of tries)
    * Column Perf-O-Meter is now sortable: it sorts after the *first*
      performance value. This might not always be the one you like, but
      its far better than nothing.
    * logwatch: Logwatch icon no longer uses notes_url
    * Inventory screen: Host inventory also displays its clustered services
    * Rules: Renamed "Ignored services" to "Disabled services"
             Renamed "Ignored checks" to "Disabled checks"
    * Sorter Host IP address: fixed sorting, no longer uses str compare on ip
    * Views: New: Draw rule editor icon in multisite views (default off)
             Can be activated in global settings
    * New global multisite options: Adhoc downtime with duration and comment
                                    Display current date in dashboard
    * LDAP: Using asynchronous searches / added optional support for paginated
      searches (Can be enabled in connection settings)
    * LDAP: It is now possible to provide multiple failover servers, which are
      tried when the primary ldap server fails
    * LDAP: Supporting posixGroup with memberUid as member attribute
    * LDAP: Added filter_group option to user configuration to make the
    synchonized users filterable by group memberships in directories without
    memberof attributes
    * LDAP: Moved configuration to dedicated page which also provides some
      testing mechanisms for the configuration
    * Added option to enable browser scrollbar to the multisite sidebar (only
      via "sidebar_show_scrollbar = True" in multisite.mk
    * Added option to disable automatic userdb synchronizations in multisite
    * Implemented search forms for most data tables
    * New icons in view footers: export as CSV, export as JSON
    * Availability: new columns for shortest, longest, average and count
    * Editing localized strings (like the title) is now optional when cloning
      views or editing cloned views. If not edited, the views inherit the
      localized strings from their ancestors
    * Added simple problems Dashboard
    * New filter and column painter for current notification number (escalations)
    * Added new painters for displaying host tags (list of tags, single tag
    groups). All those painters are sortable. Also added new filters for tags.
    * Added painters, icon and filters for visualizing staleness information
    * Improved filtering of the foldertree snapin by user permissions (when a user is
      only permitted on one child folder, the upper folder is removed from the
      hierarchy)
    * "Unchecked Services" view now uses the staleness of services for filtering
    * Globe dashlets make use of the parameter "id" to make it possible to
      provide unique ids in the render HTML code to the dashlets
    * Multisite can now track wether or not a user is online, this need to be
      enabled e.g. via Global Settings in WATO (Save last access times of
      users)
    * Added popup message notification system to make it possible to notify
      multisite users about various things. It is linked on WATO Users page at
      the moment. An image will appear for a user in the sidebar footer with
      the number of pending messages when there are pending messages for a user.
      To make the sidebar check for new messages on a regular base, you need
      to configure the interval of sidebar popup notification updates e.g. via
      WATO Global Settings.
    * Event views: changed default horizon from 31 to 7 days
    * New option for painting timestamp: as Unix Epoch time
    * New filters: Host state type and Service state type
    * FIX: better error message in case of exception in SNMP handling
    * FIX: Inventory screen: Now shows custom checks
    * FIX: Fixed locking problem of multisite pages related to user loading/saving
    * FIX: Fixed wrong default settings of view filters in localized multisite
    * FIX: line wrapping of logwatch entries
    * FIX: Fixed button dragging bug when opening the view editor
           (at least in Firefox)

    WATO:
    * Allow to configure check-/retry_interval in second precision
    * Custom user attributes can now be managed using WATO
    * Allow GIT to be used for change tracking (enable via global option)
    * Hosts/Folders: SNMP communities can now be configured via the host
      and folders hierarchy. Those settings override the rule base config.
    * Require unique alias names in between the following elements:
      Host/Service/Contact Groups, Timeperiods and Roles
    * Removed "do not connect" option from site socket editor. Use the
      checkbox "Disable" to disable the site for multisite.
    * Converted table of Event Console Rules to new implementation, make it sortable
    * FIX: do validation of check items in rule editor
    * FIX: More consistent handling of folderpath select in rule editor
    * FIX: Now correctly handling depends_on_tags on page rendering for
           inherited values
    * FIX: Changed several forms from GET to POST to prevent "Request-URI too
           large" error messages during submitting forms
    * FIX: automation snmp scan now adhere rules for shoddy snmp devices
           which have no sys description
    * FIX: Cisco ruleset "Cisco WLC WiFi client connections" has been generalized to
           "WLC WiFi client connections"
    * FIX: Snapshot handling is a little more robust agains manually created
           files in snapshot directory now
    * FIX: Slightly more transparent handling of syntax errors when loading rules.mk

    Notifications:
    * Flexible Notification can now filter service levels
    * FIX: check_tcp corrected order of parameters in definition

    Event Console:
    * New global setting "force message archiving", converts the EC into
      a kind of syslog archive
    * New built-in snmptrap server to directly receive snmp traps
    * FIX: fix layout of filter for history action type
    * FIX: better detect non-IP-number hosts in hostname translation

1.2.3i1:
    Core:
    * Agents can send data for other hosts "piggyback". This is being
      used by the vSphere and SAP plugins
    * New variable host_check_commands, that allows the definition of
      an alternative host check command (without manually defining one)
    * New variable snmp_check_interval which can be used to customize
      the check intervals of SNMP based checks
    * setup: Added missing vars rrd_path and rrdcached_sock
    * new variable check_mk_exit_status: allows to make Check_MK service OK,
      even if host in not reachable.
    * set always_cleanup_autochecks to True per default now
    * check_mk: new option --snmptranslate

    Multisite:
    * New availability view for arbitrary host/service collections
    * New option auth_by_http_header to use the value of a HTTP header
      variable for authentication (Useful in reverse proxy environments)
    * New permission that is needed for seeing views that other users
      have defined (per default this is contained in all roles)
    * New path back to the view after command exection with all
      checkboxes cleared
    * Added plugins to config module to make registration of default values
      possible for addons like mkeventd - reset to default values works now
      correctly even for multisite related settings
    * perfometer: Bit values now using base of 1000
    * Added PNP tempate for check_disk_smb
    * Dashboards can now be configured to be reloaded on resizing
      (automatically adds width/height url parameters)
    * LDAP authentification: New config option "Do not use persistent
                             connections to ldap server"
    * Hosttags and auxiliary tags can now be grouped in topics
    * Fixed output of time in view if server time differs from user time

    Event Console:
    * New rule feature: automatically delete event after actions
    * New filter for maximum service level (minimum already existed)
    * New global setting: hostname translation (allows e.g. to drop domain name)
    * New rule match: only apply rule within specified time period

    Checks & Agents:
    * solaris_mem: New check for memory and swap for Solaris agent
    * agent_vsphere: New VMWare ESX monitoring that uses pySphere and the VMWare
      API in order to get data very efficiently. Read (upcoming) documentation
      for details.
    * new special agent agent_random for creating random monitoring data
    * New checks: windows_intel_bonding / windows_broadcom_bonding
    * Implemented SAP monitoring based on the agent plugin mk_sap. This
      must be run on a linux host. It connects via RFC calls to SAP R/3
      systems to retrieve monitoring information for this or other machines.
    * sap.dialog: Monitors SAP dialog statistics like the response time
    * sap.value: Simply processes information provided by SAP to Nagios
    * openvpn_clients: new check for OpenVPN connections
    * if64_tplink: special new check for TP Link switches with broken SNMP output
    * job: Monitoring states and performance indicators of any jobs on linux systems
    * oracle_asm_diskgroups: Added missing agent plugin + asmcmd wrapper script
    * oracle_jobs: New check to monitor oracle database job execution
    * oracle_rman_backups: New check to monitor state of ORACLE RMAN backups
    * jar_signature: New check to monitor wether or not a jar is signed and
      certificate is not expired
    * cisco_qos: adhere qos-bandwidth policies
    * check_disk_smb: WATO formalization for active check check_disk_smb
    * if.include: new configurable parameters for assumed input and output speed
    * cisco_qos: new param unit:    switches between bit/byte display
                 new param average: average the values over the given minute
                 new params post/drop can be configured via int and float
                 fixed incorrect worst state if different parameters exceed limit
    * logwatch.ec: Added optional spooling to the check to prevent dataloss
      when processing of current lines needs more time than max execution time
    * mounts: ignore multiple occurrances of the same device
    * Linux agent: allow cached local/plugins checks (see docu)
    * mem.include: Linux memory check now includes size of page tables. This
      can be important e.g. on ORACLE systems with a lot of memory
    * windows_agent: Now buffers output before writing it to the socket
                     Results in less tcp packages per call
    * smart.stats: rewrote check. Please reinventorize. Error counters are now
      snapshotted during inventory.
    * smart.temp: add WATO configuration
    * windows_agent: check_mk.ini: new option "port" - specifies agent port
    * winperf_processor: introduce averaging, support predictive levels
    * cpu_util.include: fixed bug when params are set to None
    * predictive levels: fixed bug when existing predictive levels get new options
    * windows_plugin mssql.vbs: No longer queries stopped mssql instances
    * cisco_hsrp: fixed problem when HSRP groups had same ip address
    * winperf_if: hell has frozen over: a new check for network adapters on Windows
    * windows agent: new config section plugins, now able to set timeouts for specific plugins
                     new global config option: timeout_plugins_total
    * lnx_if in Linux agent: force deterministical order of network devices
    * Linux agent: remove obsolete old <<<netif>>> and <<<netctr>>> sections
    * logwatch, logwatch.ec: detect error in agent configuration
    * Linux agent: cups_queues: do not monitor non-local queues (thanks to Olaf Morgenstern)
    * AIX agent: call lparstat with argument 1 1, this give more accurate data
    * Check_MK check: enable extended performance data per default now
    * viprinet checks: New checks for firmware version/update, memory usage, power supply status,
                       router mode, serialnumber and temperature sensors
    * uptime, snmp_uptime, esx_vsphere_counters.uptime: allow to set lower and upper levels
    * winperf_processor: Now displays (and scales) to number of cpus in pnpgraph
    * mk_postgres plugin: replace select * with list of explicit columns (fix for PG 9.1)
    * lnx_if: show MAC address for interfaces (needs also agent update)
    * winperf_tcp_conn: New check. Displays number of established tcpv4 connections in windows
                        Uses WATO Rule "TCP connection stats (Windows)"
    * windows_agent: fixed timeouts for powershell scripts in local/plugins
    * logwatch: Agent can now use logwatch.d/ to split config to multipe files
    * logwatch: Agent can now rewrite Messages
    * apache_status: New rule: set levels for number of remaining open slots
    * mrpe: handle long plugin output correctly, including performance data
    * cisco_qos: parameters now configurable via WATO

    Notifications:
    * notify.py: unique spoolfiles name no longer created with uuid
    * Warn user if only_services does never match

    Livestatus:
    * Table statehist: Improved detection of vanished hosts and services.
                       Now able to detect and remove nonsense check plugin output
    * FIX: able to handle equal comment_id between host and service
    * livestatus.log: show utf-8 decoding problems only with debug logging >=2
    * livestatus: fixed incorrect output formatting of comments_with_info column

    BI:
    * Integrated availability computing, including nifty time warp feature

    WATO:
    * Configuration of datasource programs via dedicated rules
    * New editor for Business Intelligence rules
    * Rule Editor: Now able to show infeffective rules
    * Valuespec: CascadingDropdown now able to process choice values from functions
    * Removed global option logwatch_forward_to_ec, moved this to the
      logwatch_ec ruleset. With this option the forwarding can now be enabled
      for each logfile on a host
    * Configuration of an alternative host check command
    * Inventory: Display link symbol for ps ruleset
    * New rule for notification_options of hosts and services
    * FIX: Rulesets: correct display of rules within subfolders
    * Remove Notification Command user settings, please use flexible notifications instead


1.2.2p3:
    Core:
    * FIX: get_average(): Gracefully handle time anomlies of target systems
    * FIX: notifications: /var/lib/check_mk/notify directory is now created
           correctly during setup from tgz file. (Without it notifications
           did not get sent out.)
    * FIX: add missing $DESTDIR to auth.serials in setup.sh

    Checks & Agents:
    * FIX: winperf_processor: fix case where CPU percent is exactly 100%
    * FIX: blade_powerfan: fix mixup of default levels 50/40 -> 40/50
    * FIX: Cleaned up graph rendering of Check_MK services
    * FIX: zypper: deal with output from SLES 10
    * FIX: zpool_status: Ignoring "No known data errors" text
    * FIX: dmi_sysinfo: Handling ":" in value correctly
    * FIX: check_http: Fixed syntax error when monitoring certificates
    * FIX: check_dns: parameter -A does not get an additional string
    * FIX: diskstat: Fixed wrong values for IO/s computation on linux hosts
    * FIX: blade_healts: Fixed wrong index checking resulting in exceptions
    * FIX: notifications: /var/lib/check_mk/notify directory is now created
           correctly during setup from tgz file. (Without it notifications
           did not get sent out.)

    Multisite:
    * FIX: LDAP: Disabling use of referrals in active directory configuration
    * FIX: Fixed missing roles in auth.php (in some cases) which resulted in
           non visible pnp graphs and missing nagvis permissions
    * FIX: Fixed label color of black toner perfometers when fuel is low
    * FIX: Fixed wrong default settings of view filters in localized multisite
    * FIX: Fixed exception when enabling sounds for views relying on
           e.g. alert statistics source
    * FIX: Folder Tree Snapin: make folder filter also work for remote
           folders that do not exist locally
    * FIX: correctly display sub-minute check/retry intervals
    * FIX: fix logic of some numeric sorters
    * FIX: Improved user provided variable validation in view code
    * FIX: Escaping html code in plugin output painters

    WATO:
    * FIX: fix layout of Auxiliary tags table
    * FIX: avoid exception when called first time and first page ist host tags
    * FIX: fix validation of time-of-day input field (24:00)
    * FIX: automation users can now be deleted again (bug was introduced in 1.2.2p1)
    * FIX: fix logwatch pattern analyzer message "The host xyz is not
           managed by WATO." after direct access via snapin
    * FIX: Fixed first toggle of flags in global settings when default is set to True
    * FIX: fix exception and loss of hosts in a folder when deleting all site connections
           of a distributed WATO setup
    * FIX: avoid Python exception for invalid parameters even in debug mode
    * FIX: check_ldap: Removed duplicate "-H" definition
    * FIX: Fixed some output encoding problem in snapshot restore / deletion code
    * FIX: Improved user provided variable validation in snapshot handling code
    * FIX: Improved user provided variable validation in inventory dialog

    Event Console:
    * FIX: apply rewriting of application/hostname also when cancelling events
    * FIX: check_mkevents now uses case insensitive host name matching

    Livestatus:
    * FIX: fixed incorrect output formatting of comments_with_info column
    * FIX: statehist table: fixed memory leak

1.2.2p2:
    Core:
    * FIX: livecheck: fixed handling of one-line plugin outputs and missing \n
           (Thanks to Florent Peterschmitt)

    Checks & Agents:
    * FIX: jolokia_info: ignore ERROR instances
    * FIX: apache_status: use (also) apache_status.cfg instead of apache_status.conf
    * FIX: f5_bigip_vserver: fix wrong OID (13 instead of 1), thanks to Miro Ramza
    * FIX: f5_bigip_psu: handle more than first power supply, thanks to Miro Ramza
    * FIX: ipmi_sensors: ignore sensors in state [NA] (not available)
    * FIX: aix_lvm: handle agents that output an extra header line
    * FIX: zfsget: do not assume that devices begin with /, but mountpoints
    * FIX: ipmi_sensors: handle two cases for DELL correctly (thanks to Sebastian Talmon)
    * FIX: check_dns: enable performance data
    * FIX: free_ipmi: fix name of sensor cache file if hostname contains domain part
    * FIX: ad_replication plugin: Fixed typo (Thanks to Dennis Honke)

    Multisite:
    * List of views: Output the alias of a datasource instead of internal name
    * FIX: fix column editor for join columns if "SERVICE:" is l10n'ed
    * FIX: fix invalid request in livestatus query after reconnect

    WATO:
    * FIX: convert editing of global setting to POST. This avoid URL-too-long
      when defining lots of Event Console actions
    * FIX: LDAP configuration: allow DNs without DC=

    Event Console:
    * FIX: fix icon in events check if host specification is by IP address
    * Renamed "Delete Event" to "Archive Event" to clearify the meaning

    Notifications:
    * FIX: contacts with notifications disabled no longer receive
           custom notifications, unless forced

1.2.2p1:
    Core:
    * FIX: correctly quote ! and \ in active checks for Nagios
    * FIX: Performing regular inventory checks at configured interval even
           when the service is in problem state
    * Check_MK core now supports umlauts in host-/service- and contactgroup names

    Checks & Agents:
    * FIX: vsphere_agent: fix problems whith ! and \ in username or password
    * FIX: check_mk_agent.aix: fix shebang: was python, must be ksh
    * FIX: cisco_qos: Be compatible to newer IOS-XE versions (Thanks to Ken Smith)
    * FIX: mk_jolokia: Handling spaces in application server instances correctly

    Multisite:
    * FIX: do not remove directories of non-exisant users anymore. This lead to
           a deletion of users' settings in case of an external authentication
           (like mod_ldap).
    * FIX: Fixed handling of dashboards without title in sidebar view snapin
    * FIX: titles and services got lost when moving join-columns in views
    * FIX: Fixed exception during initial page rendering in python 2.6 in special cases
           (Internal error: putenv() argument 2 must be string, not list)

    Livestatus:
    * livestatus.log: show utf-8 decoding problems only with debug logging >=2

    Notifications:
    * FIX: HTML mails: Handle the case where plugin argument is not set
    * FIX: HTML mails: remove undefinded placeholders like $GRAPH_CODE$

    WATO:
    * Improved handling of valuespec validations in WATO rule editor. Displaying a
      warning message when going to throw away the current settings.
    * FIX: fix bug where certain settings where not saved on IE. This was mainly
           on IE7, but also IE8,9,10 in IE7 mode (which is often active). Affected
           was e.g. the nodes of a cluster or the list of services for service
           inventory

1.2.2:
    Core:
    * Added $HOSTURL$ and $SERVICEURL$ to notification macros which contain an
      URL to the host/service details views with /check_mk/... as base.

    Checks & Agents:
    * FIX: blade_bx_load: remove invalid WATO group
    * FIX: lnx_bonding: handle also 802.3ad type bonds

    Notifications:
    * FIX: Removing GRAPH_CODE in html mails when not available
    * Using plugin argument 1 for path to pnp4nagios index php to render graphs
    * Little speedup of check_mk --notify

    Multisite:
    * FIX: Fixed umlaut handling in reloaded snapins

    WATO:
    * FIX: Fix several cases where WATO rule analyser did not hilite all matching rules
    * Added tcp port parameter to SSL certificate check (Thanks to Marcel Schulte)

    Event Console:
    * FIX: Syslog server is now able to parse RFC 5424 syslog messages

1.2.2b7:
    Checks & Agents:
    * FIX: postfix_mailq: fix labels in WATO rule, set correct default levels


1.2.2b6:
    Core:
    * FIX: setup: detect check_icmp also on 64-Bit CentOS
           (thanks to あきら)
    * FIX: setup.sh: create auth.serials, fix permissions of htpasswd
    * FIX: livecheck: now able to handle check output up to 16kB

    Checks & Agents:
    * FIX: apc_symmetra_power: resurrect garble PNP template for
    * FIX: check_mk_agent.freebsd: remove garble from output
           (Thanks to Mathias Decker)
    * FIX: check_mk-mssql_counters.locks: fix computation, was altogether wrong
    * FIX: check_mk-mssql_counters.transactions: fix computation also
    * check_http: now support the option -L (urlizing the result)
    * Added mem section to Mac OSX agent (Thanks to Brad Davis)
    * FIX: mssql.vbs (agent plugin) now sets auth options for each instance
    * FIX: jolokia_metrics.mem: error when missing max values
    * Make levels for SMART temperature editable via WATO

    Multisite:
    * FIX: fix localization in non-OMD environment
           (thanks to あきら)
    * FIX: hopefully fix computation of Speed-O-Meter
    * Add $SERVICEOUTPUT$ and $HOSTOUTPUT$ to allowed macros for
      custom notes
    * FIX: Writing one clean message to webserver error_log when write fails
    * FIX: Escaping html entities when displaying comment fields
    * FIX: Monitored on site attribute always has valid default value

    Notifications:
    * FIX: fix event type for recoveries
    * FIX: fix custom notifications on older nagios versions
    * FIX: handle case where type HOST/SERVICE not correctly detected

    Livestatus:
    * FIX: memory leak when removing downtime / comment

    WATO:
    * FIX: Removed "No roles assigned" text in case of unlocked role attribute
           in user management dialog
    * FIX: Fix output of rule search: chapters appeared twice sometimes

    Event Console:
    * FIX: check_mkevents: fix usage help if called with illegal options
    * check_mkevents now allows specification of a UNIX socket
      This is needed in non-OMD environments
    * setup.py now tries to setup Event Console even in non-OMD world

1.2.2b5:
    Core:
    * Checks can now omit the typical "OK - " or "WARN -". This text
      will be added automatically if missing.
    * FIX: livecheck: fixed compilation bug
    * FIX: check_mk: convert service description unicode into utf-8
    * FIX: avoid simultanous activation of changes by means of a lock

    Checks & Agents:
    * FIX: jolokia_metrics.mem - now able to handle negative/missing max values
    * ADD: tcp_conn_stats: now additionally uses /proc/net/tcp6
    * ADD: wmic_processs: cpucores now being considered when calculating
           user/kernel percentages. (thanks to William Baum)
    * FIX: UPS checks support Eaton Evolution
    * FIX: windows agent plugin: mssql now exits after 10 seconds

    Notifications:
    * FIX: fixed crash on host notification when contact had explicit services set

    Livestatus:
    * FIX: possible crash with VERY long downtime comments

    WATO:
    * FIX: Fix hiliting of errors in Nagios output
    * FIX: localisation error

    Multisite:
    * FIX: Avoid duplicate "Services" button in host detail views
    * FIX: fix rescheduling icon for services with non-ASCII characters
    * New filter for IP address of a host
    * Quicksearch: allow searching for complete IP addresses and IP
      address prefixes
    * Add logentry class filter to view 'Host- and Service events'

    BI:
    * FIX: fix exception with expansion level being 'None'
    * FIX: speedup for single host tables joined by hostname (BI-Boxes)
    * FIX: avoid closing BI subtree while tree is being loaded

    Event Console:
    * FIX: make hostname matching field optional. Otherwise a .* was
           neccessary for the rule in order to match
    * FIX: event_simulator now also uses case insensitive matches

1.2.2b4:
    Core:
    * FIX: Fix output of cmk -D: datasource programs were missing
    * FIX: allow unicode encoded extra_service_conf
    * FIX: no default PING service if custom checks are defined
    * FIX: check_mk_base: fixed rounding error in get_bytes_human_readable
    * FIX: check_mk: improved support of utf-8 characters in extra_service_conf
    * FIX: livestatus: table statehist now able to check AuthUser permissions
    * New configuration variable contactgroup_members

    Checks & Agents:
    * FIX: smart - not trying to parse unhandled lines to prevent errors
    * FIX: winperf_processor - fixed wrong calculations of usage
    * FIX: WATO configuration of filesystem trends: it's hours, not days!
    * FIX: mysql: fixed crash on computing IO information
    * FIX: diskstat: fix local variable 'ios_per_sec' referenced before assignment
    * FIX: multipath: ignore warning messages in agent due to invalid multipath.conf
    * FIX: megaraid_bbu: deal with broken output ("Adpater"), found in Open-E
    * FIX: megaraid_pdisk: deal with special output of Open-E
    * FIX: jolokia_metrics.mem: renamed parameter totalheap to total
    * FIX: megaraid_bbu: deal with broken output ("Adpater")
    * FIX: check_ldap: added missing host address (check didn't work at all)
    * FIX: check_ldap: added missing version option -2, -3, -3 -T (TLS)
    * FIX: mssql: Agent plugin now supports MSSQL Server 2012
    * FIX: hr_mem: fix max value in performance data (thanks to Michaël COQUARD)
    * FIX: f5_bigip_psu: fix inventory function (returned list instead of tuple)
    * FIX: mysql.connections: avoid crash on legacy agent output
    * FIX: tcp_conn_stats: use /proc/net/tcp instead of netstat -tn. This
           should avoid massive performance problems on system with many
           connections
    * Linux agent: limit netstat to 10 seconds
    * ps: Allow %1, %2, .. instead of %s in process_inventory. That allows
      reordering of matched groups
    * FIX: f5_bigip_psu - fixed inventory function
    * FIX: printer_supply - fixed inventory function for some kind of OKI printers

    Multisite:
    * FIX: Fixed problem with error during localization scanning
    * FIX: Fixed wrong localization right after a user changed its language
    * FIX: Improved handling of error messages in bulk inventory
    * FIX: fixed focus bug in transform valuespec class
    * FIX: stop doing snapin refreshes after they have been removed
    * FIX: sidebar snapins which refresh do not register for restart detection anymore
    * FIX: fix user database corruption in case of a race condition
    * FIX: added checks wether or not a contactgroup can be deleted
    * FIX: Avoid deadlock due to lock on contacts.mk in some situations
    * Changed sidebar snapin reload to a global interval (option:
      sidebar_update_interval), defaults to 30 seconds
    * Sidebar snapins are now bulk updated with one HTTP request each interval

    BI:
    * FIX: fixed invalid links to hosts and services in BI tree view
    * FIX: fix exception in top/down and bottom/up views
    * FIX: fix styling of top/down and bottom/up views (borders, padding)
    * FIX: fix style of mouse pointer over BI boxes
    * FIX: list of BI aggregates was incomplete in some cases
    * FIX: single host aggregations didn't work for aggregations += [...]
    * FIX: top-down and bottom-up was broken in case of "only problems"
    * FIX: BI see_all permission is now working again
    * Do not handle PENDING as "problem" anymore
    * Make titles of non-leaf tree nodes klickable

    WATO:
    * FIX: flexible notification valuespec is now localizable
    * FIX: Alias values of host/service/contact groups need to be set and unique
           within the group
    * FIX: Fixed exception when editing contactgroups without alias
    * FIX: Fix localization of rule options
    * FIX: ValueSpec OptionalDropDown: fix visibility if default is "other"
    * Suggest use default value for filesystem levels that make sense
    * Valuespec: CascadingDropdown now able to process choice values from functions
    * Freshness checking for classical passive Nagios checks (custom_checks)

1.2.2b3:
    Checks & Agents:
    * FIX: Fixed date parsing code ignoring the seconds value in several checks
           (ad_replication, cups_queues, heartbeat_crm, mssql_backup, smbios_sel)
    * FIX: Fixed pnp template for apc_symmetra check when using multiple rrds

    Multisite:
    * FIX: Removed uuid module dependency to be compatible to python < 2.5
    * FIX: remove Javascript debug popup from multi-string input fields
    * FIX: list of strings (e.g. host list in rule editor) didn't work anymore

1.2.2b2:
    Checks & Agents:
    * Added dynamic thresholds to the oracle_tablespace check depending on the
      size of the tablespaces.

    BI:
    * FIX: fix exception in BI-Boxes views of host groups
    * FIX: fix problem where BI-Boxes were invisible if not previously unfolded

    Event Console:
    * FIX: support non-Ascii characters in matching expressions. Note:
           you need to edit and save each affected rule once in order
           to make the fix work.
    * FIX: Fixed exception when logging actions exectuted by mkeventd
    * FIX: etc/init.d/mkeventd flush did not work when mkeventd was stopped

    Multisite:
    * FIX: Fixed several minor IE7 related layout bugs
    * FIX: title of pages was truncated and now isn't anymore
    * Cleanup form for executing commands on hosts/services

    WATO:
    * FIX: Fixed layout of rulelist table in IE*
    * FIX: Fixed adding explicit host names to rules in IE7
    * Add: Improved navigation convenience when plugin output contains [running on ... ]

1.2.2b1:
    Core:
    * cmk --notify: added notification script to generate HTML mails including
      the performance graphs of hosts and services
    * cmk --notify: added the macros NOTIFY_LASTHOSTSTATECHANGE, NOTIFY_HOSTSTATEID,
      NOTIFY_LASTSERVICESTATECHANGE, NOTIFY_SERVICESTATEID, NOTIFY_NOTIFICATIONCOMMENT,
      NOTIFY_NOTIFICATIONAUTHOR, NOTIFY_NOTIFICATIONAUTHORNAME, NOTIFY_NOTIFICATIONAUTHORALIAS
    * FIX: more robust deletion of precompiled files to ensure the correct
      creation of the files (Thanks to Guido Günther)
    * FIX: Inventory for cluster nodes who are part of multiple clusters
    * cmk --notify: added plugin for sms notification
    * FIX: precompiled checks: correct handling of sys.exit() call when using python2.4
    * cmk --notify: improved logging on wrong notification type
    * RPM: Added check_mk-agent-scriptless package (Same as normal agent rpm,
      but without RPM post scripts)

    Checks & Agents:
    * winperf_processor now outputs float usage instead of integer
    * FIX: mssql_counters.file_sizes - Fixed wrong value for "Log Files" in output
    * FIX: drbd: Parameters for expected roles and disk states can now be set to
           None to disable alerting on changed values
    * printer_supply_ricoh: New check for Ricoh printer supply levels
    * jolokia_metrics.mem: now supports warn/crit levels for heap, nonheap, totalheap
    * jolokia_metrics.mem: add dedicated PNP graph
    * FIX: logwatch.ec: use UNIX socket instead of Pipe for forwarding into EC
    * FIX: logwatch.ec: fixed exception when forwarding "OK" lines
    * FIX: logwatch.ec: fixed forwarding of single log lines to event console
    * Improved performance of logwatch.ec check in case of many messages
    * livestatus_status: new check for monitoring performance of monitoring
    * FIX: diskstat.include: fix computation of queue length on windows
      (thanks to K.H. Fiebig)
    * lnx_bonding: new check for bonding interfaces on Linux
    * ovs_bonding: new check for bonding interfaces on Linux / Open vSwitch
    * if: Inventory settings can now be set host based
    * FIX: lnx_bonding/ovs_bonding: correct definition of bonding.include
    * Add: if check now able to handle interface groups  (if_groups)
    * Add: New check for DB2 instance memory levels
    * Add: winperf_phydisk can now output IOPS
    * Add: oracle_tablespace now with flexible warn/crit levels(magic number)

    Livestatus:
    * Add: new column in hosts/services table: comments_with_extra_info
    Adds the entry type and entry time

    Multisite:
    * Added comment painter to notification related views
    * Added compatibility code to use hashlib.md5() instead of md5.md5(), which
      is deprecated in python > 2.5 to prevent warning messages in apache error log
    * Added host filter for "last host state change" and "last host check"
    * FIX: Preventing autocomplete in password fields of "edit profile" dialog
    * The ldap member attribute of groups is now configruable via WATO
    * Added option to enforce lower User-IDs during LDAP sync
    * Improved debug logging of ldap syncs (Now writing duration of queries to log)
    * Displaying date/time of comments in comment icon hover menu (Please
      note: You need to update your livestatus to current version to make this work)
    * FIX: Making "action" context link unclickable during handling actions / confirms

    BI:
    * Use Ajax to delay rendering of invisible parts of the tree (this
      saves lots of HTML code)

    WATO:
    * Added hr_mem check to the memory checkgroup to make it configurable in WATO
    * Make page_header configurable in global settings
    * FIX: Fixed some typos in ldap error messages
    * FIX: Fixed problem on user profile page when no alias set for a user
    * FIX: list valuespecs could not be extended after once saving
    * FIX: fix title of foldable areas contained in list valuespecs
    * FIX: Fixed bug where pending log was not removed in multisite setup
    * FIX: Fixed generation of auth.php (Needed for NagVis Multisite Authorisation)
    * FIX: Fixed missing general.* permissions in auth.php on slave sites in
      case of distributed WATO setups
    * Added oracle_tablespaces configuration to the application checkgroup
    * FIX: Fixed synchronisation of mkeventd configs in distributed WATO setups
    * FIX: "Sync & Restart" did not perform restart in distributed WATO setups
    * FIX: Fixed exception in editing code of ldap group to rule plugin
    * FIX: Don't execute ldap sync while performing actions on users page

    Event Console:
    * Added UNIX socket for sending events to the EC
    * Speed up rule matches in some special cases by factor of 100 and more
    * Init-Script: Improved handling of stale pidfiles
    * Init-Script: Detecting and reporting already running processes
    * WATO: Added hook to make the mkeventd reload in distributed WATO setups
      during "activate changes" process
    * Added hook mkeventd-activate-changes to add custom actions to the mkeventd
      "activate changes" GUI function
    * FIX: When a single rule matching raises an exception, the line is now
      matched agains the following rules instead of being skipped. The
      exception is logged to mkeventd.log

1.2.1i5:
    Core:
    * Improved handling of CTRL+C (SIGINT) to terminate long runnining tasks
      (e.g.  inventory of SNMP hosts)
    * FIX: PING services on clusters are treated like the host check of clusters
    * cmk --notify: new environment variable NOTIFY_WHAT which has HOST or SERVICE as value
    * cmk --notify: removing service related envvars in case of host notifications
    * cmk --notify: added test code to help developing nitofication plugins.
      Can be called with "cmk --notify fake-service debug" for example

    Checks & Agents:
    * Linux Agent, diskstat: Now supporting /dev/emcpower* devices (Thanks to Claas Rockmann-Buchterkirche)
    * FIX: winperf_processor: Showing 0% on "cmk -nv" now instead of 100%
    * FIX: win_dhcp_pools: removed faulty output on non-german windows 2003 servers
           with no dhcp server installed (Thanks to Mathias Decker)
    * Add: fileinfo is now supported by the solaris agent. Thanks to Daniel Roettgermann
    * Logwatch: unknown eventlog level ('u') from windows agent treated as warning
    * FIX: logwatch_ec: Added state undefined as priority
    * Add: New Check for Raritan EMX Devices
    * Add: mailman_lists - New check to gather statistics of mailman mailinglists
    * FIX: megaraid_bbu - Handle missing charge information (ignoring them)
    * FIX: myssql_tablespaces - fix PNP graph (thanks to Christian Zock)
    * kernel.util: add "Average" information to PNP graph
    * Windows Agent: Fix startup crash on adding a logfiles pattern, but no logfile specified
    * Windows Agent: check_mk.example.ini: commented logfiles section

    Multisite:
    * FIX: Fixed rendering of dashboard globes in opera
    * When having row selections enabled and no selected and performing
      actions an error message is displayed instead of performing the action on
      all rows
    * Storing row selections in user files, cleaned up row selection
      handling to single files. Cleaned up GET/POST mixups in confirm dialogs
    * Add: New user_options to limit seen nagios objects even the role is set to see all
    * Fix: On site configaration changes, only relevant sites are marked as dirty
    * Fix: Distributed setup: Correct cleanup of pending changes logfile after "Activate changes"
    * FIX: LDAP: Fixed problem with special chars in LDAP queries when having
    contactgroup sync plugin enabled
    * FIX: LDAP: OpenLDAP - Changed default filter for users
    * FIX: LDAP: OpenLDAP - Using uniqueMember instead of member when searching for groups of a user
    * FIX: LDAP: Fixed encoding problem of ldap retrieved usernames
    * LDAP: Role sync plugin validates the given group DNs with the group base dn now
    * LDAP: Using roles defined in default user profile in role sync plugin processing
    * LDAP: Improved error handling in case of misconfigurations
    * LDAP: Reduced number of ldap querys during a single page request / sync process
    * LDAP: Implemnted some kind of debug logging for LDAP communication
    * FIX: Re-added an empty file as auth.py (wato plugin) to prevent problems during update

    WATO:
    * CPU load ruleset does now accept float values
    * Added valuespec for cisco_mem check to configure thresholds via WATO
    * FIX: Fixed displaying of tag selections when creating a rule in the ruleeditor
    * FIX: Rulesets are always cloned in the same folder
    * Flexibile notifications: removed "debug notification" script from GUI (you can make it
      executable to be choosable again)
    * Flexibile notifications: added plain mail notification which uses the
      mail templates from global settings dialog

    BI:
    * Added FOREACH_SERVICE capability to leaf nodes
    * Add: Bi views now support debug of livestatus queries

1.2.1i4:
    Core:
    * Better exception handling when executing "Check_MK"-Check. Printing python
      exception to status output and traceback to long output now.
    * Added HOSTTAGS to notification macros which contains all Check_MK-Tags
      separated by spaces
    * Output better error message in case of old inventory function
    * Do object cache precompile for monitoring core on cmk -R/-O
    * Avoid duplicate verification of monitoring config on cmk -R/-O
    * FIX: Parameter --cleanup-autochecks (long for -u) works now like suggested in help
    * FIX: Added error handling when trying to --restore with a non existant file

    Notifications:
    * Fix flexible notifications on non-OMD systems

    Checks & Agents:
    * Linux Agent, mk_postgres: Supporting pgsql and postgres as user
    * Linux Agent, mk_postgres: Fixed database stats query to be compatible
      with more versions of postgres
    * apache_status: Modified to be usable on python < 2.6 (eg RHEL 5.x)
    * apache_status: Fixed handling of PIDs with more than 4 numbers
    * Add: New Check for Rittal CMC PSM-M devices
    * Smart plugin: Only use relevant numbers of serial
    * Add: ibm_xraid_pdisks - new check for agentless monitoring of disks on IBM SystemX servers.
    * Add: hp_proliant_da_cntlr check for disk controllers in HP Proliant servers
    * Add: Check to monitor Storage System Drive Box Groups attached to HP servers
    * Add: check to monitor the summary status of HP EML tape libraries
    * Add: apc_rackpdu_status - monitor the power consumption on APC rack PDUs
    * Add: sym_brightmail_queues - monitor the queue levels on Symantec Brightmail mail scanners.
    * Add: plesk_domains - List domains configured in plesk installations
    * Add: plesk_backups - Monitor backup spaces configured for domains in plesk
    * Add: mysql_connections - Monitor number of parallel connections to mysql daemon
    * Add: flexible notifcations: filter by hostname
    * New script multisite_to_mrpe for exporting services from a remote system
    * FIX: postgres_sessions: handle case of no active/no idle sessions
    * FIX: correct backslash representation of windows logwatch files
    * FIX: postgres_sessions: handle case of no active/no idle sessions
    * FIX: zfsget: fix exception on snapshot volumes (where available is '-')
    * FIX: zfsget: handle passed-through filesystems (need agent update)
    * FIX: loading notification scripts in local directory for real
    * FIX: oracle_version: return valid check result in case of missing agent info
    * FIX: apache_status: fixed bug with missing 'url', wrote man page
    * FIX: fixed missing localisation in check_parameteres.py
    * FIX: userdb/ldap.py: fixed invalid call site.getsitepackages() for python 2.6
    * FIX: zpool_status: fixed crash when spare devices were available
    * FIX: hr_fs: handle negative values in order to larger disks (thanks to Christof Musik)
    * FIX: mssql_backup: Fixed wrong calculation of backup age in seconds


    Multisite:
    * Implemented LDAP integration of Multisite. You can now authenticate your
      users using the form based authentication with LDAP. It is also possible
      to synchronize some attributes like mail addresses, names and roles from
      LDAP into multisite.
    * Restructured cookie auth cookies (all auth cookies will be invalid
      after update -> all users have to login again)
    * Modularized login and cookie validation
    * Logwatch: Added buttons to acknowledge all logs of all hosts or really
      all logs which currently have a problem
    * Check reschedule icon now works on services containing an \
    * Now showing correct representation of SI unit kilo ( k )
    * if perfometer now differs between byte and bit output
    * Use pprint when writing global settings (makes files more readable)
    * New script for settings/removing downtimes: doc/treasures/downtime
    * New option when setting host downtimes for also including child hosts
    * Option dials (refresh, number of columns) now turnable by mouse wheel
    * Views: Commands/Checkboxes buttons are now activated dynamically (depending on data displayed)
    * FIX: warn / crit levels in if-check when using "bit" as unit
    * FIX: Fixed changing own password when notifications are disabled
    * FIX: On page reload, now updating the row field in the headline
    * FIX: ListOfStrings Fields now correctly autoappend on focus
    * FIX: Reloading of sidebar after activate changes
    * FIX: Main Frame without sidebar: reload after activate changes
    * FIX: output_format json: handle newlines correctly
    * FIX: handle ldap logins with ',' in distinguished name
    * FIX: quote HTML variable names, fixes potential JS injection
    * FIX: Sidebar not raising exceptions on configured but not available snapins
    * FIX: Quicksearch: Fixed Up/Down arrow handling in chrome
    * FIX: Speedometer: Terminating data updates when snapin is removed from sidebar
    * FIX: Views: toggling forms does not disable the checkbox button anymore
    * FIX: Dashboard: Fixed wrong display options in links after data reloads
    * FIX: Fixed "remove all downtimes" button in views when no downtimes to be deleted
    * FIX: Services in hosttables now use the service name as header (if no custom title set)
    * New filter for host_contact and service_contact

    WATO:
    * Add: Creating a new rule immediately opens its edit formular
    * The rules formular now uses POST as transaction method
    * Modularized the authentication and user management code
    * Default config: add contact group 'all' and put all hosts into it
    * Reverse order of Condition, Value and General options in rule editor
    * Allowing "%" and "+" in mail prefixes of contacts now
    * FIX: Fixed generated manual check definitions for checks without items
      like ntp_time and tcp_conn_stats
    * FIX: Persisting changing of folder titles when only the title has changed
    * FIX: Fixed rendering bug after folder editing

    Event Console:
    * Replication slave can now copy rules from master into local configuration
      via a new button in WATO.
    * Speedup access to event history by earlier filtering and prefiltering with grep
    * New builtin syslog server! Please refer to online docu for details.
    * Icon to events of host links to view that has context button to host
    * FIX: remove event pipe on program shutdown, prevents syslog freeze
    * FIX: hostnames in livestatus query now being utf8 encoded
    * FIX: fixed a nastiness when reading from local pipe
    * FIX: fix exception in rules that use facility local7
    * FIX: fix event icon in case of using TCP access to EC
    * FIX: Allowing ":" in application field (e.g. needed for windows logfiles)
    * FIX: fix bug in Filter "Hostname/IP-Address of original event"

    Livestatus:
    * FIX: Changed logging output "Time to process request" to be debug output

1.2.1i3:
    Core:
    * added HOST/SERVICEPROBLEMID to notification macros
    * New configuration check_periods for limiting execution of
      Check_MK checks to a certain time period.

    Checks & Agents:
    * Windows agent: persist offsets for logfile monitoring

    Notifications:
    * fix two errors in code that broke some service notifications

    Event Console:
    * New performance counter for client request processing time
    * FIX: fixed bug in rule optimizer with ranges of syslog priorities

    WATO:
    * Cloning of contact/host/service groups (without members)

    Checks & Agents:
    * logwatch: Fixed confusion with ignore/ok states of log messages
    * AIX Agent: now possible to specify -d flag. Please test :)

1.2.1i2:
    Core:
    * Improved validation of inventory data reported by checks
    * Added -d option to precompiled checks to enable debug mode
    * doc/treasures: added script for printing RRD statistics

    Notifications:
    * New system of custom notification, with WATO support

    Event Console:
    * Moved source of Event Console into Check_MK project
    * New button for resetting all rule hits counters
    * When saving a rule then its hits counter is always reset
    * New feature of hiding certain actions from the commands in the status GUI
    * FIX: rule simulator ("Try out") now handles cancelling rules correctly
    * New global option for enabling log entries for rule hits (debugging)
    * New icon linking to event views for the event services
    * check_mkevents outputs last worst line in service output
    * Max. number of queued connections on status sockets is configurable now
    * check_mkevents: new option -a for ignoring acknowledged events
    * New sub-permissions for changing comment and contact while updating an event
    * New button for generating test events directly via WATO
    * Allow Event Console to replicate from another (master) console for
      fast failover.
    * Allow event expiration also on acknowledged events (configurable)

    Multisite:
    * Enable automation login with _username= and _secret=, while
      _secret is the content of var/check_mk/web/$USER/automation.secret
    * FIX: Fixed releasing of locks and livestatus connections when logging out
    * FIX: Fixed login/login confusions with index page caching
    * FIX: Speed-o-meter: Fixed calculation of Check_MK passive check invervals
    * Removed focus of "Full name" attribute on editing a contact
    * Quicksearch: Convert search text to regex when accessing livestatus
    * FIX: WATO Folder filter not available when WATO disabled
    * WATO Folder Filter no longer available in single host views
    * Added new painters "Service check command expanded" and
      "Host check command expanded"
    * FIX: Corrected garbled description for sorter "Service Performance data"
    * Dashboard globes can now be filtered by host_contact_group/service_contact_group
    * Dashboard "iframe" attribute can now be rendered dynamically using the
      "iframefunc" attribute in the dashlet declaration
    * Dashboard header can now be hidden by setting "title" to None
    * Better error handling in PNP-Graph hover menus in case of invalid responses

    Livestatus:
    * Added new table statehist, used for SLA queries
    * Added new column check_command_expanded in table hosts
    * Added new column check_command_expanded in table services
    * New columns livestatus_threads, livestatus_{active,queued}_connections

    BI:
    * Added missing localizations
    * Added option bi_precompile_on_demand to split compilations of
      the aggregations in several fragments. If possible only the needed
      aggregations are compiled to reduce the time a user has to wait for
      BI based view. This optimizes BI related views which display
      information for a specific list of hosts or aggregation groups.
    * Added new config option bi_compile_log to collect statistics about
      aggregation compilations
    * Aggregations can now be part of more than one aggregation group
      (just configure a list of group names instead of a group name string)
    * Correct representation of (!), (!!) and (?) markers in check output
    * Corrected representation of assumed state in box layout
    * Feature: Using parameters for hosttags

    WATO:
    * Added progress indicator in single site WATO "Activate Changes"
    * Users & Contacts: Case-insensitive sorting of 'Full name' column
    * ntp/ntp.time parameters are now configurable via WATO
    * FIX: Implemented basic non HTTP 200 status code response handling in interactive
           progress dialogs (e.g. bulk inventory mode)
    * FIX: Fixed editing of icon_image rules
    * Added support of locked hosts and folders ( created by CMDB )
    * Logwatch: logwatch agents/plugins now with ok pattern support
    * Valuespec: Alternative Value Spec now shows helptext of its elements
    * Valuespec: DropdownChoice, fixed exception on validate_datatype

    Checks & Agents:
    * New check mssql_counters.locks: Monitors locking related information of
      MSSQL tablespaces
    * Check_MK service is now able to output additional performance data
      user_time, system_time, children_user_time, children_system time
    * windows_updates agent plugin: Fetching data in background mode, caching
      update information for 30 minutes
    * Windows agent: output ullTotalVirtual and ullAvailVirtual (not yet
      being used by check)
    * Solaris agent: add <<<uptime>>> section (thanks to Daniel Roettgermann)
    * Added new WATO configurable option inventory_services_rules for the
      windows services inventory check
    * Added new WATO configurable option inventory_processes_rules for the
      ps and ps.perf inventory
    * FIX: mssql_counters checks now really only inventorize percentage based
      counters if a base value is set
    * win_dhcp_pools: do not inventorize empty pools any more. You can switch
      back to old behaviour with win_dhcp_pools_inventorize_empty = True
    * Added new Check for Eaton UPS Devices
    * zfsget: new check for monitoring ZFS disk usage for Linux, Solaris, FreeBSD
      (you need to update your agent as well)
    * Added new Checks for Gude PDU Units
    * logwatch: Working around confusion with OK/Ignore handling in logwatch_rules
    * logwatch_ec: Added new subcheck to forward all incoming logwatch messages
      to the event console. With this check you can use the Event Console
      mechanisms and GUIs instead of the classic logwatch GUI. It can be
      enabled on "Global Settings" page in WATO for your whole installation.
      After enabling it you need to reinventorize your hosts.
    * Windows Update Check: Now with caching, Thanks to Phil Randal and Patrick Schlüter
    * Windows Check_MK Agent: Now able to parse textfiles for logwatch output
    * Added new Checks sni_octopuse_cpu, sni_octopuse_status, sni_octopuse_trunks: These
      allow monitoring Siemens HiPath 3000/5000 series PBX.
    * if-checks now support "bit" as measurement unit
    * winperf_phydisk: monitor average queue length for read/write

1.2.0p5:
    Checks & Agents:
    * FIX: windows agent: fixed possible crash in eventlog section

    BI:
    * FIX: fixed bug in aggregation count (thanks Neil)

1.2.0p4:
    WATO:
    * FIX: fixed detection of existing groups when creating new groups
    * FIX: allow email addresses like test@test.test-test.com
    * FIX: Fixed Password saving problem in user settings

    Checks & Agents:
    * FIX: postgres_sessions: handle case of no active/no idle sessions
    * FIX: winperf_processor: handle parameters "None" (as WATO creates)
    * FIX: mssql_counters: remove debug output, fix bytes output
    * FIX: mssql_tablespaces: gracefully handle garbled agent output

    Multisite:
    * FIX: performeter_temparature now returns unicode string, because of °C
    * FIX: output_format json in webservices now using " as quotes

    Livestatus:
    * FIX: fix two problems when reloading module in Icinga (thanks to Ronny Biering)

1.2.0p3:
    Mulitisite
    * Added "view" parameter to dashlet_pnpgraph webservice
    * FIX: BI: Assuming "OK" for hosts is now possible
    * FIX: Fixed error in makeuri() calls when no parameters in URL
    * FIX: Try out mode in view editor does not show context buttons anymore
    * FIX: WATO Folder filter not available when WATO disabled
    * FIX: WATO Folder Filter no longer available in single host views
    * FIX: Quicksearch converts search text to regex when accessing livestatus
    * FIX: Fixed "access denied" problem with multisite authorization in PNP/NagVis
           in new OMD sites which use the multisite authorization
    * FIX: Localize option for not OMD Environments

    WATO:
    * FIX: Users & Contacts uses case-insensitive sorting of 'Full name' column
    * FIX: Removed focus of "Full name" attribute on editing a contact
    * FIX: fix layout bug in ValueSpec ListOfStrings (e.g. used in
           list of explicit host/services in rules)
    * FIX: fix inheritation of contactgroups from folder to hosts
    * FIX: fix sorting of users, fix lost user alias in some situations
    * FIX: Sites not using distritubed WATO now being skipped when determining
           the prefered peer
    * FIX: Updating internal variables after moving hosts correctly
      (fixes problems with hosts tree processed in hooks)

    BI:
    * FIX: Correct representation of (!), (!!) and (?) markers in check output

    Livestatus:
    * FIX: check_icmp: fixed calculation of remaining length of output buffer
    * FIX: check_icmp: removed possible buffer overflow on do_output_char()

    Livecheck:
    * FIX: fixed problem with long plugin output
    * FIX: added /0 termination to strings
    * FIX: changed check_type to be always active (0)
    * FIX: fix bug in assignment of livecheck helpers
    * FIX: close inherited unused filedescriptors after fork()
    * FIX: kill process group of called plugin if timeout is reached
           -> preventing possible freeze of livecheck
    * FIX: correct escaping of character / in nagios checkresult file
    * FIX: fixed SIGSEGV on hosts without defined check_command
    * FIX: now providing correct output buffer size when calling check_icmp

    Checks & Agents:
    * FIX: Linux mk_logwatch: iregex Parameter was never used
    * FIX: Windows agent: quote '%' in plugin output correctly
    * FIX: multipath check now handles '-' in "user friendly names"
    * New check mssql_counters.locks: Monitors locking related information of
      MSSQL tablespaces
    * FIX: mssql_counters checks now really only inventorize percentage based
      counters if a base value is set
    * windows_updates agent plugin: Fetching data in background mode, caching
      update information for 30 minutes
    * FIX: netapp_vfiler: fix inventory function (thanks to Falk Krentzlin)
    * FIX: netapp_cluster: fix inventory function
    * FIX: ps: avoid exception, when CPU% is missing (Zombies on Solaris)
    * FIX: win_dhcp_pools: fixed calculation of perc_free
    * FIX: mssql_counters: fixed wrong log size output

1.2.0p3:
    Multisite:
    * Added "view" parameter to dashlet_pnpgraph webservice

    WATO:
    * FIX: It is now possible to create clusters in empty folders
    * FIX: Fixed problem with complaining empty ListOf() valuespecs

    Livestatus:
    * FIX: comments_with_info in service table was always empty

1.2.1i1:
    Core:
    * Allow to add options to rules. Currently the options "disabled" and
      "comment" are allowed. Options are kept in an optional dict at the
      end of each rule.
    * parent scan: skip gateways that are reachable via PING
    * Allow subcheck to be in a separate file (e.g. foo.bar)
    * Contacts can now define *_notification_commands attributes which can now
      override the default notification command check-mk-notify
    * SNMP scan: fixed case where = was contained in SNMP info
    * check_imap_folder: new active check for searching for certain subjects
      in an IMAP folder
    * cmk -D shows multiple agent types e.g. when using SNMP and TCP on one host

    Checks & Agents:
    * New Checks for Siemens Blades (BX600)
    * New Checks for Fortigate Firewalls
    * Netapp Checks for CPU Util an FC Port throughput
    * FIX: megaraid_pdisks: handle case where no enclosure device exists
    * FIX: megaraid_bbu: handle the controller's learn cycle. No errors in that period.
    * mysql_capacity: cleaned up check, levels are in MB now
    * jolokia_info, jolokia_metrics: new rewritten checks for jolokia (formerly
      jmx4perl). You need the new plugin mk_jokokia for using them
    * added preliminary agent for OpenVMS (refer to agents/README.OpenVMS)
    * vms_diskstat.df: new check file usage of OpenVMS disks
    * vms_users: new check for number of interactive sessions on OpenVMS
    * vms_cpu: new check for CPU utilization on OpenVMS
    * vms_if: new check for network interfaces on OpenVMS
    * vms_system.ios: new check for total direct/buffered IOs on OpenVMS
    * vms_system.procs: new check for number of processes on OpenVMS
    * vms_queuejobs: new check for monitoring current VMS queue jobs
    * FIX: mssql_backup: Fixed problems with datetime/timezone calculations
    * FIX: mssql agent: Added compatibility code for MSSQL 9
    * FIX: mssql agent: Fixed connection to default instances ("MSSQLSERVER")
    * FIX: mssql agent: Fixed check of databases with names starting with numbers
    * FIX: mssql agent: Fixed handling of databases with spaces in names
    * f5_bigip_temp: add performance data
    * added perf-o-meters for a lot of temperature checks
    * cmctc_lcp.*: added new checks for Rittal CMC-TC LCP
    * FIX: diskstat (linux): Don't inventorize check when data empty
    * Cisco: Added Check for mem an cpu util
    * New check for f5 bigip network interfaces
    * cmctc.temp: added parameters for warn/crit, use now WATO rule
      "Room temperature (external thermal sensors)"
    * cisco_asa_failover: New Check for clustered Cisco ASA Firewalls
    * cbl_airlaser.status: New Check for CBL Airlaser IP1000 laser bridge.
    * cbl_airlaser.hardware: New Check for CBL Airlaser IP1000 laser bridge.
      Check monitors the status info and allows alerting based on temperature.
    * df, hr_fs, etc.: Filesystem checks now support grouping (pools)
      Please refer to the check manpage of df for details
    * FIX: windows agent: try to fix crash in event log handling
    * FreeBSD Agent: Added swapinfo call to mem section to make mem check work again
    * windows_multipath: Added the missing check for multipath.vbs (Please test)
    * carel_uniflair_cooling: new check for monitoring datacenter air conditioning by "CAREL"
    * Added Agent for OpenBSD
    * Added Checks for UPS devices
    * cisco_hsrp: New Check for monitoring HSRP groups on Cisco Routers. (SMIv2 version)
    * zypper: new check and plugin mk_zypper for checking zypper updates.
    * aironet_clients: Added support for further Cisco WLAN APs (Thanks to Stefan Eriksson for OIDs)
    * aironet_errors: Added support for further Cisco WLAN APs
    * apache_status: New check to monitor apache servers which have the status-module enabled.
      This check needs the linux agent plugin "apache_status" installed on the target host.

    WATO:
    * Added permission to control the "clone host" feature in WATO
    * Added new role/permission matrix page in WATO to compare
      permissions of roles
    * FIX: remove line about number of rules in rule set overview
      (that garbled the logical layout)
    * Rules now have an optional comment and an URL for linking to
      documntation
    * Rule now can be disabled without deleting them.
    * Added new hook "sites-saved"
    * Allow @ in user names (needed for some Kerberos setups)
    * Implemented new option in WATO attributes: editable
      When set to False the attribute can only be changed during creation
      of a new object. When editing an object this attribute is only displayed.
    * new: search for rules in "Host & Service Configuration"
    * parent scan: new option "ping probes", that allows skipping
      unreachable gateways.
    * User managament: Added fields for editing host/service notification commands
    * Added new active check configuration for check_smtp
    * Improved visualization of ruleset lists/dictionaries
    * Encoding special chars in RegExp valuespec (e.g. logwatch patterns)
    * Added check_interval and retry_interval rules for host checks
    * Removed wmic_process rule from "inventory services" as the check does not support inventory
    * Made more rulegroup titles localizable
    * FIX: Fixed localization of default permissions
    * FIX: Removed double collect_hosts() call in activate changes hook
    * FIX: Fixed double hook execution when using localized multisite
    * FIX: User list shows names of contactgroups when no alias given
    * FIX: Reflecting alternative mode of check_http (check ssl certificate
    age) in WATO rule editor
    * FIX: Fixed monitoring of slave hosts in master site in case of special
      distributed wato configurations
    * FIX: Remove also user settings and event console rule on factory reset
    * FIX: complex list widgets (ListOf) failed back to old value when
           complaining
    * FIX: complex list widgets (ListOf) lost remaining entries after deleting one
    * FIX: Fixed error in printer_supply valuespec which lead to an exception
           when defining host/service specific rules
    * FIX: Fixed button url icon in docu-url link

    BI:
    * Great speed up of rule compilation in large environments

    Multisite:
    * Added css class="dashboard_<name>" to the dashboard div for easier
    customization of the dashboard style of a special dashboard
    * Dashboard: Param wato_folder="" means WATO root folder, use it and also
      display the title of this folder
    * Sidebar: Sorting aggregation groups in BI snapin now
    * Sidebar: Sorting sites in master control snapin case insensitive
    * Added some missing localizations (error messages, view editor)
    * Introducted multisite config option hide_languages to remove available
      languages from the multisite selection dialogs. To hide the builtin
      english language simply add None to the list of hidden languages.
    * FIX: fixed localization of general permissions
    * FIX: show multisite warning messages even after page reload
    * FIX: fix bug in Age ValueSpec: days had been ignored
    * FIX: fixed bug showing only sidebar after re-login in multisite
    * FIX: fixed logwatch loosing the master_url parameter in distributed setups
    * FIX: Fixed doubled var "site" in view editor (site and siteopt filter)
    * FIX: Don't crash on requests without User-Agent HTTP header
    * Downtimes: new conveniance function for downtime from now for ___ minutes.
      This is especially conveniant for scripting.
    * FIX: fixed layout of login dialog when showing up error messages
    * FIX: Fixed styling of wato quickaccess snapin preview
    * FIX: Made printer_supply perfometer a bit more robust against bad perfdata
    * FIX: Removed duplicate url parameters e.g. in dashboard (display_options)
    * FIX: Dashboard: If original request showed no "max rows"-message, the
           page rendered during reload does not show the message anymore
    * FIX: Fixed bug in alert statistics view (only last 1000 lines were
           processed for calculating the statistics)
    * FIX: Added missing downtime icon for comment view
    * FIX: Fixed handling of filter configuration in view editor where filters
           are using same variable names. Overlaping filters are now disabled
	   in the editor.
    * FIX: Totally hiding hidden filters from view editor now

    Livecheck:
    * FIX: Compile livecheck also if diet libc is missing

1.2.0p2:
    Core:
    * simulation_mode: legacy_checks, custom_checks and active_checks
      are replaced with dummy checks always being OK
    * FIX: Precisely define order of reading of configuration files. This
      fixes a WATO rule precedence problem

    Checks & Agents:
    * FIX: Fixed syntax errors in a bunch of man pages
    * if_lancom: silently ignore Point-To-Point interfaces
    * if_lancom: add SSID to logical WLAN interface names
    * Added a collection of MSSQL checks for monitoring MSSQL servers
      (backups, tablespaces, counters)
    * New check wut_webio_io: Monitor the IO input channels on W&T Web-IO
      devices
    * nfsmounts: reclassify "Stale NFS handle" from WARN to CRIT
    * ORACLE agent/checks: better error handling. Let SQL errors get
      through into check output, output sections even if no database
      is running.
    * oracle_version: new check outputting the version of an ORACLE
      database - and using uncached direct SQL output.
    * ORACLE agent: fix handling of EXCLUDE, new variable ONLY_SIDS
      for explicitely listing SIDs to monitor
    * mk_logwatch on Linux: new options regex and iregex for file selection
    * remove obsolete ORACLE checks where no agent plugins where available
    * FIX: printer_supply: Fix problem on DELL printers with "S/N" in output
      (thanks to Sebastian Talmon)
    * FIX: winperf_phydisk: Fix typo (lead to WATO rule not being applied)
    * Windows agent: new [global] option crash_debug (see online docu)
    * AIX agent: new check for LVM volume status in rootvg.
    * PostgreSQL plugin: agent is now modified to work with PostgreSQL
      versions newer than 8.1. (multiple reports, thanks!)

    Multisite:
    * Show number of rows and number of selected rows in header line
      (also for WATO hosts table)
    * FIX: fix problem in showing exceptions (due to help function)
    * FIX: fixed several localization problems in view/command processing
    * FIX: fixed duplicated settings in WATO when using localisation
    * FIX: fixed exception when refering to a language which does not exist
    * FIX: Removing all downtimes of a host/service is now possible again
    * FIX: The refresh time in footer is updated now when changing the value
    * FIX: view editor shows "(Mobile)" hint in view titles when linking to views

    WATO:
    * Main menu of ruleeditor (Host & Service Parameters) now has
      a topic for "Used rules" - a short overview of all non-empty
      rulesets.
    * FIX: add missing context help to host details dialog
    * FIX: set new site dirty is host move due to change of
      folder attributes
    * FIX: fix exception on unknown value in DropdownChoice
    * FIX: add service specification to ruleset Delay service notifications
    * FIX: fixed problem with disabled sites in WATO
    * FIX: massive speedup when changing roles/users and activing changes
      (especially when you have a larger number of users and folders)
    * Add variable CONTACTPAGER to allowed macros in notifications
    * FIX: fixed default setting if "Hide names of configuration variables"
      in WATO
    * FIX: ListOfString Textboxes (e.g. parents of folders) do now extend in IE
    * FIX: fixed duplicated sections of permissions in rule editor

    BI:
    * New iterators FOREACH_CHILD and FOREACH_PARENT
    * FIX: fix handling of FOREACH_ in leaf nodes (remove hard coded
      $HOST$, replace with $1$, $2$, ..., apply argument substitution)
    * New logical datatable for aggregations that have the same name
      as a host. Converted view "BI Boxes" to this new table. This allows
      for Host-Aggregations containing data of other hosts as well.
    * count_ok: allow percentages, e.g. "count_ok!70%!50%"

1.2.0p1:
    Core:
    * Added macros $DATE$, $SHORTDATETIME$ and $LONGDATETIME$' to
      notification macros

    Checks & Agents:
    * FIX: diskstat: handle output 'No Devices Found' - avoiding exception
    * 3ware_units: Following states now lead to WARNING state instead of
      CRITICAL: "VERIFY-PAUSED", "VERIFYING", "REBUILDING"
    * New checks tsm_stagingpools, tsm_drive and tsm_storagepools
      Linux/UNIX
    * hpux_fchba: new check for monitoring FibreChannel HBAs und HP-UX

    Multisite:
    * FIX: fix severe exception in all views on older Python versions
      (like RedHat 5.5).

    WATO:
    * FIX: fix order of rule execution: subfolders now take precedence
      as they should.

1.2.0:
    Setup:
    * FIX: fix building of RPM packages (due to mk_mysql, mk_postgres)

    Core:
    * FIX: fix error message in case of duplicate custom check

    WATO:
    * FIX: add missing icon on cluster hosts to WATO in Multisite views
    * FIX: fix search field in host table if more than 10 hosts are shown
    * FIX: fix bulk edit and form properties (visibility of attributes was broken)
    * FIX: fix negating hosts in rule editor

    Checks & Agents:
    * fileinfo: added this check to Linux agent. Simply put your
      file patterns into /etc/check_mk/fileinfo.cfg for configuration.
    * mysql.sessions: New check for MySQL sessions (need new plugin mk_mysql)
    * mysql.innodb_io: New check for Disk-IO of InnoDB
    * mysql_capacity: New check for used/free capacity of MySQL databases
    * postgres_sessions: New check for PostgreSQL number of sessions
    * postgres_stat_database: New check for PostgreSQL database statistics
    * postgres_stat_database.size: New check for PostgreSQL database size
    * FIX: hpux_if: convert_to_hex was missing on non-SNMP-hosts -replace
      with inline implementation
    * tcp_conn_stats: handle state BOUND (found on Solaris)
    * diskstat: support for checking latency, LVM and VxVM on Linux (needs
      updated agent)
    * avoid duplicate checks cisco_temp_perf and cisco_sensor_temp

1.2.0b6:
    Multisite:
    * FIX: Fixed layout of some dropdown fields in view filters
    * Make heading in each page clickable -> reload page
    * FIX: Edit view: couldn't edit filter settings
    * FIX: Fixed styling of links in multisite context help
    * FIX: Fixed "select all" button for IE
    * FIX: Context links added by hooks are now hidden by the display
           option "B" again
    * FIX: preselected "refresh" option did not reflect view settings
           but was simply the first available option - usually 30.
    * FIX: fixed exception with custom views created by normal users

    WATO:
    * FIX: Fixed "select all" button in hosts & folders for IE
    * Optically mark modified variables in global settings
    * Swapped icons for rule match and previous rule match (makes for sense)

    Core:
    * FIX: Fixed "make_utf is not defined" error when having custom
           timeperiods defined in WATO

    Checks & Agents:
    * MacOS X: Agent for MacOS (Thanks to Christian Zigotzky)
    * AIX: New check aix_multipath: Supports checking native AIX multipathing from AIX 5.2 onward
    * Solaris: New check solaris_multipath: Supports checking native Solaris multipath from Solaris10 and up.
    * Solaris: The ZFS Zpool status check now looks more closely at the reported messages. (It's also tested to work on Linux now)

1.2.0b5:
    Core:
    * FIX: handle UTF-8 encoded binary strings correctly (e.g. in host alias)
    * FIX: fix configuration of passive checks via custom_checks
    * Added NOTIFICATIONTYPE to host/service mail bodies

    WATO:
    * Site management: "disabled" only applies to Livestatus now
    * FIX: fix folding problems with dependent host tags
    * FIX: Detecting duplicate tag ids between regular tags and auxtags
    * FIX: Fixed layout problem of "new special rule" button in rule editor
    * FIX: Fixed layout problem on "activate changes" page
    * FIX: Added check if contacts belong to contactgroup before contactgroup deletion
    * FIX: fix site configuration for local site in Multisite environments
    * FIX: "(no not monitor)" setting in distributed WATO now works
    * FIX: Site management: replication setting was lost after re-editing
    * FIX: fixed problems after changing D/WATO-configuration
    * FIX: D/WATO: mark site dirty after host deletion
    * FIX: D/WATO: replicate auth.secret, so that login on one site also
           is valid on the replication slaves
    * FIX: implement locking in order to prevent data corruption on
           concurrent changes
    * FIX: Fixed handling of validation errors in cascading dropdown fields
    * FIX: fix cloning of users
    * Keep track of changes made by other users before activating changes,
      let user confirm this, new permission can be used to prevent a user
      from activating foreign changes.
    * FIX: Allowing german umlauts in users mail addresses
    * Allow list of aux tags to be missing in host tag definitions. This
      makes migration from older version easier.
    * FIX: user management modules can now deal with empty lines in htpasswd
    * FIX: Fixed js error on hostlist page with search form

    Multisite:
    * New display type 'boxes-omit-root' for BI views
    * Hostgroup view BI Boxes omits the root level
    * Finalized layout if view options and commands/filters/painteroptions.
    * Broken plugins prevent plugin caching now
    * FIX: remove refresh button from dashboard.
    * FIX: remove use of old option defaults.checkmk_web_uri
    * FIX: fixed outgoing bandwidth in fc port perfometer
    * FIX: remove nasty JS error in sidebar
    * FIX: fix folding in custom links (directories would not open)
    * FIX: animation of rotation treeangle in trees works again
    * FIX: Logwatch: Changed font color back to black
    * FIX: show toggle button for checkboxes in deactivated state
    * FIX: fix repeated stacked refresh when toggling columns
    * FIX: disable checkbox button in non-checkboxable layouts
    * FIX: fix table layout for views (gaps where missing sometimes)
    * FIX: Fixed sorting views by perfdata values which contain floats
    * FIX: fix sometimes-broken sizing of sidebar and dashboard on Chrome
    * FIX: fix dashboard layout on iPad
    * FIX: Fixed styling issues of sidebar in IE7
    * FIX: fix problem where filter settings (of checkboxes) are not effective
           when it comes to executing commands
    * FIX: Fixed styling issues of view filters with dropdown fields
    * FIX: multisite login can now deal with empty lines in htpasswd
    * FIX: Fixed a bunch of js/css errors

    Mobile:
    * FIX: Fixed logtime filter settings in all mobile views
    * FIX: fix some layout problems

    BI:
    * New aggregation function count_ok, that counts the number
      of nodes in state OK.
    * FIX: Removed debug output int count_ok aggregation

    Checks & Agents:
    * Linux: Modified cluster section to allow pacemaker/corosync clusters without heartbeat
    * AIX: convert NIC check to lnx_if (now being compatible with if/if64)
    * AIX: new check for CPU utilization (using section lparstat_aix)
    * ntp checks: Changed default value of time offsets to be 200ms (WARN) / 500ms (CRIT)
    * aironet_{errors,clients}: detect new kinds of devices (Thanks to Tiago Sousa)
    * check_http, check_tcp: allow to omit -I and use dynamic DNS name instead

1.2.0b4:
    Core:
    * New configuration variable snmp_timing, allowing to
      configure timeout and retries for SNMP requests (also via WATO)
    * New configuration variable custom_checks. This is mainly for
      WATO but also usable in main.mk It's a variant of legacy_checks that
      automatically creates the required "define command" sections.

    WATO:
    * ps and ps.perf configurable via WATO now (without inventory)
    * New layout of main menu and a couple of other similar menus
    * New layout of ruleset overviews
    * Hide check_mk variable names per default now (change via global settings)
    * New layout of global settings
    * Folder layout: show contact groups of folder
    * Folder movement: always show complete path to target folder
    * Sidebar snapin: show pending changes
    * New rule for configuring custom_checks - allowing to run arbitrary
      active checks even if not yet formalized (like HTTP and TCP)
    * Added automation_commands to make automations pluginable
    * New layout and new internal implementation of input forms
    * New layout for view overview and view editor
    * Split up host search in two distinct pages
    * Use dynamic items in rule editor for hosts and items (making use
      of ListOfStrings())
    * FIX: audit log was not shown if no entry for today existed
    * FIX: fix parent scan on single site installations
    * FIX: fix folder visibility permission handling
    * FIX: honor folder-permissions when creating, deleting
           and modifiying rules
    * FIX: detect non-local site even if unix: is being used
    * FIX: better error message if not logged into site during
           action that needs remote access
    * FIX: send automation data via POST not GET. This fixes inventory
           on hosts with more than 500 services.
    * FIX: make config options directly active after resetting them
           to their defaults (didn't work for start_url, etc.
    * FIX: Fixed editing of ListOf in valuespec editors (e.g. used in logwatch
    pattern editor)
    * FIX: Reimplemented correct behaviour of the logwatch pattern "ignore"
    state which is used to drop the matching log lines

    Multisite:
    * FIX: fixed filter of recent event views (4 hours didn't catch)
    * FIX: convert more buttons to new graphical style
    * FIX: Logwatch handles logs with only OK lines in it correctly in logfile list views
    * FIX: Fixed syntax error in "Single-Host Problems" view definition
    * New help button at top right of each page now toggles help texts
    * Snapin Custom Links allows to specify HTTP link target
    * Redesign of bar with Display/Filter/Commands/X/1,2,3,4,6,8/30,60,90/Edit

    Mobile GUI:
    * FIX: commands can be executed again
    * FIX: fixed styling of buttons

    Checks & Agents:
    * FIX: Logwatch: fixed missing linebreak during reclassifing lines of logfiles
    * FIX: Logwatch: Logwatch services in rules configured using WATO must be
      given as item, not as whole service name
    * New active check via WATO: check_ldap
    * printer_alerts: new configuration variable printer_alerts_text_map. Make
      'Energiesparen' on Brother printers an OK state.
    * services: This check can now be parameterized in a way that it warn if
      a certain service is running. WATO formalization is available.

    BI:
    * FIX: make rotating folding arrows black (white was not visible)
    * Display format 'boxes' now in all BI views available
    * Display format 'boxes' now persists folding state

1.2.0b3:
    Core:
    * FIX: fixed SNMP info declaration in checks: could be garbled
      up in rare cases
    * avoid duplicate parents definition, when using 'parents' and
      extra_host_conf["parents"] at the same time. The later one has
      precedence.

    Multisite:
    * Logwatch: Colorizing OK state blocks correctly
    * FIX: allow web plugins to be byte compiled (*.pyc). Those
      are preferred over *.py if existing
    * View Editor: Fixed jump to top of the page after moving painters during
      editing views
    * FIX: Fixed login redirection problem after relogging
    * Filter for times now accept ranges (from ... until)
    * New view setting for page header: repeat. This repeats the
      column headers every 20'th row.
    * FIX: Fixed problem with new eval/pickle
    * FIX: Fixed commands in host/service search views

    Checks & Agents:
    * FIX: Made logwatch parsing mechanism a little more robust
      (Had problems with emtpy sections from windows agent)
    * FIX: brocade_fcport: Configuration of portsates now possible
    * if_lancom: special version for if64 for LANCOM devices (uses
      ifName instead of ifDescr)


    WATO:
    * Reimplemented folder listing in host/folders module
    * Redesigned the breadcrumb navigation
    * Global settings: make boolean switches directly togglable
    * New button "Recursive Inventory" on folder: Allows to do
      a recursive inventory over all hosts. Also allows to selectively
      retry only hosts that have failed in a previous inventory.
    * You can configure parents now (via a host attribute, no rules are
      neccessary).
    * You can now do an automated scan for parents and layer 3 (IP)
    * You can configure active checks (check_tcp, ...) via WATO now
    * FIX: fix page header after confirmation dialogs
    * FIX: Fixed umlaut problem in host aliases and ip addresses created by WATO
    * FIX: Fixed exception caused by validation problems during editing tags in WATO
    * FIX: create sample config only if both rules.mk and hosttags.mk are missing
    * FIX: do not loose host tags when both using WATO-configured and
      manual ones (via multisite.mk)
    * Timeperiods: Make list of exceptions dynamic, not fixed to 10 entries
    * Timeperiods: Configure exclusion of other timeperiods
    * Configuration of notification_delay and notification_interval

1.2.0b2:
    Core:
    * FIX: Cluster host checks were UNKNOWN all the time
    * FIX: reset counter in case of (broken) future time
    * FIX: Automation try-inventory: Fixed problem on where checks which
      produce equal service descriptions could lead to invalid inventory
      results on cluster hosts.
    * FIX: do not create contacts if they won't be assigned to any host
      or service. Do *not* assign to dummy catch-all group "check_mk".

    WATO:
    * Added new permission "move hosts" to allow/deny moving of hosts in WATO
    * Also write out contact definitions for users without contactgroups to
      have the mail addresses and other notification options persisted
    * FIX: deletion of automation accounts now works
    * FIX: Disabling notifications for users does work now
    * New main overview for rule editor
    * New multisite.mk option wato_hide_varnames for hiding Check_MK
      configuration variable names from the user
    * New module "Logwatch Pattern Analyzer" to verify logwatch rules
    * Added new variable logwatch_rules which can also be managed through the
      WATO ruleset editor (Host/Service Parameters > Parameters and rules for
      inventorized checks > Various applications > Logwatch Patterns)
    * Users & Contacts: Added new option wato_hidden_users which holds a list
      of userids to hide the listed users from the WATO user management GUI.
    * WATO API: Added new method rewrite_configuration to trigger a rewrite of
      all host related wato configuration files to distribute changed tags
    * Added new internal hook pre-activate-changes to execute custom
      code BEFORE Check_MK is called to restart Nagios
    * FIX: Only showing sudo hint message on sudo error message in automation
      command
    * FIX: Fixed js eror in IE7 on WATO host edit page
    * FIX: Using pickle instead of repr/eval when reading data structures from
      urls to prevent too big security issues
    * Rule editor: improve sorting of groups and rulesets
    * FIX: Escaping single quotes in strings when writing auth.php
    * FIX: Fix resorting of host tags (was bug in ListOf)

    Multisite
    * Added config option default_ts_format to configure default timestamp
      output format in multisite
    * Layout and design update
    * Quicksearch: display site name if more than one different site
      is present in the current search result list
    * FIX: Fixed encoding problem in "custom notification" message
    * New configuration parameter page_heading for the HTML page heads
      of the main frameset (%s will be replaced with OMD site name)
    * FIX: Fix problem where snapins where invisible
    * FIX: Fixed multisite timeout errors when nagios not running
    * Sidebar: some new layout improvements
    * Login page is not shown in framesets anymore (redirects framed page to
      full screen login page)
    * FIX: fix exception when disallowing changing display options
    * FIX: Automatically redirect from login page to target page when already
      logged in
    * FIX: Updating the dashboard header time when the dashlets refresh

    BI:
    * Added new painter "affected hosts (link to host page)" to show all
      host names with links to the "hosts" view
    * FIX: Fixed filtering of Single-Host Aggregations
    * New sorter for aggregation group
    * FIX: fix sorting of Single-Host Aggregations after group
    * Avoid duplicate rule incarnations when using FOREACH_*
    * BI Boxes: allow closing boxes (not yet persisted)
    * New filter for services (not) contained in any aggregate
    * Configure sorting for all BI views

    Checks & Agents:
    * FIX: snmp_uptime handles empty snmp information without exception
    * FIX: Oracle checks try to handle ORA-* errors reported by the agent
      All oracle checks will return UNKNOWN when finding an ORA-* message
    * FIX: filesystem levels set via WATO didn't work, but do now
    * FIX: Group filters can handle groups without aliases now
    * nfsmounts: Added nfs4 support thanks to Thorsten Hintemann
    * megaraid_pdisks megaraid_ldisks: Support for Windows.  Thanks to Josef Hack

1.2.0b1:
    Core, Setup, etc.:
    * new tool 'livedump' for dumping configuration and status
      information from one monitoring core and importing this
      into another.
    * Enable new check registration API (not yet used in checks)
    * FIX: fix handling of prefix-tag rules (+), needed for WATO
    * FIX: handle buggy SNMP devices with non-consecutive OIDS
      (such as BINTEC routers)
    * Check API allows a check to get node information
    * FIX: fix problem with check includes in subchecks
    * Option --checks now also applies to ad-hoc check (e.g.
      cmk --checks=mrpe,df -v somehost)
    * check_mk_templates.cfg: added s to notification options
      of host and service (= downtime alerts)

    WATO:
    * Hosttag-editor: allow reordering of tags
    * Create very basic sample configuration when using
      WATO the first time (three tag groups, two rules)
    * Much more checks are configurable via WATO now
    * Distributed WATO: Made all URL calls using curl now
    * FIX: fix bug in inventory in validate_datatype()
    * Better output in case of inventory error
    * FIX: fix bug in host_icon rule on non OMD
    * FIX: do not use isdisjoint() (was in rule editor on Lenny)
    * FIX: allow UTF-8 encoded permission translations
    * FIX: Fixed several problems in OMD apache shared mode
    * FIX: Do not use None$ as item when creating new rules
    * FIX: Do load *all* users from htpasswd, so passwords from
      users not created via WATO will not be lost.
    * FIX: honor site disabling in replication module
    * FIX: honor write permissions on folder in "bulk delete"
    * FIX: honor permissions for "bulk cleanup" and "bulk edit"
    * FIX: honor write permissions and source folder when moving hosts
    * FIX: honor permissions on hosts also on bulk inventory
    * Only create contacts in Nagios if they are member of at
      least one contact group.
    * It is now possible to configure auxiliary tags via WATO
      (formerly also called secondary tags)
    * FIX: Fixed wrong label "Main Overview" shown for moved WATO folders
      in foldertree snapin
    * FIX: Fixed localization of empty host tags
    * FIX: User alias and notification enabling was not saved

    Checks & Agents:
    * hpux_if: fix missing default parameter errors
    * hpux_if: make configurable via WATO
    * if.include: fix handling of NIC with index 0
    * hpux_lunstats: new check for disk IO on HP-UX
    * windows - mk_oracle tablespace: Added missing sid column
    * diskstat: make inventory mode configurable via WATO
    * added new checks for Fujitsu ETERNUS DX80 S2
      (thanks to Philipp Höfflin)
    * New checks: lgp_info, lgp_pdu_info and lgp_pdu_aux to monitor Liebert
      MPH/MPX devices
    * Fix Perf-O-Meter of fileage
    * hpux_snmp_cs.cpu: new SNMP check for CPU utilization
      on HP-UX.
    * if/if64: inventory also picks up type 62 (fastEther). This
      is needed on Cisco WLC 21xx series (thanks to Ralf Ertzinger)
    * FIX: fix inventory of f5_bigip_temp
    * mk_oracle (lnx+win): Fixed TEMP tablespace size calculations
    * ps: output node process is running on (only for clusters)
    * FIX: Linux Agent: Fixed ipmi-sensors handling of Power_Unit data
    * hr_mem: handle rare case where more than one entry is present
      (this prevents an exception of pfSense)
    * statgrab_load: level is now checked against 15min average -
      in order to be consistent with the Linux load check
    * dell_powerconnect_cpu: hopefully correctly handle incomplete
      output from agent now.
    * ntp: do not check 'when' anymore since it can produce false
      alarms.
    * postfix_mailq: handle output with 'Total requests:' in last line
    * FIX: check_mk-hp_blade_psu.php: allow more than 4 power supplies
    * FIX: smart plugin: handle cases with missing vendor (thanks
      to Stefan Kärst)
    * FIX: megaraid_bbu: fix problem with alternative agent output
      (thanks to Daniel Tuecks)
    * mk_oracle: fix quoting problem, replace sessions with version,
      use /bin/bash instead of /bin/sh

    Multisite:
    * Added several missing localization strings
    * IE: Fixed problem with clicking SELECT fields in the new wato foldertree snapin
    * Fixed problem when trying to visit dashboards from new wato foldertree snapin
    * Chrome: Fixed styling problem of foldertree snapin
    * Views: Only show the commands and row selection options for views where
      commands are possible
    * The login mask honors the default_language definition now
    * check_bi_local.py: works now with cookie based authentication
    * FIX: Fixed wrong redirection after login in some cases
    * FIX: Fixed missing stats grouping in alert statistics view
    * FIX: Fixed preview table styling in view editor
    * FIX: Multisite authed users without permission to multisite are
      automatically logged out after showing the error message
    * Retry livestatus connect until timeout is used up. This avoids
      error messages when the core is being restarted
    * Events view now shows icon and text for "flapping" events
    * Use buffer for HTML creation (this speeds up esp. HTTPS a lot)
    * FIX: Fixed state filter in log views

    Livestatus:
    * Add missing column check_freshness to services table

    BI:
    * New column (painter) for simplistic box display of tree.
      This is used in a view for a single hostgroup.

1.1.13i3:
    Core, Setup, etc.:
    * *_contactgroups lists: Single group rules are all appended. When a list
      is found as a value this first list is used exclusively. All other
      matching rules are ignored
    * cmk -d does now honor --cache and --no-tcp
    * cmk -O/-R now uses omd re{start,load} core if using OMD
    * FIX: setup.sh now setups up permissions for conf.d/wato
      correctly
    * cmk --localize update supports an optional ALIAS which is used as
      display string in the multisite GUI
    * FIX: Fixed encoding problems with umlauts in group aliases
    * FIX: honor extra_summary_host_conf (was ignored)
    * new config variable snmpv2c_hosts that allows to enable SNMP v2c
      but *not* bulkwalk (for some broken devices). bulkwalk_hosts still
      implies v2c.

    Checks & Agents:
    * Windows agent: output eventlog texts in UTF-8 encoding. This
      should fix problems with german umlauts in message texts.
    * Windows agent: Added installer for the windows agent (install_agent.exe)
    * Windows agent: Added dmi_sysinfo.bat plugin (Thanks to Arne-Nils Kromer for sharing)
    * Disabled obsolete checks fc_brocade_port and fc_brocade_port_detailed.
      Please use brocade_fcport instead.
    * aironet_errors, statgrab_disk, statgrab_net: Performance data has
      been converted from counters to rates. You might need to delete your
      existing RRDs of these checks. Sorry, but these have been that last
      checks still using counters...
    * ibm_imm_health: added last missing scan function
    * Filesystem checks: trend performance data is now normalized to MB/24h.
      If you have changed the trend range, then your historic values will
      be displayed in a wrong scale. On the other hand - from now on changes
      in the range-setting will not affect the graph anymore.
    * if/if64/lnx_if: pad port numbers with zeros in order to sort correctly.
      This can be turned off with if_inventory_pad_portnumbers = False.
    * Linux agent: wrap freeipmi with lock in order to avoid cache corruption
    * New check: megaraid_bbu - check existance & status of LSI MegaRaid BBU module
    * HP-UX Agent: fix mrpe (remove echo -e and test -e, thanks to Philipp Lemke)
    * FIX: ntp checks: output numeric data also if stratum too high
    * Linux agent: new check for dmraid-based "bios raid" (agent part as plugin)
    * FIX: if64 now uses ifHighSpeed instead of ifSpeed for determining the
      link speed (fixes speed of 10GBit/s and 20GBit/s ports, thanks Marco Poet)
    * cmctc.temp: serivce has been renamed from "CMC Temperature %s" to just
      "Temperature %s", in order to be consistent with the other checks.
    * mounts: exclude changes of the commit option (might change on laptops),
      make only switch to ro critical, other changes warning.
    * cisco_temp_sensor: new check for temperature sensors of Cisco NEXUS
      and other new Cisco devices
    * oracle_tablespace: Fixed tablespace size/free space calculations
    * FIX: if/if64: omit check result on counter wrap if bandwidth traffic levels
      are used.

    Multisite:
    * Improve transaction handling and reload detection: user can have
      multiple action threads in parallel now
    * Sounds in views are now enabled per default. The new configuration
      variable enable_sounds can be set to False in multisite.mk in order
      to disable sounds.
    * Added filter for log state (UP,DOWN,OK,CRIT...) to all log views
    * New painter for normal and retry check interval (added to detail views)
    * Site filter shows "(local)" in case of non multi-site setup
    * Made "wato folder" columns sortable
    * Hiding site filter in multisite views in single site setups
    * Replaced "wato" sidebar snapin which mixed up WATO and status GUIs with
      the new "wato_foldertree" snapin which only links to the status views
      filtered by the WATO folder.
    * Added "Dashboard" section to views snapin which shows a list of all dashboards
    * FIX: Fixed auth problem when following logwatch icon links while using
      the form based auth
    * FIX: Fix problem with Umlaut in contact alias
    * FIX: Creating auth.php file on first login dialog based login to ensure
      it exists after login when it is first needed
    * Dashboard: link problem views to *unhandled* views (this was
      inconsistent)
    * Localization: Fixed detection of gettext template file when using the
      local/ hierarchy in OMD

    Mobile:
    * Improved sorting of views in main page
    * Fix: Use all the availiable space in header
    * Fix: Navigation with Android Hardwarekeys now working
    * Fix: Links to pnp4nagios now work better
    * Fix: Host and Service Icons now finger friendly
    * Fix: Corrected some buildin views

    WATO:
    * Removed IP-Address attribute from folders
    * Supporting localized tag titles
    * Using Username as default value for full names when editing users
    * Snapshot/Factory Reset is possible even with a broken config
    * Added error messages to user edit dialog to prevent notification problems
      caused by incomplete configuration
    * Activate Changes: Wato can also reload instead of restarting nagios
    * Replication: Can now handle replication sites which use the form based auth
    * Replication: Added option to ignore problems with the ssl certificates
                   used in ssl secured replications
    * WATO now supports configuring Check_MK clusters
    * FIX: Fixed missing folders in "move to" dropdown fields
    * FIX: Fixed "move to target folders" after CSV import
    * FIX: Fixed problem with duplicate extra_buttons when using the i18n of multiisite
    * FIX: Fixed problem with duplicate permissions when using the i18n of multiisite
    * FIX: Writing single host_contactgroups rules for each selected
      contactgroup in host edit dialog
    * FIX: Fixed wrong folder contacgroup related permissions in auth.php api
    * FIX: Fixed not up-to-date role permission data in roles_saved hook
    * FIX: Fixed duplicate custom columns in WATO after switching languages

    BI:
    * improve doc/treasures/check_bi_local.py: local check that creates
      Nagios services out of BI aggregates

    Livestatus:
    * ColumnHeaders: on is now able to switch column header on even if Stats:
      headers are used. Artifical header names stats_1, stats_2, etc. are
      begin used. Important: Use "ColumnHeaders: on" after Columns: and
      after Stats:.

1.1.13i2:
    Core, Setup, etc.:
    * cmk -I: accept host tags and cluster names

    Checks & Agents:
    * linux agent - ipmi: Creating directory of cache file if not exists
    * dell_powerconnect_cpu: renamed service from CPU to "CPU utilization", in
      order to be consistent with other checks

    Multisite:
    * Several cleanups to prevent css/js warning messages in e.g. Firefox
    * Made texts in selectable rows selectable again
    * Adding reschedule icon to all Check_MK based services. Clicks on these
      icons will simply trigger a reschedule of the Check_MK service
    * FIX: ship missing CSS files for mobile GUI
    * FIX: rename check_mk.js into checkmk.js in order to avoid browser
      caching problems during version update

    WATO:
    * Optimized wraps in host lists tag column
    * Bulk inventory: Remove leading pipe signs in progress bar on main
      folder inventory
    * NagVis auhtorization file generation is also executed on activate_changes
    * Implemented a new inclusion based API for using multisite permissions
      in other addons
    * Inventory of SNMP devices: force implicit full scan if no services
      are configured yet
    * FIX: Calling activate_changes hook also in distributed WATO setups
    * FIX: Fixed display bug in host tags drop down menu after POST of form
    * FIX: Fixed javascript errors when doing replication in distributed
      wato environments when not having the sidebar open
    * FIX: Fixed search form dependant attribute handling
    * FIX: Fixed search form styling issues
    * You can now move folders to other folders
    * FIX: Distributed WATO: Supressing site sync progress output written in
      the apache error log

1.1.13i1:
    Multisite:
    * New nifty sidebar snapin "Speed-O-Meter"
    * Implemented new cookie based login mechanism including a fancy login GUI
    * Implemented logout functionality for basic auth and the new cookie based auth
    * Implemented user profile management page for changing the user password and
      the default language (if available)
    * New filter for the (new) state in host/service alerts
    * New command for sending custom notifications
    * FIX: Fixed encoding problem when opening dashboard
    * New icon on a service whos host is in downtime
    * Only show most frequently used context buttons (configurable
      in multisite.mk via context_buttons_to_show)
    * Show icon if user has modified a view's filter settings
    * New config option debug_livestatus_queries, normal debug
      mode does not include this anymore
    * Icons with link to page URL at bottom of each page
    * Logwatch: Switched strings in logwatch to i18n strings
    * Logwatch: Fixed styling of context button when acknowleding log messages
    * Logwatch: Implemented overview page to show all problematic logfiles
    * Add Snapin page: show previews of all snapins
    * Add Snapin page: Trying to prevent dragging confusions by using other click event
    * New (hidden) button for reloading a snapin (left to the close button)
    * Automatically falling back to hardcoded default language if configured
    language is not available
    * Repair layout of Perf-O-Meter in single dataset layout
    * FIX: Fixed duplicate view plugin loading when using localized multisite
    * FIX: Host-/Servicegroup snapin: Showing group names when no alias is available
    * FIX: Removed double "/" from pnp graph image urls in views

    BI:
    * Host/Service elements are now iterable via FOREACH_HOST, e.g.
      (FOREACH_HOST, ['server'], ALL_HOSTS, "$HOST$", "Kernel" ),
    * FIX: Assuming host states is possible again (exception: list index "3")

    WATO:
    * Evolved to full featured monitoring configuration tool!
    * Major internal code cleanup
    * Hosts can now be created directly in folders. The concept of host lists
      has been dropped (see migration notes!)
    * Configuration of global configuration variables of Check_MK via WATO
    * Configuration of main.mk rules
    * Configuration of Nagios objects and attributes
    * Configuration of users and roles
    * Configuration of host tags
    * Distributed WATO: replication of the configuration to slaves and peers
    * Added missing API function update_host_attributes() to change the
      attributes of a host
    * Added API function num_hosts_in_folder() to count the number of hosts
      below the given folder
    * Added option to download "latest" snapshot
    * extra_buttons can now register a function to gather the URL to link to
    * Implemented NagVis Authorisation management using WATO users/permissions

    Livestatus:
    * Experimental feature: livecheck -> super fast active check execution
      by making use of external helper processes. Set livecheck=PATH_TO_bin/livecheck
      in nagios.cfg where you load Livestatus. Optional set num_livecheck_helpers=NUM
      to set number of processes. Nagios will not fork() anymore for check exection.
    * New columns num_hosts and num_services in status table
    * New aggregation functions suminv and avginv (see Documentation)

    Core, Setup, etc.:
    * New configuration variable static_checks[] (used by WATO)
    * New configuration variable checkgroup_parameters (mainly for WATO)
    * check_submission defaults now to "file" (was "pipe")
    * Added pre-configured notification via cmk --notify
    * Drop RRA-configuration files for PNP4Nagios completely
    * New configuration variable ping_levels for configuring parameters
      for the host checks.
    * cmk --notify: new macros $MONITORING_HOST$, $OMD_ROOT$ and $OMD_SITE$
    * make ping_levels also apply to PING services for ping-only hosts
      (thanks to Bernhard Schmidt)

    Checks & Agents:
    * if/if64: new ruleset if_disable_if64_hosts, that force if on
      hosts the seem to support if64
    * Windows agent: new config variable "sections" in [global], that
      allows to configure which sections are being output.
    * Windows agent: in [logwatch] you can now configure which logfiles
      to process and which levels of messages to send.
    * Windows agent: new config variable "host" in all sections that
      restricts the folling entries to certain hosts.
    * Windows agent: finally implemented <<<mrpe>>. See check_mk.ini
      for examples.
    * Windows agent: do not execute *.txt and *.dir in <<<plugins>>> and
      <<<local>>>
    * Windows agent: make extensions to execute configurable (see
      example check_mk.ini)
    * Windows agent: agent now reuses TCP port even when taskkill'ed, so
      a system reboot is (hopefully) not neccessary anymore
    * Windows agent: section <<<df>>> now also outputs junctions (windows
      mount points). No external plugin is needed.
    * Windows agent: new section <<<fileinfo>>> for monitoring file sizes
      (and later possible ages)
    * logwatch: allow to classify messages based on their count (see
      man page of logwatch for details)
    * fileinfo: new check for monitoring age and size of files
    * heartbeat_crm: apply patches from Václav Ovsík, so that the check
      should work on Debian now.
    * ad_replication: added warninglevel
    * fsc_*: added missing scan functions
    * printer_alerts: added further state codes (thanks to Matthew Stew)
    * Solaris agent: changed shell to /usr/bin/bash (fixes problems with LC_ALL=C)

1.1.12p7:
    Multisite:
    * FIX: detail view of host was missing column headers
    * FIX: fix problem on IE with background color 'white'
    * FIX: fix hitting enter in host search form on IE
    * FIX: fix problem in ipmi_sensors perfometer

    Checks & Agents:
    * FIX: fixed man pages of h3c_lanswitch_sensors and statgrab_cpu
    * FIX: netapp_volumes: added raid4 as allowed state (thanks to Michaël Coquard)

    Livestatus
    * FIX: fix type column in 'GET columns' for dict-type columns (bug found
      by Gerhard Lausser)

1.1.12p6:
    Checks & Agents:
    * FIX: lnx_if: remove debug output (left over from 1.1.12p5)

1.1.12p5:
    Multisite:
    * FIX: fix hitting enter in Quicksearch on IE 8
    * FIX: event/log views: reverse sorting, so that newest entries
      are shown first
    * FIX: fix dashboard dashlet background on IE
    * FIX: fix row highlight in status GUI on IE 7/8
    * FIX: fix row highlight after status page reload
    * FIX: single dataset layout honors column header settings
    * FIX: quote '#' in PNP links (when # is contained in services)
    * FIX: quote '#' in PNP image links also
    * FIX: add notifications to host/service event view

    Checks & Agents:
    * FIX: lnx_if: assume interfaces as up if ethtool is missing or
      not working but interface has been used since last reboot. This
      fixes the problem where interface are not found by inventory.
    * FIX: snmp_uptime: handels alternative timeformat
    * FIX: netapp_*: scan functions now detect IBM versions of firmware
    * FIX: bluecoat_diskcpu: repair scan function
    * FIX: mem.vmalloc: fix default levels (32 and 64 was swapped)
    * FIX: smart: make levels work (thanks to Bernhard Schmidt)
    * FIX: PNP template if if/if64: reset LC_ALL, avoids syntax error
    * FIX: dell_powerconnect_cpu: handle sporadic incomplete output
      from SNMP agent

1.1.12p4:
    Multisite:
    * FIX: sidebar snapin Hostgroups and Servicegroups sometimes
           failed with non-existing "available_views".
    * FIX: Fix host related WATO context button links to point to the hosts site
    * FIX: Fixed view editor redirection to new view after changing the view_name
    * FIX: Made icon painter usable when displaying hostgroup rows
    * Logwatch: Switched strings in logwatch to i18n strings
    * Logwatch: Fixed styling of context button when acknowleding log messages
    * Logwatch: Implemented overview page to show all problematic logfiles

    WATO:
    * FIX: add missing icon_csv.png
    * FIX: WATO did not write values of custom macros to extra_host_conf definitions

1.1.12p3:
    Core, Setup, etc.:
    * FIX: really suppress precompiling on PING-only hosts now

1.1.12p2:
    Core, Setup, etc.:
    * FIX: fix handling of empty suboids
    * FIX: do not create precomiled checks for host without Check_MK services

    Checks & Agents:
    * FIX: mem.win: Default levels now works, check not always OK
    * FIX: blade_health: fix OID specification
    * FIX: blade_bays: fix naming of item and man page

    Multisite:
    * FIX: Fixed styling of view header in older IE browsers
    * FIX: Do not show WATO button in views if WATO is disabled
    * FIX: Remove WATO Folder filter if WATO is disabled
    * FIX: Snapin 'Performance': fix text align for numbers
    * FIX: Disallow setting downtimes that end in the past
    * FIX: Fix links to downtime services in dashboard
    * FIX: Fix popup help of reschedule icon

1.1.12p1:
    Core, Setup, etc.:
    * FIX: fix aggregate_check_mk (Summary host agent status)

    Checks & Agents:
    * FIX: mk_oracle now also detects XE databases
    * FIX: printer_alerts: handle 0-entries of Brother printers
    * FIX: printer_supply: fix Perf-O-Meter if no max known
    * FIX: Added id parameter to render_statistics() method to allow more than
      one pie dashlet for host/service stats
    * FIX: drbd: fixed inventory functions
    * FIX: printer_supply: handle output of Brother printers
    * FIX: ps.perf PNP template: show memory usage per process and not
      summed up. This is needed in situations where one process forks itself
      in irregular intervals and rates but you are interested just in the
      memory usage of the main process.

    Multisite:
    * FIX: finally fixed long-wanted "NagStaMon create hundreds
      of Apache processes" problem!
    * FIX: query crashed when sorting after a join columns without
      an explicit title.
    * FIX: filter for WATO file/folder was not always working.
    * Added filter for hard services states to search and service
      problems view
    * FIX: dashboard problem views now ignore notification period,
      just as tactical overview and normal problem views do
    * FIX: Loading dashboard plugins in dashboard module


1.1.12:
    Checks & Agents:
    * dell_powerconnect_*: final fixed, added PNP-templates
    * ps.perf: better error handling in PNP template

    Multisite:
    * Dashboard: fix font size of service statistics table
    * Dashboard: insert links to views into statistics
    * Dashboard: add links to PNP when using PNP graphs

1.1.12b2:
    Core, Setup, etc.:
    * FIX: fix crash with umlauts in host aliases
    * FIX: remove duplicate alias from Nagios config

    Checks & Agents:
    * services: better handling of invalid patterns
    * FIX: multipath: fix for another UUID format
    * AIX agent: fix implementation of thread count
    * blade_bays: detect more than 16 bays
    * statgrab_*: added missing inventory functions
    * FIX: fix smart.temp WARN/CRIT levels were off by one degree

    Multisite:
    * Remove Check_MK logo from default dashboard
    * Let dashboard use 10 more pixels right and bottom
    * FIX: do not show WATO icon if no WATO permission
    * Sidebar sitestatus: Sorting sites by sitealias
    * FIX: removed redundant calls of view_linktitle()

    WATO:
    * FIX: fix update of file/folder title after title property change

    Livestatus:
    * FIX: fix crash on imcomplete log lines (i.e. as
      as result of a full disk)
    * FIX: Livestatus-API: fix COMMAND via persistent connections


1.1.12b1:
    Core, Setup, etc.:
    * FIX: fix cmk -D on cluster hosts
    * Made profile output file configurable (Variable: g_profile_path)

    Checks & Agents:
    * FIX: j4p_performance: fix inventory functions
    * FIX: mk_oracle: fix race condition in cache file handling (agent data
      was missing sections in certain situations)
    * mrpe: make check cluster-aware and work as clustered_service
    * cups_queues: Run agent part only on directly on CUPS servers,
      not on clients
    * FIX: mbg_lantime_state: Fixed output UOM to really be miliseconds
    * FIX: ntp: Handling large times in "poll" column correctly
    * New check dmi_sysinfo to gather basic hardware information
    * New check bintec_info to gather the software version and serial number
    of bintec routers

    Multisite:
    * FIX: fix rescheduling of host check
    * FIX: fix exception when using status_host while local site is offline
    * FIX: Fixed not updating pnp graphs on dashboard in some browsers (like chrome)
    * FIX: fix URL-too-long in permissions page
    * FIX: fix permission computation
    * FIX: fixed sorting of service perfdata columns
    * FIX: fixed sorting of multiple joined columns in some cases
    * FIX: fixed some localisation strings
    * Cleanup permissions page optically, add comments for views and snapins
    * Added some missing i18n strings in general HTML functions
    * Added display_option "w" to disable limit messages and livestatus errors in views
    * Service Perfdata Sorters are sorting correctly now
    * Added "Administration" snapin to default sidebar
    * Tactical Overview: make link clickable even if count is zero
    * Minor cleanup in default dashboard
    * Dashboard: new dashlet attribute title_url lets you make a title into a link
    * Dashboard: make numbers match "Tactical Overview" snapin

    Livestatus:
    * Write messages after initialization into an own livestatus.log

    WATO:
    * FIX: "bulk move to" at the top of wato hostlists works again
    * FIX: IE<9: Fixed problem with checkbox events when editing a host
    * FIX: "move to" dropdown in IE9 works again

1.1.11i4:
    Core, Setup, etc.:
    * FIX: use hostgroups instead of host_groups in Nagios configuration.
      This fixes a problem with Shinken
    * --scan-parents: detected parent hosts are now tagged with 'ping', so
      that no agent will be contacted on those hosts

    Checks & Agents:
    * Added 4 new checks dell_powerconnect_* by Chris Bowlby
    * ipmi_sensors: correctly handle further positive status texts
      (thanks to Sebastian Talmon)
    * FIX: nfsmounts handles zero-sized volumes correctly
    * AIX agent now outputs the user and performance data in <<<ps>>>

    Multisite:
    * FIX: WATO filtered status GUIs did not update the title after changing
      the title of the file/folder in WATO
    * FIX: Removed new python syntax which is incompatible with old python versions
    * FIX: Made bulk inventory work in IE
    * FIX: Fixed js errors in IE when having not enough space on dashboard
    * FIX: fix error when using non-Ascii characters in view title
    * FIX: fix error on comment page caused by missing sorter
    * FIX: endless javascript when fetching pnp graphs on host/service detail pages
    * FIX: Not showing the action form in "try" mode of the view editor
    * FIX: Preventing up-then-over effect while loading the dashboard in firefox
    * Added missing i18n strings in command form and list of views
    * Views are not reloaded completely anymore. The data tables are reloaded
      on their own.
    * Open tabs in views do not prevent reloading the displayed data anymore
    * Added display_option "L" to enable/disable column title sortings
    * Sorting by joined columns is now possible
    * Added missing sorters for "service nth service perfdata" painters
    * Implemented row selection in views to select only a subset of shown data
      for actions
    * Sort titles in views can be enabled by clicking on the whole cells now
    * Submitting the view editor via ENTER key saves the view now instead of try mode
    * Host comments have red backgrounded rows when host is down
    * Implemented hook api to draw custom link buttons in views

    WATO:
    * Changed row selection in WATO to new row selection mechanism
    * Bulk action buttons are shown at the top of hostlists too when the lists
      have more than 10 list items
    * New function for backup and restore of the configuration

    Livestatus:
    * FIX: fix compile error in TableLog.cc by including stddef.h
    * FIX: tables comments and downtimes now honor AuthUser
    * Table log honors AuthUser for entries that belong to hosts
      (not for external commands, though. Sorry...)
    * FIX: fix Stats: sum/min/max/avg for columns of type time

1.1.11i3:
    Core, Setup, etc.:
    * FIX: allow host names to have spaces
    * --snmpwalk: fix missing space in case of HEX strings
    * cmk --restore: be aware of counters and cache being symbolic links
    * do_rrd_update: direct RRD updates have completely been removed.
      Please use rrdcached in case of performance problems.
    * install_nagios.sh has finally been removed (was not maintained anyway).
      Please use OMD instead.
    * Inventory functions now only take the single argument 'info'. The old
      style FUNC(checkname, info) is still supported but deprecated.
    * Show datasource program on cmk -D
    * Remove .f12 compile helper files from agents directory
    * Output missing sections in case of "WARNING - Only __ output of __..."
    * Remove obsolete code of snmp_info_single
    * Remove 'Agent version (unknown)' for SNMP-only hosts
    * Options --version, --help, --man, --list-checks and --packager now
      work even with errors in the configuration files
    * Minor layout fix in check man-pages

    Checks & Agents:
    * FIX: hr_mem: take into account cache and buffers
    * FIX: printer_pages: workaround for trailing-zero bug in HP Jetdirect
    * mk_logwatch: allow to set limits in processing time and number of
      new log messages per log file
    * Windows Agent: Now supports direct execution of powershell scripts
    * local: PNP template now supports multiple performance values
    * lnx_if: make lnx_if the default interface check for Linux
    * printer_supply: support non-Ascii characters in items like
      "Resttonerbehälter". You need to define snmp_character_encodings in main.mk
    * mem.win: new dedicated memory check for Windows (see Migration notes)
    * hr_mem: added Perf-O-Meter
    * Renamed all temperature checks to "Temperature %s". Please
      read the migration notes!
    * df and friends: enabled trend performance data per default. Please
      carefully read the migration notes!
    * diskstat: make summary mode the default behavious (one check per host)

    MK Livestatus:
    * WaitObject: allow to separate host name and service with a semicolon.
      That makes host names containing spaces possible.
    * Better error messages in case of unimplemented operators

    Multisite:
    * FIX: reschedule now works for host names containing spaces
    * FIX: correctly sort log views in case of multi site setups
    * FIX: avoid seven broken images in case of missing PNP graphs
    * FIX: Fixed javascript errors when opening dashboard in IE below 9
    * FIX: Views: Handling deprecated value "perpage" for option
      column_headers correctly
    * FIX: Fixed javascript error when saving edited views without sidebar
    * FIX: Showing up PNP hover menus above perfometers
    * Host/Service Icon column is now modularized and can be extended using
      the multisite_icons list.
    * New sorters for time and line number of logfile entries
    * Bookmarks snapin: save relative URLs whenever possible
    * Man-Pages of Check_MK checks shown in Multisite honor OMD's local hierarchy
    * nicer output of substates, translate (!) and (!!) into HTML code
    * new command for clearing modified attributes (red cross, green checkmark)
    * Perf-O-Meters: strip away arguments from check_command (e.g.
      "check-foo!17!31" -> "check-foo").
    * Added several missing i18n strings in view editor
    * Views can now be sorted by the users by clicking on the table headers.
      The user sort options are not persisted.
    * Perf-O-Meters are now aware if there really is a PNP graph

    WATO:
    * Show error message in case of empty inventory due to agent error
    * Commited audit log entries are now pages based on days
    * Added download link to download the WATO audit log in CSV format

1.1.11i2:
    Core, Setup, etc.:
    * FIX: sort output of cmk --list-hosts alphabetically
    * FIX: automatically remove leading and trailing space from service names
      (this fixes a problem with printer_pages and an empty item)
    * Great speed up of cmk -N/-C/-U/-R, especially when number of hosts is
      large.
    * new main.mk option delay_precompile: if True, check_mk will skip Python
      precompilation during cmk -C or cmk -R, but will do this the first
      time the host is checked.  This speeds up restarts. Default is False.
      Nagios user needs write access in precompiled directory!
    * new config variable agent_ports, allowing to specify the agent's
      TCP port (default is 6556) on a per-host basis.
    * new config variable snmp_ports, allowing to specify the UDP port
      to used with SNMP, on a per-host basis.
    * new config variable dyndns_hosts. Hosts listed in this configuration
      list (compatible to bulkwalk_hosts) use their hostname as IP address.

    Checks & Agents:
    * FIX: AIX agent: output name of template in case of MRPE
    * FIX: cisco_temp: skip non-present sensors at inventory
    * FIX: apc_symmetra: fix remaining runtime calculation (by factor 100)
    * FIX: Added PNP-template for winperf_phydisk
    * FIX: if64: fix UNKNOWN in case of non-unique ifAlias
    * FIX: lnx_if/if/if64: ignore percentual traffic levels on NICs without
           speed information.
    * FIX: cisco_temp_perf: add critical level to performance data
    * FIX: windows agent: hopefully fix case with quotes in directory name
    * FIX: printer_supply: fixed logic of Perf-O-Meter (mixed up crit with ok)
    * FIX: Solaris agent: reset localization to C, fixes problems with statgrab
    * FIX: blade_*: fix SNMP scan function for newer firmwares (thanks to Carlos Peón)
    * snmp_uptime, snmp_info: added scan functions. These checks will now
      always be added. Please use ingored_checktypes to disable, if non needed.
    * brocade_port: check for Brocade FC ports has been rewritten with
      lots of new features.
    * AIX agent now simulates <<<netctr>>> output (by Jörg Linge)
    * mbg_lantime_state: Handling refclock offsets correctly now; Changed
      default thresholds to 5/10 refclock offset
    * brocade_port: parameter for phystate, opstate and admstate can now
      also be lists of allowed states.
    * lnx_if: treat interfaces without information from ethtool as
      softwareLoopback interface. The will not be found by inventory now.
    * vbox_guest: new check for checking guest additions of Linux virtual box hosts
    * if/if64: Fixed bug in operstate detection when using old tuple based params
    * if/if64: Fixed bug in operstate detection when using tuple of valid operstates
    * mk_oracle: Added caching of results to prevent problems with long
    running SQL queries. Cache is controlled by CACHE_MAXAGE var which is preset to
    120 seconds
    * mk_oracle: EXCLUDE_<sid>=ALL or EXCLUDE_<sid>=oracle_sessions can be
    used to exclude specific checks now
    * mk_oracle: Added optional configuration file to configure the new options
    * j4p_performance agent plugin: Supports basic/digest auth now
    * New checks j4p_performance.threads and j4p_performance.uptime which
      track the number of threads and the uptime of a JMX process
    * j4p_performance can fetch app and servlet specific status data. Fetching
      the running state, number of sessions and number of requests now. Can be
      extended via agent configuration (j4p.cfg).
    * Added some preflight checks to --scan-parents code
    * New checks netapp_cluster, netapp_vfiler for checking NetAPP filer
      running as cluster or running vfilers.
    * megaraid_pdisks: Better handling of MegaCli output (Thanks to Bastian Kuhn)
    * Windows: agent now also sends start type (auto/demand/disabled/boot/system)
    * Windows: inventory_services now allowes regexes, depends and state/start type
      and also allows host tags.

    Multisite:
    * FIX: make non-Ascii characters in services names work again
    * FIX: Avoid exceptions in sidebar on Nagios restart
    * FIX: printer_supply perfometer: Using white font for black toners
    * FIX: ipmi: Skipping items with invalid data (0.000 val, "unspecified" unit) in summary mode
    * FIX: ipmi: Improved output formating in summary mode
    * FIX: BI - fixed wrong variable in running_on aggregation function
    * FIX: "view_name" variable missing error message when opening view.py
      while using the "BI Aggregation Groups" and "Hosts" snapins in sidebar
    * FIX: Fixed styling of form input elements in IE + styling improvements
    * FIX: Fixed initial folding state on page loading on pages with multiple foldings opened
    * Introduced basic infrastructure for multilanguage support in Multisite
    * Make 'Views' snapin foldable
    * Replace old main view by dashboard
    * Sidebar: Snapins can register for a triggered reload after a nagios
      restart has been detected. Check interval is 30 seconds for now.
    * Quicksearch snapin: Reloads host lists after a detected nagios restart.
    * New config directory multisite.d/ - similar to conf.d/
    * great speed up of HTML rendering
    * support for Python profiling (set profile = True in multisite.mk, profile
      will be in var/check_mk/web)
    * WATO: Added new hook "active-changes" which calls the registered hosts
      with a dict of "dirty" hosts
    * Added column painter for host contacts
    * Added column painters for contact groups, added those to detail views
    * Added filters for host and service contact groups
    * Detail views of host/service now show contacts
    * Fix playing of sounds: All problem views now have play_sounds activated,
      all other deactivated.
    * Rescheduling of Check_MK: introduce a short sleep of 0.7 sec. This increases
      the chance of the passive services being updated before the repaint.
    * Added missing i18n strings in filter section of view editor
    * Added filter and painter for the contact_name in log table
    * Added several views to display the notification logs of Nagios

    WATO:
    * Configration files can now be administered via the WEB UI
      (config_files in multisite.mk is obsolete)
    * Snapin is tree-based and foldable
    * Bulk operation on host lists (inventory, tags changed, etc)
    * Easy search operation in host lists
    * Dialog for global host search
    * Services dialog now tries to use cached data. On SNMP hosts
      no scan will be done until new button "Full Scan" is pressed.

    BI:
    * FIX: Fixed displaying of host states (after i18n introduction)h
    * FiX: Fixed filter for aggregation group
    * FIX: Fixed assumption button for services with non-Ascii-characters

    MK Livestatus:
    * FIX: fix compile problem on Debian unstable (Thanks to Sven Velt)
    * Column aggregation (Stats) now also works for perf_data
    * New configuration variable data_encoding and full UTF-8 support.
    * New column contact_groups in table hosts and services (thanks to
      Matthew Kent)
    * New headers Negate:, StatsNegate: and WaitConditionNegate:

1.1.11i1:
    Core, Setup, etc.:
    * FIX: Avoid duplicate SNMP scan of checktypes containing a period
    * FIX: honor ignored_checktypes also on SNMP scan
    * FIX: cmk -II also refreshes cluster checks, if all nodes are specified
    * FIX: avoid floating points with 'e' in performance data
    * FIX: cmk -D: drop obsolete (and always empty) Notification:
    * FIX: better handling of broken checks returning empty services
    * FIX: fix computation of weight when averaging
    * FIX: fix detection of missing OIDs (led to empty lines)
    * SNMP scan functions can now call oid(".1.3.6.1.4.1.9.9.13.1.3.1.3.*")
      That will return the *first* OID beginning with .1.3.6.1.4.1.9.9.13.1.3.1.3
    * New config option: Set check_submission = "file" in order to write
      check result files instead of using Nagios command pipe (safes
      CPU ressources)
    * Agent simulation mode (for internal use and check development)
    * Call snmpgetnext with the option -Cf (fixes some client errors)
    * Call snmp(bulk)walk always with the option -Cc (fixes problems in some
      cases where OIDs are missing)
    * Allow merging of dictionary based check parameters
    * --debug now implies -v
    * new option --profile: creates execution profile of check_mk itself
    * sped up use of stored snmp walks
    * find configuration file in subdirectories of conf.d also
    * check_mk_templates.cfg: make check-mk-ping take arguments

    Multisite:
    * FIX: Display limit-exceeded message also in multi site setups
    * FIX: Tactical Overview: fix unhandled host problems view
    * FIX: customlinks snapin: Suppressing exception when no links configured
    * FIX: webservice: suppress livestatus errors in multi-site setups
    * FIX: install missing example icons in web/htdocs/images/icons
    * FIX: Nagios-Snapin: avoid duplicate slash in URL
    * FIX: custom_style_sheet now also honored by sidebar
    * FIX: ignore case when sorting groups in ...groups snapin
    * FIX: Fixed handling of embedded graphs to support the changes made to
    * FIX: avoid duplicate import of plugins in OMD local installation
    the PNP webservice
    * FIX: Added host_is_active and host_flapping columns for NagStaMon views
    * Added snmp_uptime, uptime and printer_supply perfometers
    * Allow for displaying service data in host tables
    * View editor foldable states are now permament per user
    * New config variable filter_columns (default is 2)

    BI:
    * Added new component BI to Multisite.

    WATO:
    * FIX: fix crash when saving services after migration from old version
    * Allow moving hosts from one to another config file

    Checks & Agents:
    * FIX: hr_mem: ignore devices that report zero memory
    * FIX: cisco_power: fix syntax error in man page (broke also Multisite)
    * FIX: local: fixed search for custom templates PNP template
    * FIX: if/if64: always generate unique items (in case ifAlias is used)
    * FIX: ipmi: fix ugly ouput in case of warning and error
    * FIX: vms_df: fix, was completely broken due to conversion to df.include
    * FIX: blade_bays: add missing SNMP OIDs (check was always UNKNOWN)
    * FIX: df: fix layout problems in PNP template
    * FIX: df: fix trend computation (thanks to Sebastian Talmon)
    * FIX: df: fix status in case of critical trend and warning used
    * FIX: df: fix display of trend warn/crit in PNP-graph
    * FIX: cmctc: fix inventory in case of incomplete entries
    * FIX: cmctc: add scan function
    * FIX: ucd_cpu_load and ucd_cpu_util: make scan function find Rittal
    * FIX: ucd_cpu_util: fix check in case of missing hi, si and st
    * FIX: mk_logwatch: improve implementation in order to save RAM
    * FIX: mk_oracle: Updated tablespace query to use 'used blocks' instead of 'user blocks'
    * FIX: mk_oracle: Fixed computation for TEMP table spaces
    * FIX: bluecoat_sensors: Using scale parameter provided by the host for reported values
    * FIX: fjdarye60_devencs, fjdarye60_disks.summary: added snmp scan functions
    * FIX: decru_*: added snmp scan functions
    * FIX: heartbeat_rscstatus handles empty agent output correctly
    * FIX: hp_procurve_cpu: fix synatx error in man page
    * FIX: hp_procurve_memory: fix syntax error in man page
    * FIX: fc_brocade_port_detailed: fix PNP template in MULTIPLE mode
    * FIX: ad_replication.bat only generates output on domain controllers now.
           This is useful to prevent checks on non DC hosts (Thanks to Alex Greenwood)
    * FIX: cisco_temp_perf: handle sensors without names correctly
    * printer_supply: Changed order of tests. When a printer reports -3 this
      is used before the check if maxlevel is -2.
    * printer_supply: Skipping inventory of supplies which have current value
    and maxlevel both set to -2.
    * cisco_locif: The check has been removed. Please switch to if/if64
      has not the index 1
    * cisco_temp/cisco_temp_perf: scan function handles sensors not beginning
      with index 1
    * df: split PNP graphs for growth/trend into two graphs
    * omd_status: new check for checking status of OMD sites
    * printer_alerts: Added new check for monitoring alert states reported by
      printers using the PRINTER-MIB
    * diskstat: rewritten check: now show different devices, r+w in one check
    * canon_pages: Added new check for monitoring processed pages on canon
    printer/multi-function devices
    * strem1_sensors: added check to monitor sensors attached to Sensatorinc EM1 devices
    * windows_update: Added check to monitor windows update states on windows
      clients. The check monitors the number of pending updates and checks if
      a reboot is needed after updates have been installed.
    * lnx_if: new check for Linux NICs compatible with if/if64 replacing
      netif.* and netctr.
    * if/if64: also output performance data if operstate not as expected
    * if/if64: scan function now also detects devices where the first port
    * if/if64: also show perf-o-meter if speed is unknown
    * f5_bigip_pool: status of F5 BIP/ip load balancing pools
    * f5_bigip_vserver: status of F5 BIP/ip virtual servers
    * ipmi: new configuration variable ipmi_ignored_sensors (see man page)
    * hp_procurve_cpu: rename services description to CPU utilization
    * ipmi: Linux agent now (asynchronously) caches output of ipmitool for 20 minutes
    * windows: agent has new output format for performance counters
    * winperf_process.util: new version of winperf.cpuusage supporting new agent
    * winperf_system.diskio: new version of winperf.diskstat supporting new agent
    * winperf_msx_queues: new check for MS Exchange message queues
    * winperf_phydisk: new check compatible with Linux diskstat (Disk IO per device!)
    * smart.temp/smart.stats: added new check for monitoring health of HDDs
      using S.M.A.R.T
    * mcdata_fcport: new check for ports of MCData FC Switches
    * hp_procurve_cpu: add PNP template
    * hp_procurve_cpu: rename load to utilization, rename service to CPU utilizition
    * df,df_netapp,df_netapp32,hr_fs,vms_df: convert to mergeable dictionaries
    * mbg_lantime_state,mbg_lantime_refclock: added new checks to monitor
      Meinberg LANTIME GPS clocks

    Livestatus:
    * Updated Perl API to version 0.74 (thanks to Sven Nierlein)

1.1.10:
    Core, Setup, etc.:
    * --flush now also deletes all autochecks

    Checks & Agents:
    * FIX: hr_cpu: fix inventory on 1-CPU systems (thanks to Ulrich Kiermayr)


1.1.10b2:
    Core, Setup, etc.:
    * FIX: setup.sh on OMD: fix paths for cache and counters
    * FIX: check_mk -D did bail out if host had no ip address
    * cleanup: all OIDs in checks now begin with ".1.3.6", not "1.3.6"

    WATO:
    * FIX: Fixed bug that lost autochecks when using WATO and cmk -II together

    Checks & Agents:
    * Added check man pages for systemtime, multipath, snmp_info, sylo,
      ad_replication, fsc_fans, fsc_temp, fsc_subsystems
    * Added SNMP uptime check which behaves identical to the agent uptime check


1.1.10b1:
    Core, Setup, etc.:
    * FIX: do not assume 127.0.0.1 as IP address for usewalk_hosts if
      they are not SNMP hosts.
    * FIX: precompile: make sure check includes are added before actual
      checks
    * FIX: setup.sh: do not prepend current directory to url_prefix
    * FIX: output agent version also for mixed (tcp|snmp) hosts
    * RPM: use BuildArch: noarch in spec file rather than as a command
      line option (thanks to Ulrich Kiermayr)
    * setup.sh: Allow to install Check_MK into existing OMD site (>= 0.46).
      This is still experimental!

    Checks & Agents:
    * FIX: Windows agent: fix output of event ID of log messages
    * FIX: if/if64: output speed correctly (1.50MB/s instead of 1MB/s)
    * FIX: drbd now handles output of older version without an ep field
    * FIX: repaired df_netapp32
    * FIX: Added SNMP scan function of df_netapp and df_netapp32
    * FIX: repaired apc_symmetra (was broken due to new option -Ot
      for SNMP)
    * FIX: df, hr_fs and other filesystem checks: fix bug if using
      magic number. levels_low is now honored.
    * FIX: scan function avoids hr_cpu and ucd_cpu_utilization
      at the same time
    * FIX: HP-UX agent: fixed output of df for long mount points
      (thanks to Claas Rockmann-Buchterkirche)
    * FIX: df_netapp/32: fixed output of used percentage (was always
      0% due to integer division)
    * FIX: fixed manual of df (magic_norm -> magic_normsize)
    * FIX: removed filesystem_trend_perfdata. It didn't work. Use
      now df-parameter "trend_perfdata" (see new man page of df)
    * FIX: cisco_temp_perf: fix return state in case of WARNING (was 0 = OK)
    * FIX: repair PNP template for df when using trends
    * FIX: cisco_qos: fix WATO exception (was due to print command in check)
    * FIX: check_mk check: fixed template for execution time
    * FIX: blade_health, fc_brocade_port_detailed removed debug outputs
    * FIX: netapp_volumes: The check handled 64-bit aggregates correctly
    * FIX: netapp_volumes: Fixed snmp scan function
    * FIX: blade_*: Fixed snmp scan function
    * FIX: nfsmount: fix exception in check in case of 'hanging'
    * systemtime: new simple check for time synchronization on Windows
      (needs agent update)
    * Added Perf-O-Meter for non-df filesystem checks (e.g. netapp)
    * hp_proliant_*: improve scan function (now just looks for "proliant")

    Multisite:
    * FIX: fix json/python Webservice

1.1.9i9:
    Core, Setup, etc.:
    * FIX: check_mk_templates.cfg: add missing check_period for hosts
      (needed for Shinken)
    * FIX: read *.include files before checks. Fixes df_netapp not finding
      its check function
    * FIX: inventory checks on SNMP+TCP hosts ignored new TCP checks
    * local.mk: This file is read after final.mk and *not* backup up
      or restored
    * read all files in conf.d/*.mk in alphabetical order now.
    * use snmp commands always with -Ot: output time stamps as UNIX epoch
      (thanks to Ulrich Kiermayr)

    Checks & Agents:
    * ucd_cpu_load: new check for CPU load via UCD SNMP agent
    * ucd_cpu_util: new check for CPU utilization via UCD SNMP agent
    * steelhead_status: new check for overall health of Riverbed Steelhead appliance
    * steelhead_connections: new check for Riverbed Steelhead connections
    * df, df_netapp, df_netapp32, hr_fs, vms_df: all filesystem checks now support
      trends. Please look at check manpage of df for details.
    * FIX: heartbeat_nodes: Fixed error handling when node is active but at least one link is dead
    * 3ware_units: Handling INITIALIZING state as warning now
    * FIX: 3ware_units: Better handling of outputs from different tw_cli versions now
    * FIX: local: PNP template for local now looks in all template directories for
      specific templates (thanks to Patrick Schaaf)

    Multisite:
    * FIX: fix "too many values to unpack" when editing views in single layout
      mode (such as host or service detail)
    * FIX: fix PNP icon in cases where host and service icons are displayed in
      same view (found by Wolfgang Barth)
    * FIX: Fixed view column editor forgetting pending changes to other form
           fields
    * FIX: Customlinks snapin persists folding states again
    * FIX: PNP timerange painter option field takes selected value as default now
    * FIX: Fixed perfometer styling in single dataset layouts
    * FIX: Tooltips work in group headers now
    * FIX: Catching exceptions caused by unset bandwidth in interface perfometer

    WATO:
    * FIX: fix problem with vanishing services on Windows. Affected were services
      containing colons (such as fs_C:/).

    Livestatus:
    * FIX: fix most compiler warnings (thanks to patch by Sami Kerola)
    * FIX: fix memory leak. The leak caused increasing check latency in some
      situations

1.1.9i8:
    Multisite:
    * New "web service" for retrieving data from views as JSON or
      Python objects. This allows to connect with NagStaMon
      (requires patch in NagStaMon). Simply add &output_format=json
      or &output_format=python to your view URL.
    * Added two builtin views for NagStaMon.
    * Acknowledgement of problem now has checkboxes for sticky,
      send notification and persisten comment
    * Downtimes: allow to specify fixed/flexible downtime
    * new display_options d/D for switching on/off the tab "Display"
    * Improved builtin views for downtimes
    * Bugfix: Servicegroups can be searched with the quicksearch snapin using
      the 'sg:' prefix again

    WATO:
    * Fixed problem appearing at restart on older Python version (RH)

1.1.9i7:
    Core, Setup, etc.:
    * Fix crash on Python 2.4 (e.g. RedHat) with fake_file
    * Fixed clustering of SNMP hosts
    * Fix status output of Check_MK check in mixed cluster setups

    Checks & Agents:
    * PNP templates for if/if64: fix bugs: outgoing packets had been
      same as incoming, errors and discards were swapped (thanks to
      Paul Freeman)
    * Linux Agent: Added suport for vdx and xvdx volumes (KVM+Virtio, XEN+xvda)

    Multisite:
    * Fix encoding problem when host/service groups contain non-ascii
      characters.

    WATO:
    * Fix too-long-URL problem in cases of many services on one host


1.1.9i6:
    INCOMPATIBLE CHANGES:
    * Removed out-dated checks blade_misc, ironport_misc and snia_sml. Replaced
      with dummy checks begin always UNKNOWN.

    Core, Setup, etc.:
    * cmk -D: show ip address of host
    * Fix SNMP inventory find snmp misc checks inspite of negative scan function
    * Fix output of MB and GB values (fraction part was zero)

    Checks & Agents:
    * megaraid_ldisks: remove debug output
    * fc_brocade_port: hide on SNMP scan, prefer fc_brocade_port_detailed
    * fc_brocade_port_detailed: improve scan function, find more devices
    * New agent for HP-UX
    * hpux_cpu: new check for monitoring CPU load average on HP-UX
    * hpux_if: New check for monitoring NICs on HP-UX (compatible to if/if64)
    * hpux_multipath: New check for monitoring Multipathing on HP-UX
    * hpux_lvm: New check for monitoring LVM mirror state on HP-UX
    * hpux_serviceguard: new check for monitoring HP-UX Serviceguard
    * drbd: Fixed var typo which prevented inventory of drbd general check
      (Thanks to Andreas Behler)
    * mk_oracle: new agent plugin for monitoring ORACLE (currently only
      on Linux and HP-UX, but easily portable to other Unices)
    * oracle_sessions: new check for monitoring the current number of active
      database sessions.
    * oracle_logswitches: new check for monitoring the number of logswitches
      of an ORACLE instances in the last 60 minutes.
    * oracle_tablespaces: new check for monitoring size, state and autoextension
      of ORACLE tablespaces.
    * h3c_lanswitch_cpu: new check for monitoring CPU usage of H3C/HP/3COM switches
    * h3c_lanswitch_sensors: new check for monitoring hardware sensors of H3C/HP/3COM switches
    * superstack3_sensors: new check for monitoring hardware sensors of 3COM Superstack 3 switches

    Multisite:
    * Fixed aligns/widths of snapin contents and several small styling issues
    * Fixed links and border-styling of host matrix snapin
    * Removed jQuery hover menu and replaced it with own code

1.1.9i5:
    Multisite:
    * custom notes: new macros $URL_PREFIX$ and $SITE$, making
      multi site setups easier
    * new intelligent logwatch icon, using url_prefix in multi site
      setups


1.1.9i4:
    Core, Setup, etc.:
    * added missing 'register 0' to host template
    * setup: fix creation of symlink cmk if already existing

    Multisite:
    * New reschedule icon now also works for non-local sites.
    * painter options are now persisted on a per-user-base
    * new optional column for displaying host and service comments
      (not used in shipped views but available in view editor)

    Livestatus:
    * Check for buffer overflows (replace strcat with strncat, etc.)
    * Reduce number of log messages (reclassify to debug)

    Checks & Agents:
    * apc_symmetra: handle empty SNMP variables and treat as 0.


1.1.9i3:
    INCOMPATIBLE CHANGES:
    * You need a current version of Livestatus for Multisite to work!
    * Multisite: removed (undocumented) view parameters show_buttons and show_controls.
      Please use display_options instead.
    * Finally removed deprecated filesystem_levels. Please use check_parameters instead.
    * Livestatus: The StatsGroupBy: header is still working but now deprecated.
      Please simply use Columns: instead. If your query contains at least one Stats:-
      header than Columns: has the meaning of the old StatsGroupBy: header

    Core, Setup, etc.:
    * Create alias 'cmk' for check_mk in bin/ (easier typing)
    * Create alias 'mkp' for check_mk -P in bin/ (easier typing)

    Multisite:
    * Each column can now have a tooltip showing another painter (e.g.
      show the IP address of a host when hovering over its name)
    * Finally show host/services icons from the nagios value "icon_image".
      Put your icon files in /usr/share/check_mk/web/htdocs/images/icons.
      OMD users put the icons into ~/local/share/check_mk/web/htdocs/images/icons.
    * New automatic PNP-link icons: These icons automatically appear, if
      the new livestatus is configured correctly (see below).
    * new view property "hidebutton": allow to hide context button to a view.
    * Defaults views 'Services: OK', 'Services: WARN, etc. do now not create
      context buttons (cleans up button bar).
    * new HTML parameter display_options, which allows to switch off several
      parts of the output (e.g. the HTML header, external links, etc).
    * View hoststatus: show PNP graph of host (usually ping stats)
    * new tab "Display": here the user can choose time stamp
      display format and PNP graph ranges
    * new column "host_tags", showing the Check_MK host tags of a host
    * new datasource "alert_stats" for computing alert statistics
    * new view "Alert Statistics" showing alert statistics for all hosts
      and services
    * Sidebar: Fixed snapin movement to the bottom of the snapin list in Opera
    * Sidebar: Fixed scroll position saving in Opera
    * Fixed reloading button animation in Chrome/IE (Changed request to async mode)
    * Sidebar: Removed scrollbars of in older IE versions and IE8 with compat mode
    * Sidebar: Fixed scrolling problem in IE8 with compat mode (or maybe older IE versions)
      which broke the snapin titles and also the tactical overview table
    * Sidebar: Fixed bulletlist positioning
    * Sidebar: The sidebar quicksearch snapin is case insensitive again
    * Fixed header displaying on views when the edit button is not shown to the user
    * View pages are not refreshed when at least one form (Filter, Commands,
      Display Options) is open
    * Catching javascript errors when pages from other domain are opened in content frame
    * Columns in view editor can now be added/removed/moved easily

    Checks & Agents:
    * Fixed problem with OnlyFrom: in Linux agent (df didn't work properly)
    * cups_queues: fixed plugin error due to invalid import of datetime,
      converted other checks from 'from datetime import...' to 'import datetime'.
    * printer_supply: handle the case where the current value is missing
    * megaraid_ldisks: Fixed item detection to be compatible with different versions of megaraid
    * Linux Agent: Added new 3ware agent code to support multiple controllers
      (Re-inventory of 3ware checks needed due to changed check item names)

    Livestatus:
    * new column pnpgraph_present in table host and service. In order for this
      column to work you need to specify the base directory of the PNP graphs
      with the module option pnp_path=, e.g. pnp_path=/omd/sites/wato/var/pnp4nagios/perfdata
    * Allow more than one column for StatsGroupBy:
    * Do not use function is_contact_member_of_contactgroup anymore (get compatible
      with Nagios CVS)
    * Livestatus: log timeperiod transitions (active <-> inactive) into Nagios
      log file. This will enable us to create availability reports more simple
      in future.

    Multisite:
    * allow include('somefile.mk') in multisite.mk: Include other files.
      Paths not beginning with '/' are interpreted relative to the directory
      of multisite.mk

    Livestatus:
    * new columns services_with_info: similar to services_with_state but with
      the plugin output appended as additional tuple element. This tuple may
      grow in future so do not depend on its length!

1.1.9i2:
    Checks & Agents:
    * ibm_imm_health: fix inventory function
    * if/if64: fix average line in PNP-template, fix display of speed for 20MBit
      lines (e.g. Frame Relay)

    Multisite:
    * WATO: Fixed omd mode/site detection and help for /etc/sudoers
    * WATO: Use and show common log for pending changes
    * Sidebar Quicksearch: Now really disabling browser built-in completion
      dropdown selections

1.1.9i1:
    INCOMPATIBLE CHANGES:
    * TCP / SNMP: hosts using TCP and SNMP now must use the tags 'tcp'
      and 'snmp'. Hosts with the tag 'ping' will not inventorize any
      service. New configuration variable tcp_hosts.
    * Inventory: The call syntax for inventory has been simplified. Just
      call check_mk -I HOSTNAME now. Omit the "tcp" or "snmp". If you
      want to do inventory just for certain check types, type "check_mk --checks=snmp_info,if -I hostnames..."
      instead
    * perfdata_format now defaults to "pnp". Previous default was "standard".
      You might have to change that in main.mk if you are not using PNP (only
      relevant for MRPE checks)
    * inventory_check_severity defaults to 1 now (WARNING)
    * aggregation_output_format now defaults to "multiline"
    * Removed non_bulkwalk_hosts. You can use bulkwalk_hosts with NEGATE
      instead (see docu)
    * snmp_communites is now initialized with [], not with {}. It cannot
      be a dict any longer.
    * bulkwalk_hosts is now initizlized with []. You can do += here just
      as with all other rule variables.
    * Configuration check (-X) is now always done. It is now impossible to
      call any Check_MK action with an invalid configuration. This saves
      you against mistyped variables.
    * Check kernel: converted performance data from counters to rates. This
      fixes RRD problems (spikes) on reboots and also allows better access
      to the peformance data for the Perf-O-Meters.  Also changed service
      descriptions. You need to reinventurize the kernel checks. Your old
      RRDs will not be deleted, new ones will be created.
    * Multisite: parameters nagios_url, nagios_cgi_url and pnp_url are now
      obsolete. Instead the new parameter url_prefix is used (which must
      end with a /).

    Core, Setup, etc.:
    * Improve error handling: if hosts are monitored with SNMP *and* TCP,
      then after an error with one of those two agents checks from the
      other haven't been executed. This is fixed now. Inventory check
      is still not complete in that error condition.
    * Packages (MKP): Allow to create and install packages within OMD!
      Files are installed below ~/local/share/check_mk. No root permissions
      are neccessary
    * Inventory: Better error handling on invalid inventory result of checks
    * setup.sh: fix problem with missing package_info (only appears if setup
      is called from another directory)
    * ALL_SERVICES: Instead of [ "" ] you can now write ALL_SERVICES
    * debug_log: also output Check_MK version, check item and check parameters
    * Make sure, host has no duplicate service - this is possible e.g. by
      monitoring via agent and snmp in parallel. duplicate services will
      make Nagios reject the configuration.
    * --snmpwalk: do not translate anymore, use numbers. All checks work
      with numbers now anyway.
    * check_mk -I snmp will now try all checktypes not having an snmp scan
      function. That way all possible checks should be inventorized.
    * new variable ignored_checks: Similar to ignored_checktypes, but allows
      per-host configuration
    * allow check implementations to use common include files. See if/if64
      for an example
    * Better handling for removed checks: Removed exceptions in check_mk calls
      when some configured checks have been removed/renamed

    Checks & Agents:
    * Renamed check functions of imm_health check from test_imm to imm_health
      to have valid function and check names. Please remove remove from
      inventory and re-inventory those checks.
    * fc_brocade_port_detailed: allow to specify port state combinations not
      to be critical
    * megaraid_pdisks: Using the real enclosure number as check item now
    * if/if64: allow to configure averaging of traffic over time (e.g. 15 min)
      and apply traffic levels and averaged values. Also allow to specify relative
      traffic levels. Allow new parameter configuration via dictionary. Also
      allow to monitor unused ports and/or to ignore link status.
    * if/if64: Added expected interface speed to warning output
    * if/if64: Allow to ignore speed setting (set target speed to None)
    * wut_webtherm: handle more variants of WuT Webtherms (thanks to Lefty)
    * cisco_fan: Does not inventorize 'notPresent' sensors anymore. Improved output
    * cisco_power: Not using power source as threshold anymore. Improved output
    * cisco_fan: Does not inventorize 'notPresent' sensors anymore. Improved output
    * cisco_power: Not using power source as threshold anymore. Improved output
    * cisco_power: Excluding 'notPresent' devices from inventory now
    * cisco_temp_perf: Do not crash if device does not send current temperature
    * tcp_conn_stats: new check for monitoring number of current TCP connections
    * blade_*: Added snmp scan functions for better automatic inventory
    * blade_bays: Also inventorizes standby blades and has a little more
                  verbose output.
    * blade_blowers: Can handle responses without rpm values now. Improved output
    * blade_health: More detailed output on problems
    * blade_blades: Added new check for checking the health-, present- and
                    power-state of IBM Bladecenter blades
    * win_dhcp_pools: Several cleanups in check
    * Windows agent: allow restriction to ip addresses with only_hosts (like xinetd)
    * heartbeat_rscstatus: Catching empty output from agent correctly
    * tcp_conn_stats: Fixed inventory function when no conn stats can be inventoried
    * heartbeat_nodes: fix Linux agent for hostname with upper case letters (thanks to
            Thorsten Robers)
    * heartbeat_rscstatus: Catching empty output from agent correctly
    * heartbeat_rscstatus: Allowing a list as expected state to expect multiple OK states
    * win_dhcp_pools agent plugin: Filtering additional error message on
      systems without dhcp server
    * j4p_performance: Added experimental agent plugin fetching data via
      jmx4perl agent (does not need jmx4perl on Nagios)
    * j4p_performance.mem: added new experimental check for memory usage via JMX.
    * if/if64: added Perf-O-Meter for Multisite
    * sylo: fix performance data: on first execution (counter wrap) the check did
      output only one value instead of three. That lead to an invalid RRD.
    * Cleaned up several checks to meet the variable naming conventions
    * drbd: Handling unconfigured drbd devices correctly. These devices are
      ignored during nventory
    * printer_supply: In case of OKI c5900 devices the name of the supply units ins not
      unique. The color of the supply unit is reported in a dedicated OID and added to the
      check item name to have a unique name now.
    * printer_supply: Added simple pnp template to have better graph formating for the check results
    * check_mk.only_from: new check for monitoring the IP address access restriction of the
      agent. The current Linux and Windows agents provide this information.
    * snmp_info check: Recoded not to use snmp_info_single anymore
    * Linux Agent: Fixed <<<cpu>>> output on SPARC machines with openSUSE
    * df_netapp/df_netapp32: Made check inventory resistant against empty size values
    * df_netapp32: Added better detection for possible 32bit counter wrap
    * fc_brocade_port_detailed: Made check handle phystate "noSystemControlAccessToSlot" (10)
      The check also handles unknown states better now
    * printer_supply: Added new parameter "printer_supply_some_remaining_status" to
      configure the reported state on small remaining capacity.
    * Windows agent: .vbs scripts in agents plugins/ directory are executed
      automatically with "cscript.exe /Nologo" to prevent wrong file handlers
    * aironet_clients: Only counting clients which don't have empty values for strength
    * statgrab_disk: Fixed byte calculation in plugin output
    * statgrab_disk: Added inventory function
    * 3ware_disks: Ignoring devices in state NOT-PRESENT during inventory

    Multisite:
    * The custom open/close states of custom links are now stored for each
      user
    * Setting doctype in sidebar frame now
    * Fixed invalid sidebar css height/width definition
    * Fixed repositioning the sidebar scroll state after refreshing the page
    * Fixed mousewheel scrolling in opera/chrome
    * Fixed resize bug on refresh in chrome
    * New view for all services of a site
    * Sidebar snapin site_status: make link target configurable
    * Multisite view "Recently changed services": sort newest first
    * Added options show_header and show_controls to remove the page headers
      from views
    * Cool: new button for an immediate reschedule of a host or service
      check: the view is redisplayed exactly at the point of time when
      Nagios has finished the check. This makes use of MK Livestatus'
      unique waiting feature.

   Livestatus:
    * Added no_more_notifications and check_flapping_recovery_notification
      fields to host table and no_more_notifications field to service table.
      Thanks to Matthew Kent

1.1.8:
    Core, Setup, etc.:
    * setup.sh: turn off Python debugging
    * Cleaned up documentation directory
    * cluster host: use real IP address for host check if cluster has
      one (e.g. service IP address)

    Checks & Agents:
    * Added missing PNP template for check_mk-hr_cpu
    * hr_fs: inventory now ignores filesystem with size 0,
      check does not longer crash on filesystems with size 0
    * logwatch: Fixed typo in 'too many unacknowledged logs' error message
    * ps: fix bug: inventory with fixed user name now correctly puts
      that user name into the resulting check - not None.
    * ps: inventory with GRAB_USER: service description may contain
      %u. That will be replaced with the user name and thus makes the
      service description unique.
    * win_dhcp_pools: better handle invalid agent output
    * hp_proliant_psu: Fixed multiple PSU detection on one system (Thanks to Andreas Döhler)
    * megaraid_pdisks: Fixed coding error
    * cisco_fan: fixed check bug in case of critical state
    * nfsmounts: fix output (free and used was swapped), make output identical to df

    Livestatus:
    * Prohibit { and } in regular expressions. This avoids a segmentation
      fault caused by regcomp in glibc for certain (very unusual) regular
      expressions.
    * Table status: new columns external_command_buffer_slots,
      external_command_buffer_usage and external_command_buffer_max
      (this was implemented according to an idea and special request of
       Heinz Fiebig. Please sue him if this breaks anything for you. I was
       against it, but he thinks that it is absolutely neccessary to have
       this in version 1.1.8...)
    * Table status: new columns external_commands and external_commands_rate
      (also due to Mr. Fiebig - he would have quit our workshop otherwise...)
    * Table downtimes/comments: new column is_service

    Multisite:
    * Snapin Performance: show external command per second and usage and
      size of external command buffer
    * Downtimes view: Group by hosts and services - just like comments
    * Fix links for items containing + (e.g. service descriptionen including
      spaces)
    * Allow non-ASCII character in downtimes and comments
    * Added nagvis_base_url to multisite.mk example configuration
    * Filter for host/service groups: use name instead of alias if
      user has no permissions for groups

1.1.8b3:
    Core, Setup, etc.:
    * Added some Livestatus LQL examples to documentation
    * Removed cleanup_autochecks.py. Please use check_mk -u now.
    * RRA configuration for PNP: install in separate directory and do not
      use per default, since they use an undocumented feature of PNP.

    Checks & Agents:
    * postfix_mailq: Changed limit last 6 lines which includes all needed
		information
    * hp_proliant_temp/hp_proliant_fans: Fixed wrong variable name
    * hp_procurve_mem: Fixed wrong mem usage calculation
    * ad_replication: Works no with domain controller hostnames like DC02,DC02
    * aironet_client: fix crash on empty variable from SNMP output
    * 3ware_disks, 3ware_units: hopefully repaired those checks
    * added rudimentary agent for HP-UX (found in docs/)

    Multisite:
    * added Perf-O-Meter to "Problems of Host" view
    * added Perf-O-Meter to "All Services" view
    * fix bug with cleaning up persistent connections
    * Multisite now only fetches the available PNP Graphs of hosts/services
    * Quicksearch: limit number of items in dropdown to 80
      (configurable via quicksearch_dropdown_limit)
    * Views of hosts: make counts of OK/WARN/CRIT klickable, new views
      for services of host in a certain state
    * Multisite: sort context buttons in views alphabetically
    * Sidebar drag scrolling: Trying to compensate lost mouse events when
	leaving the sidebar frame while dragging

    Livestatus:
    * check for event_broker_options on start
    * Fix memory leakage caused by Filter: headers using regular expressions
    * Fix two memory leaks in logfile parser

1.1.8b2:
    Core, Setup, etc.:
    * Inventory: skip SNMP-only hosts on non-SNMP checktypes (avoids timeouts)
    * Improve error output for invalid checks

    Checks & Agents:
    * fix bug: run local and plugins also when spaces are in path name
      (such as C:\Program Files\Check_MK\plugins
    * mem.vmalloc: Do not create a check for 64 bit architectures, where
      vmalloc is always plenty
    * postfix_mailq: limit output to 1000 lines
    * multipath: handle output of SLES 11 SP1 better
    * if/if64: output operstatus in check output
    * if/if64: inventory now detects type 117 (gigabitEthernet) for 3COM
    * sylo: better handling of counter wraps.

    Multisite:
    * cleanup implementation of how user settings are written to disk
    * fix broken links in 'Edit view -> Try out' situation
    * new macros $HOSTNAME_LOWER$, $HOSTNAME_UPPER$ and $HOSTNAME_TITLE$ for
      custom notes

1.1.8b1:
    Core, Setup, etc.:
    * SNMPv3: allow privProtocol and privPassword to be specified (thanks
      to Josef Hack)
    * install_nagios.sh: fix problem with broken filenames produced by wget
    * install_nagios.sh: updated software to newest versions
    * install_nagios.sh: fix Apache configuration problem
    * install_nagios.sh: fix configuration vor PNP4Nagios 0.6.6
    * config generation: fix host check of cluster hosts
    * config generation: add missing contact groups for summary hosts
    * RPM package of agent: do not overwrite xinetd.d/check_mk, but install
      new version with .rpmnew, if admin has changed his one
    * legacy_checks: fix missing perfdata, template references where in wrong
      direction (thanks Daniel Nauck for his precise investigation)

    Checks & Agents:
    * New check imm_health by Michael Nieporte
    * rsa_health: fix bug: detection of WARNING state didn't work (was UNKNOWN
            instead)
    * check_mk_agent.solaris: statgrab now excludes filesystems. This avoids hanging
      in case of an NFS problem. Thanks to Divan Santana.
    * multipath: Handle new output of multipath -l (found on SLES11 SP1)
    * ntp: fix typo in variable ntp_inventory_mode (fixes inventory problem)
    * if64: improve output formatting of link speed
    * cisco_power: inventory function now ignores non-redundant power supplies
    * zpool_status: new check from Darin Perusich for Solaris zpools

    Multisite:
    * fix several UTF-8 problems: allow non-ascii characters in host names
      (must be UTF 8 encoded!)
    * improve compatibility with Python 2.3
    * Allow loading custom style sheet overriding Check_MK styles by setting
      custom_style_sheet in multisite.mk
    * Host icons show link to detail host, on summary hosts.
    * Fix sidebar problem: Master Control did not display data correctly
    * status_host: honor states even if sites hosting status hosts is disabled
      (so dead-detection works even if local site is disabled)
    * new config variable start_url: set url for welcome page
    * Snapin Quicksearch: if no host is matching, automatically search for
      services
    * Remove links to legacy Nagios GUI (can be added by user if needed)
    * Sidebar Quicksearch: fix several annoyances
    * Views with services of one host: add title with host name and status

    Livestatus:
    * fix memory leak: lost ~4K on memory on each StatsAnd: or StatsOr:
      header (found by Sven Nierlein)
    * fix invalid json output for empty responses (found by Sven Nierlein)
    * fix Stats: avg ___ for 0 matching elements. Output was '-nan' and is
      now '0.0'
    * fix output of floating point numbers: always use exponent and make
      sure a decimal point is contained (this makes JSON/Python detect
      the correct type)

1.1.7i5:
    Core, Setup, etc.:
    * SNMP: do not load any MIB files (speeds up snmpwalk a lot!)
    * legacy_checks: new config variable allowing creating classical
      non-Check_MK checks while using host tags and config options
    * check_mk_objects.cfg: beautify output, use tabs instead of spaces
    * check_mk -II: delete only specified checktypes, allow to reinventorize
      all hosts
    * New option -O, --reload: Does the same as -R, but reloads Nagios
      instead of restarting it.
    * SNMP: Fixed string detection in --snmpwalk calls
    * SNMP: --snmpwalk does walk the enterprises tree correctly now
    * SNMP: Fixed missing OID detection in SNMP check processing. There was a problem
      when the first column had OID gaps in the middle. This affected e.g. the cisco_locif check.
    * install_nagios.sh: correctly detect Ubuntu 10.04.1
    * Config output: make order of service deterministic
    * fix problem with missing default hostgroup

    Multisite:
    * Sidebar: Improved the quicksearch snapin. It can search for services,
      servicegroups and hostgroups now. Simply add a prefix "s:", "sg:" or "hg:"
      to search for other objects than hosts.
    * View editor: fix bug which made it impossible to add more than 10 columns
    * Service details: for Check_MK checks show description from check manual in
      service details
    * Notes: new column 'Custom notes' which allows customizable notes
      on a per host / per service base (see online docu for details)
    * Configuration: new variable show_livestatus_errors which can be set
      to False in order to hide error about unreachable sites
    * hiding views: new configuration variables hidden_views and visible_views
    * View "Service problems": hide problems of down or unreachable hosts. This
      makes the view consistant with "Tactical Overview"

    Checks & Agents:
    * Two new checks: akcp_sensor_humidity and akcp_sensor_temp (Thanks to Michael Nieporte)
    * PNP-template for kernel: show average of displayed range
    * ntp and ntp.time: Inventory now per default just creates checks for ntp.time (summary check).
      This is controlled by the new variable ntp_inventory_mode (see check manuals).
    * 3ware: Three new checks by Radoslav Bak: 3ware_disks, 3ware_units, 3ware_info
    * nvidia: agent now only queries GPUCoreTemp and GPUErrors. This avoids
      a vmalloc leakage of 32kB per call (bug in NVIDIA driver)
    * Make all SNMP based checks independent of standard MIB files
    * ad_replication: Fixed syntax errors and unhandled date output when
      not replicated yet
    * ifoperstatus: Allowing multiple target states as a list now
    * cisco_qos: Added new check to monitor traffic in QoS classes on Cisco routers
    * cisco_power: Added scan function
    * if64/if/cisco_qos: Traffic is displayed in variable byte scales B/s,KB/s,MB/s,GB/s
      depending on traffic amount.
    * if64: really using ifDescr with option if_inventory_uses_description = True
    * if64: Added option if_inventory_uses_alias to using ifAlias for the item names
    * if64/if: Fixed bug displaying the out traffic (Perfdata was ok)
    * if64/if: Added WARN/CRIT thresholds for the bandwidth usage to be given as rates
    * if64/if: Improved PNP-Templates
    * if64/if: The ifoperstatus check in if64/if can now check for multiple target states
    * if64/if: Removing all null bytes during hex string parsing (These signs Confuse nagios pipe)
    * Fixed hr_mem and hr_fs checks to work with new SNMP format
    * ups_*: Inventory works now on Riello UPS systems
    * ups_power: Working arround wrong implemented RFC in some Riello UPS systems (Fixing negative power
      consumption values)
    * FreeBSD Agent: Added sections: df mount mem netctr ipmitool (Thanks to Florian Heigl)
    * AIX: exclude NFS and CIFS from df (thanks to Jörg Linge)
    * cisco_locif: Using the interface index as item when no interface name or description are set

    Livestatus:
    * table columns: fix type of num_service_* etc.: was list, is now int (thanks to Gerhard Laußer)
    * table hosts: repair semantics of hard_state (thanks to Michael Kraus). Transition was one
      cycle to late in certain situations.

1.1.7i4:
    Core, Setup, etc.:
    * Fixed automatic creation of host contactgroups
    * templates: make PNP links work without rewrite

    Multisite:
    * Make page handler modular: this allows for custom pages embedded into
      the Multisite frame work and thus using Multisite for other tasks as
      well.
    * status_host: new state "waiting", if status host is still pending
    * make PNP links work without rewrite
    * Fix visibility problem: in multisite setups all users could see
      all objects.

1.1.7i3:
    Core, Setup, etc.:
    * Fix extra_nagios_conf: did not work in 1.1.7i2
    * Service Check_MK now displays overall processing time including
      agent communication and adds this as performance data
    * Fix bug: define_contactgroups was always assumed True. That led to duplicate
      definitions in case of manual definitions in Nagios

    Checks & Agents:
    * New Check: hp_proliant_da_phydrv for monitoring the state of physical disks
      in HP Proliant Servers
    * New Check: hp_proliant_mem for monitoring the state of memory modules in
      HP Proliant Servers
    * New Check: hp_proliant_psu for monitoring the state of power supplies in
      HP Proliant Servers
    * PNP-templates: fix several templates not working with MULTIPLE rrds
    * new check mem.vmalloc for monitoring vmalloc address space in Linux kernel.
    * Linux agent: add timeout of 2 secs to ntpq
    * wmic_process: make check OK if no matching process is found

    Livestatus:
    * Remove obsolete parameter 'accept_timeout'
    * Allow disabling idle_timeout and query_timeout by setting them to 0.

    Multisite:
    * logwatch page: wrap long log lines

1.1.7i2:
    Incompatible Changes:
    * Remove config option define_timeperiods and option --timeperiods.
      Check_MK does not longer define timeperiod definitions. Please
      define them manually in Nagios.
    * host_notification_period has been removed. Use host_extra_conf["notification_period"]
      instead. Same holds for service_notification_periods, summary_host_notification_periods
      and summary_service_notification_periods.
    * Removed modes -H and -S for creating config data. This now does
      the new option -N. Please set generate_hostconf = False if you
      want only services to be defined.

    Core, Setup, etc.:
    * New config option usewalk_hosts, triggers --usewalk during
      normal checking for selected hosts.
    * new option --scan-parents for automatically finding and
      configuring parent hosts (see online docu for details)
    * inventory check: put detailed list of unchecked items into long
      plugin output (to be seen in status details)
    * New configuration variable check_parameters, that allows to
      override default parameters set by inventory, without defining
      manual checks!

    Checks & Agents:
    * drbd: changed check parameters (please re-inventorize!)
    * New check ad_replication: Checks active directory replications
      of domain controllers by using repadm
    * New check postifx_mailq: Checks mailqueue lengths of postifx mailserves
    * New check hp_procurve_cpu: Checks the CPU load on HP Procurve switches
    * New check hp_procurve_mem: Checks the memory usage on HP Procurve switches
    * New check hp_procurve_sensors: Checks the health of PSUs, FANs and
      Temperature on HP Procurve switches
    * New check heartbeat_crm: Monitors the general state of heartbeat clusters
      using the CRM
    * New check heartbeat_crm_resources: Monitors the state of resources and nodes
      in heartbeat clusters using the CRM
    * *nix agents: output AgentOS: in header
    * New agent for FreeBSD: It is based on the linux agent. Most of the sections
      could not be ported easily so the FreeBSD agent provides information for less
      checks than the linux agent.
    * heartbeat_crm and heartbeat_crm.resources: Change handling of check parameters.
      Please reinvenurize and read the updated man page of those checks
    * New check hp_proliant_cpu: Check the physical state of CPUs in HP Proliant servers
    * New check hp_proliant_temp: Check the temperature sensors of HP Proliant servers
    * New check hp_proliant_fans: Check the FAN sensors of HP Proliant servers

    Multisite:
    * fix chown problem (when nagios user own files to be written
      by the web server)
    * Sidebar: Fixed snapin movement problem using older firefox
      than 3.5.
    * Sidebar: Fixed IE8 and Chrome snapin movement problems
    * Sidebar: Fixed IE problem where sidebar is too small
    * Multisite: improve performance in multi site environments by sending
      queries to sites in parallel
    * Multisite: improve performance in high latency situations by
      allowing persistent Livestatus connections (set "persist" : True
      in sites, use current Livestatus version)

    Livestatus:
    * Fix problems with in_*_period. Introduce global
      timeperiod cache. This also improves performance
    * Table timeperiods: new column 'in' which is 0/1 if/not the
      timeperiod is currently active
    * New module option idle_timeout. It sets the time in ms
      Livestatus waits for the next query. Default is 300000 ms (5 min).
    * New module option query_timeout. It limits the time between
      two lines of a query (in ms). Default is 10000 ms (10 sec).

1.1.7i1: Core, Setup, etc.:
    * New option -u for reordering autochecks in per-host-files
      (please refer to updated documentation about inventory for
       details)
    * Fix exception if check_mk is called without arguments. Show
      usage in that case.
    * install_nagios.sh: Updated to NagVis 1.5 and fixed download URL
    * New options --snmpwalk and --usewalk help implemeting checks
      for SNMP hardware which is not present
    * SNMP: Automatically detect missing entries. That fixes if64
      on some CISCO switches.
    * SNMP: Fix hex string detection (hopefully)
    * Do chown only if running as root (avoid error messages)
    * SNMP: SNMPv3 support: use 4-tuple of security level, auth protocol,
      security name and password instead of a string in snmp_communities
      for V3 hosts.
    * SNMP: Fixed hexstring detection on empty strings
    * New option -II: Is like -I, but removes all previous autochecks
      from inventorized hosts
    * install_nagios.sh: Fix detection of PNP4Nagios URL and URL of
      NagVis
    * Packager: make sanity check prohibiting creating of package files
      in Check MK's directories
    * install_nagios.sh: Support Ubuntu 10.04 (Thanks to Ben)

    Checks & Agents:
    * New check ntp.time: Similar to 'ntp' but only honors the system peer
      (that NTP peer where ntpq -p prints a *).
    * wmic_process: new check for ressource consumption of windows processes
    * Windows agent supports now plugins/ and local/ checks
    * [FIX] ps.perf now correctly detects extended performance data output
      even if number of matching processes is 0
    * renamed check cisco_3640_temp to cisco_temp, renamed cisco_temp
      to cisco_temp_perf, fixed snmp detection of those checks
    * New check hr_cpu - checking the CPU utilization via SNMP
    * New check hr_fs - checking filesystem usage via SNMP
    * New check hr_mem - checking memory usage via SNMP
    * ps: inventory now can configured on a per host / tag base
    * Linux: new check nvidia.temp for monitoring temperature of NVIDIA graphics card
    * Linux: avoid free-ipmi hanging forever on hardware that does not support IPMI
    * SNMP: Instead of an artificial index column, which some checks use, now
      the last component of the OID is used as index. That means that inventory
      will find new services and old services will become UNKNOWN. Please remove
      the outdated checks.
    * if: handle exception on missing OIDs
    * New checks hp_blade* - Checking health of HP BladeSystem Enclosures via SNMP
    * New check drbd - Checking health of drbd nodes
    * New SNMP based checks for printers (page counter, supply), contributed
      by Peter Lauk (many thanks!)
    * New check cups_queues: Checking the state of cups printer queues
    * New check heartbeat_nodes: Checking the node state and state of the links
      of heartbeat nodes
    * New check heartbeat_rscstatus: Checks the local resource status of
      a heartbeat node
    * New check win_dhcp_pools: Checks the usage of Windows DHCP Server lease pools
    * New check netapp_volumes: Checks on/offline-condition and states of netapp volumes

    Multisite:
    * New view showing all PNP graphs of services with the same description
    * Two new filters for host: notifications_enabled and acknowledged
    * Files created by the webserver (*.mk) are now created with the group
      configured as common group of Nagios and webserver. Group gets write
      permissions on files and directories.
    * New context view: all services of a host group
    * Fix problems with Umlauts (non-Ascii-characters) in performance data
    * New context view: all services of a host group
    * Sidebar snapins can now fetch URLs for the snapin content instead of
      building the snapin contents on their own.
    * Added new nagvis_maps snapin which displays all NagVis maps available
      to the user. Works with NagVis 1.5 and newer.

1.1.6:
    Core, Setup, etc.:
    * Service aggregation: new config option aggregation_output_format.
      Settings this to "multiline" will produce Nagios multiline output
      with one line for each individual check.

    Multisite:
    * New painter for long service plugin output (Currently not used
      by any builtin view)

    Checks & Agents:
    * Linux agent: remove broken check for /dev/ipmi0

1.1.6rc3:
    Core, Setup, etc.:
    * New option --donate for donating live host data to the community.
      Please refer to the online documentation for details.
    * Tactical Overview: Fixed refresh timeout typo
      (Was 16 mins instead of 10 secs)

    Livestatus:
    * Assume strings are UTF-8 encoded in Nagios. Convert from latin-1 only
      on invalid UTF-8 sequences (thanks to Alexander Yegorov)

    Multisite:
    * Correctly display non-ascii characters (fixes exception with 'ascii codec')
      (Please also update Livestatus to 1.1.6rc3)

1.1.6rc2:
    Multisite:
    * Fix bug in Master control: other sites vanished after klicking buttons.
      This was due to connection error detection in livestatus.py (Bug found
      by Benjamin Odenthal)
    * Add theme and baseurl to links to PNP (using features of new PNP4Nagios
      0.6.4)

    Core, Setup, etc.:
    * snmp: hopefully fix HEX/string detection now

    Checks & Agents:
    * md: fix inventory bug on resync=PENDING (Thanks to Darin Perusich)

1.1.6rc1:
    Multisite:
    * Repair Perf-O-Meters on webkit based browsers (e.g. Chrome, Safari)
    * Repair layout on IE7/IE8. Even on IE6 something is working (definitely
      not transparent PNGs though). Thanks to Lars.
    * Display host state correct if host is pending (painter "host with state")
    * Logfile: new filter for plugin output
    * Improve dialog flow when cloning views (button [EDIT] in views snapin)
    * Quicksearch: do not open search list if text did not change (e.g. Shift up),
      close at click into field or snapin.

    Core, Setup, etc.:
    * Included three patched from Jeff Dairiki dealing with compile flags
      and .gitignore removed from tarballs
    * Fix problem with clustered_services_of[]: services of one cluster
      appeared also on others
    * Packager: handle broken files in package dir
    * snmp handling: better error handling in cases where multiple tables
      are merged (e.g. fc_brocade_port_detailed)
    * snmp: new handling of unprintable strings: hex dumps are converted
      into binary strings now. That way all strings can be displayed and
      no information is lost - nevertheless.

    Checks & Agents:
    * Solaris agent: fixed rare df problems on Solaris 10, fix problem with test -f
      (thanks to Ulf Hoffmann)
    * Converted all PNP templates to format of 0.6.X. Dropped compatibility
      with 0.4.X.
    * Do not use ipmi-sensors if /dev/ipmi0 is missing. ipmi-sensors tries
      to fiddle around with /dev/mem in that case and miserably fails
      in some cases (infinite loop)
    * fjdary60_run: use new binary encoding of hex strings
    * if64: better error handling for cases where clients do not send all information
    * apc_symmetra: handle status 'smart boost' as OK, not CRITICAL

    Livestatus:
    * Delay starting of threads (and handling of socket) until Nagios has
      started its event loop. This prevents showing services as PENDING
      a short time during program start.

1.1.6b3:
    Multisite:
    * Quicksearch: hide complete host list if field is emptied via Backspace or Del.
      Also allow handle case where substring match is unique.

1.1.6b2:
    Core, Setup, etc.:
    * Packager: fix unpackaged files (sounds, etc)

    Multisite:
    * Complete new design (by Tobias Roeckl, Kopf & Herz)
    * New filters for last service check and last service state change
    * New views "Recently changed services" and "Unchecked services"
    * New page for adding sidebar snapins
    * Drag & Drop for sidebar snapins (thanks to Lars)
    * Grab & Move for sidebar scrolling (thanks to Lars)
    * Filter out summary hosts in most views.
    * Set browser refresh to 30 secs for most views
    * View host status: added a lot of missing information
    * View service status: also added information here
    * Make sure, enough columns can be selected in view editor
    * Allow user to change num columns and refresh directly in view
    * Get back to where you came after editing views
    * New sidebar snapin "Host Matrix"
    * New feature "status_host" for remote sites: Determine connection
      state to remote side by considering a certain host state. This
      avoids livestatus time outs to dead sites.
    * Sidebar snapin site status: fix reload problem
    * New Perf-O-Meters displaying service performance data
    * New snapin "Custom Links" where you easily configure your own
      links via multisite.mk (see example in new default config file)
    * Fixed problem when using only one site and that is not local

    Livestatus:
    * new statistics columns: log_messages and log_messages_rate
    * make statistics average algorithm more sluggish

1.1.5i3:
     Core, Setup, etc.:
     * New Check_MK packager (check_mk -P)

1.1.5i2:
     Core, Setup, etc.:
     * install_nagios.sh: add missing package php5-iconv for SLES11

     Checks & Agents:
     * if64: new SNMP check for network interfaces. Like if, but uses 64 bit
       counters of modern switches. You might need to configure bulkwalk_hosts.
     * Linux agent: option -d enabled debug output
     * Linux agent: fix ipmi-sensors cache corruption detection
     * New check for temperature on Cisco devices (cisco_3640_temp)
     * recompiled waitmax with dietlibc (fixed incompatibility issues
       on older systems)

     Multisite:
     * Filters for groups are negateable.

1.1.5i1:
     Checks & Agents:
     * uptime: new check for system uptime (Linux)
     * if: new SNMP check for network interfaces with very detailed traffic,
       packet and error statistics - PNP graphs included

     Multisite:
     * direct integration of PNP graphs into Multisite views
     * Host state filter: renamed HTML variables (collision with service state). You
       might need to update custom views using a filter on host states.
     * Tactical overview: exclude services of down hosts from problems, also exclude
       summary hosts
     * View host problems/service problems: exclude summary hosts, exclude services
       of down hosts
     * Simplified implementation of sidebar: sidebar is not any longer embeddeable.
     * Sidebar search: Added host site to be able to see the context links on
       the result page
     * Sidebar search: Hitting enter now closes the hint dropdown in all cases

1.1.5i0:
      Core, Setup, etc.:
      * Ship check-specific rra.cfg's for PNP4Nagios (save much IO and disk space)
      * Allow sections in agent output to apear multiple times
      * cleanup_autochecks.py: new option -f for directly activating new config
      * setup.sh: better detection for PNP4Nagios 0.6
      * snmpwalk: use option -Oa, inhibit strings to be output as hex if an umlaut
        is contained.

      Checks & Agents:
      * local: allow more than once performance value, separated by pipe (|)
      * ps.perf: also send memory and CPU usage (currently on Linux and Solaris)
      * Linux: new check for filesystems mount options
      * Linux: new very detailed check for NTP synchronization
      * ifoperstatus: inventory honors device type, per default only Ethernet ports
        will be monitored now
      * kernel: now inventory is supported and finds pgmajfault, processes (per/s)
        and context switches
      * ipmi_sensors: Suppress performance data for fans (save much IO/space)
      * dual_lan_check: fix problem which using MRPE
      * apc_symmetra: PNP template now uses MIN for capacity (instead of AVERAGE)
      * fc_brocade_port_detailed: PNP template now uses MAX instead of AVERAGE
      * kernel: fix text in PNP template
      * ipmi_sensors: fix timeout in agent (lead to missing items)
      * multipath: allow alias as item instead of uuid
      * caching agent: use /var/cache/check_mk as cache directory (instead of /etc/check_mk)
      * ifoperstatus: is now independent of MIB

      Multisite:
      * New column host painter with link to old Nagios services
      * Multisite: new configuration parameter default_user_role

      Livestatus:
      * Add missing LDFLAGS for compiling (useful for -g)

1.1.4:
      Summary:
      * A plentitude of problem fixes (including MRPE exit code bug)
      * Many improvements in new Multisite GUI
      * Stability and performance improvements in Livestatus

      Core, Setup, etc.:
      * Check_MK is looking for main.mk not longer in the current and home
        directory
      * install_nagios.sh: fix link to Check_MK in sidebar
      * install_nagios.sh: switch PNP to version 0.6.3
      * install_nagios.sh: better Apache-Config for Multisite setup
      * do not search main.mk in ~ and . anymore (brought only trouble)
      * clusters: new variable 'clustered_services_of', allowing for overlapping
         clusters (as proposed by Jörg Linge)
      * install_nagios.sh: install snmp package (needed for snmp based checks)
      * Fix ower/group of tarballs: set them to root/root
      * Remove dependency from debian agent package
      * Fixed problem with inventory when using clustered_services
      * tcp_connect_timeout: Applies now only for connect(), not for
        time of data transmission once a connection is established
      * setup.sh now also works for Icinga
      * New config parameter debug_log: set this to a filename in main.mk and you
        will get a debug log in case if 'invalid output from plugin...'
      * ping-only-hosts: When ping only hosts are summarized, remove Check_MK and
        add single PING to summary host.
      * Service aggregation: fix state relationship: CRIT now worse than UNKNOWN
      * Make extra_service_conf work also for autogenerated PING on ping-only-hosts
        (groups, contactgroups still missing)

      Checks & Agents:
      * mrpe in Linux agent: Fix bug introduced in 1.1.3: Exit status of plugins was
        not honored anymore (due to newline handling)
      * mrpe: allow for sending check_command to PNP4Nagios (see MRPE docu)
      * Logwatch GUI: fix problem on Python 2.4 (thanks to Lars)
      * multipath: Check is now less restrictive when parsing header lines with
        the following format: "<alias> (<id>)"
      * fsc_ipmi_mem_status: New check for monitoring memory status (e.g. ECC)
         on FSC TX-120 (and maybe other) systems.
      * ipmi_sensors in Linux agent: Fixed compatibility problem with new ipmi
        output. Using "--legacy-output" parameter with newer freeipmi versions now.
      * mrpe: fix output in Solaris agent (did never work)
      * IBM blade center: new checks for chassis blowers, mediatray and overall health
      * New caching agent (wrapper) for linux, supporting efficient fully redundant
        monitoring (please read notes in agents/check_mk_caching_agent)
      * Added new smbios_sel check for monitoring the System Event Log of SMBIOS.
      * fjdarye60_rluns: added missing case for OK state
      * Linux agent: The xinetd does not log each request anymore. Only
        failures are logged by xinetd now. This can be changed in the xinetd
	configuration files.
      * Check df: handle mountpoints containing spaces correctly
        (need new inventorization if you have mountpoints with spaces)
      * Check md on Linux: handle spare disks correctly
      * Check md on Linux: fix case where (auto-read-only) separated by space
      * Check md on Linux: exclude RAID 0 devices from inventory (were reported as critical)
      * Check ipmi: new config variable ipmi_ignore_nr
      * Linux agent: df now also excludes NFSv4
      * Wrote man-page for ipmi check
      * Check mrpe: correctly display multiline output in Nagios GUI
      * New check rsa_health for monitoring IBM Remote Supervisor Adapter (RSA)
      * snmp scan: suppress error messages of snmpget
      * New check: cpsecure_sessions for number of sessions on Content Security Gateway
      * Logwatch GUI: move acknowledge button to top, use Multisite layout,
         fix several layout problem, remove list of hosts
      * Check logwatch: limit maximum size of stored log messages (configurable
        be logwatch_max_filesize)
      * AIX agent: fix output of MRPE (state and description was swapped)
      * Linux agent: fixed computation of number of processors on S390
      * check netctr: add missing perfdata (was only sent on OK case)
      * Check sylo: New check for monitoring the sylo state

      Livestatus:
      * Table hosts: New column 'services' listing all services of that host
      * Column servicegroups:members: 'AuthUser' is now honored
      * New columns: hosts:services_with_state and servicegroups:members_with_state
      * New column: hostgroup:members_with_state
      * Columns hostgroup:members and hostgroup:members_with_state honor AuthUser
      * New rudimentary API for C++
      * Updates API for Python
      * Make stack size of threads configurable
      * Set stack size of threads per default o 64 KB instead of 8 MB
      * New header Localtime: for compensating time offsets of remote sites
      * New performance counter for fork rate
      * New columns for hosts: last_time_{up,down,unreachable}
      * New columns for services: last_time_{ok,warning,critical,unknown}
      * Columns with counts honor now AuthUser
      * New columns for hosts/services: modified_attributes{,_list}
      * new columns comments_with_info and downtimes_with_info
      * Table log: switch output to reverse chronological order!
      * Fix segfault on filter on comments:host_services
      * Fix missing -lsocket on Solaris
      * Add missing SUN_LEN (fixed compile problem on Solaris)
      * Separators: remote sanitiy check allowing separators to be equal
      * New output format "python": declares strings as UTF-8 correctly
      * Fix segault if module loaded without arguments

      Multisite:
      * Improved many builtin views
      * new builtin views for host- and service groups
      * Number of columns now configurable for each layout (1..50)
      * New layout "tiled"
      * New painters for lists of hosts and services in one column
      * Automatically compensate timezone offsets of remote sites
      * New datasources for downtimes and comments
      * New experimental datasource for log
      * Introduce limitation, this safes you from too large output
      * reimplement host- and service icons more intelligent
      * Output error messages from dead site in Multisite mode
      * Increase wait time for master control buttons from 4s to 10s
      * Views get (per-view) configurable browser automatic reload interval
      * Playing of alarm sounds (configurable per view)
      * Sidebar: fix bookmark deletion problem in bookmark snapin
      * Fixed problem with sticky debug
      * Improve pending services view
      * New column with icon with link to Nagios GUI
      * New icon showing items out of their notification period.
      * Multisite: fix bug in removing all downtimes
      * View "Hostgroups": fix color and table heading
      * New sidebar snapin "Problem hosts"
      * Tactical overview: honor downtimes
      * Removed filter 'limit'. Not longer needed and made problems
        with new auto-limitation.
      * Display umlauts from Nagios comments correctly (assuming Latin-1),
         inhibit entering of umlauts in new comments (fixes exception)
      * Switched sidebar from synchronous to asynchronous requests
      * Reduced complete reloads of the sidebar caused by user actions
      * Fix reload problem in frameset: Browser reload now only reloads
        content frames, not frameset.


1.1.3:

      Core, Setup, etc.:
      * Makefile: make sure all files are world readable
      * Clusters: make real host checks for clusters (using check_icmp with multiple IP addresses)
      * check_mk_templates: remove action_url from cluster and summary hosts (they have no performance data)
      * check_mk_template.cfg: fix typo in notes_url
      * Negation in binary conf lists via NEGATE (clustered_services, ingored_services,
	bulkwalk_hosts, etc).
      * Better handling of wrapping performance counters
      * datasource_programs: allow <HOST> (formerly only <IP>)
      * new config variable: extra_nagios_conf: string simply added to Nagios
        object configuration (for example for define command, etc.)
      * New option --flush: delete runtime data of some or all hosts
      * Abort installation if livestatus does not compile.
      * PNP4Nagios Templates: Fixed bug in template file detection for local checks
      * nagios_install.sh: Added support for Ubuntu 9.10
      * SNMP: handle multiline output of snmpwalk (e.g. Hexdumps)
      * SNMP: handle ugly error output of snmpwalk
      * SNMP: allow snmp_info to fetch multiple tables
      * check_mk -D: sort hostlist before output
      * check_mk -D: fix output: don't show aggregated services for non-aggregated hosts
      * check_mk_templates.cfg: fix syntax error, set notification_options to n

      Checks & Agents:
      * logwatch: fix authorization problem on web pages when acknowledging
      * multipath: Added unhandled multipath output format (UUID with 49 signs)
      * check_mk-df.php: Fix locale setting (error of locale DE on PNP 0.6.2)
      * Make check_mk_agent.linux executable
      * MRPE: Fix problems with quotes in commands
      * multipath: Fixed bug in output parser
      * cpu: fixed bug: apply level on 15min, not on 1min avg
      * New check fc_brocade_port_detailed
      * netctrl: improved handling of wrapped counters
      * winperf: Better handling of wrapping counters
      * aironet_client: New check for number of clients and signal
        quality of CISCO Aironet access points
      * aironet_errors: New check for monitoring CRC errors on
        CISCO Aironet access points
      * logwatch: When Agent does not send a log anymore and no local logwatch
                  file present the state will be UNKNOWN now (Was OK before).
      * fjdarye60_sum: New check for summary status of Fidary-E60 devices
      * fjdarye60_disks: New check for status of physical disks
      * fjdarye60_devencs: New check for status of device enclosures
      * fjdarye60_cadaps: New check for status of channel adapters
      * fjdarye60_cmods: New check for status of channel modules
      * fjdarye60_cmods_flash: New check for status of channel modules flash
      * fjdarye60_cmods_mem: New check for status of channel modules memory
      * fjdarye60_conencs: New check for status of controller enclosures
      * fjdarye60_expanders: New check for status of expanders
      * fjdarye60_inletthmls: New check for status of inlet thermal sensors
      * fjdarye60_thmls: New check for status of thermal sensors
      * fjdarye60_psus: New check for status of PSUs
      * fjdarye60_syscaps: New check for status of System Capacitor Units
      * fjdarye60_rluns: New check for RLUNs
      * lparstat_aix: New check by Joerg Linge
      * mrpe: Handles multiline output correctly (only works on Linux,
	      Agents for AIX, Solaris still need fix).
      * df: limit warning and critical levels to 50/60% when using a magic number
      * fc_brocade_port_detailed: allow setting levels on in/out traffic, detect
         baudrate of inter switch links (ISL). Display warn/crit/baudrate in
	 PNP-template

      MK Livestatus:
      * fix operators !~ and !~~, they didn't work (ever)
      * New headers for waiting (please refer to online documentation)
      * Abort on errors even if header is not fixed16
      * Changed response codes to better match HTTP
      * json output: handle tab and other control characters correctly
      * Fix columns host:worst_service_state and host:worst_service_hard_state
      * New tables servicesbygroup, servicesbyhostgroup and hostsbygroup
      * Allow to select columns with table prefix, e.g. host_name instead of name
        in table hosts. This does not affect the columns headers output by
	ColumnHeaders, though.
      * Fix invalid json output of group list column in tables hosts and services
      * Fix minor compile problem.
      * Fix hangup on AuthUser: at certain columns
      * Fix some compile problems on Solaris

      Multisite:
      * Replaced Multiadmin with Multisite.


1.1.2:
      Summary:
      * Lots of new checks
      * MK Livestatus gives transparent access to log files (nagios.log, archive/*.log)
      * Many bug fixes

      MK Livestatus:
      * Added new table "log", which gives you transparent access to the Nagios log files!
      * Added some new columns about Nagios status data to stable 'status'
      * Added new table "comments"
      * Added logic for count of pending service and hosts
      * Added several new columns in table 'status'
      * Added new columns flap_detection and obsess_over_services in table services
      * Fixed bug for double columns: filter truncated double to int
      * Added new column status:program_version, showing the Nagios version
      * Added new column num_services_pending in table hosts
      * Fixed several compile problems on AIX
      * Fixed bug: queries could be garbled after interrupted connection
      * Fixed segfault on downtimes:contacts
      * New feature: sum, min, max, avg and std of columns in new syntax of Stats:

      Checks & Agents:
      * Check ps: this check now supports inventory in a very flexible way. This simplifies monitoring a great number of slightly different processes such as with ORACLE or SAP.
      * Check 'md': Consider status active(auto-read-only) as OK
      * Linux Agent: fix bug in vmware_state
      * New Checks for APC Symmetra USV
      * Linux Agent: made <<<meminfo>>> work on RedHat 3.
      * New check ps.perf: Does the same as ps, but without inventory, but with performance data
      * Check kernel: fixed missing performance data
      * Check kernel: make CPU utilization work on Linux 2.4
      * Solaris agent: don't use egrep, removed some bashisms, output filesystem type zfs or ufs
      * Linux agent: fixed problem with nfsmount on SuSE 9.3/10.0
      * Check 'ps': fix incompability with old agent if process is in brackets
      * Linux agent: 'ps' now no longer supresses kernel processes
      * Linux agent: make CPU count work correctly on PPC-Linux
      * Five new checks for monitoring DECRU SANs
      * Some new PNP templates for existing checks that still used the default templates
      * AIX Agent: fix filesystem output
      * Check logwatch: Fix problem occuring at empty log lines
      * New script install_nagios.sh that does the same as install_nagios_on_lenny.sh, but also works on RedHat/CentOS 5.3.
      * New check using the output of ipmi-sensors from freeipmi (Linux)
      * New check for LSI MegaRAID disks and arrays using MegaCli (based on the driver megaraid_sas) (Linux)
      * Added section <<<cpu>>> to AIX and Solaris agents
      * New Check for W&T web thermograph (webthermometer)
      * New Check for output power of APC Symmetra USP
      * New Check for temperature sensors of APC Symmetra WEB/SNMP Management Card.
      * apc_symmetra: add remaining runtime to output
      * New check for UPS'es using the generic UPS-MIB (such as GE SitePro USP)
      * Fix bug in PNP-template for Linux NICs (bytes and megabytes had been mixed up).
      * Windows agent: fix bug in output of performance counters (where sometimes with , instead of .)
      * Windows agent: outputs version if called with 'version'

      Core, Setup, etc.:
      * New SNMP scan feature: -I snmp scans all SNMP checks (currently only very few checks support this, though)
      * make non-bulkwalk a default. Please edit bulkwalk_hosts or non_bulkwalk_hosts to change that
      * Improve setup autodetection on RedHat/CentOS.  Also fix problem with Apache config for Mutliadmin: On RedHat Check_MK's Apache conf file must be loaded after mod_python and was thus renamed to zzz_check_mk.conf.
      * Fix problem in Agent-RPM: mark xinetd-configfile with %config -> avoid data loss on update
      * Support PNP4Nagios 0.6.2
      * New setup script "install_nagios.sh" for installing Nagios and everything else on SLES11
      * New option define_contactgroups: will automatically create contactgroup definitions for Nagios

1.1.0:
      * Fixed problems in Windows agent (could lead
        to crash of agent in case of unusal Eventlog
	messages)
      * Fixed problem sind 1.0.39: recompile waitmax for
        32 Bit (also running on 64)
      * Fixed bug in cluster checks: No cache files
        had been used. This can lead to missing logfile
	messages.
      * Check kernel: allow to set levels (e.g. on
	pgmajfaults)
      * Check ps now allows to check for processes owned
        by a specific user (need update of Linux agent)
      * New configuration option aggregate_check_mk: If
        set to True, the summary hosts will show the
	status auf check_mk (default: False)
      * Check winperf.cpuusage now supports levels
        for warning and critical. Default levels are
	at 101 / 101
      * New check df_netapp32 which must be used
        for Netapps that do not support 64 bit
	counters. Does the same as df_netapp
      * Symlink PNP templates: df_netapp32 and
        df_netapp use same template as df
      * Fix bug: ifoperstatus does not produce performance
        data but said so.
      * Fix bug in Multiadmin: Sorting according to
        service states did not work
      * Fix two bugs in df_netapp: use 64 bit counters
        (32 counter wrap at 2TB filesystems) and exclude
       	snapshot filesystems with size 0 from inventory.
      * Rudimentary support for monitoring ESX: monitor
        virtual filesystems with 'vdf' (using normal df
	check of check_mk) and monitor state of machines
	with vcbVmName -s any (new check vmware_state).
      * Fixed bug in MRPE: check failed on empty performance
        data (e.g. from check_snmp: there is emptyness
        after the pipe symbol sometimes)
      * MK Livestatus is now multithreaded an can
        handle up to 10 parallel connections (might
        be configurable in a future version).
      * mk_logwatch -d now processes the complete logfile
        if logwatch.state is missing or not including the
	file (this is easier for testing)
      * Added missing float columns to Livestatus.
      * Livestatus: new header StatsGroupBy:
      * First version with "Check_MK Livestatus Module"!
        setup.sh will compile, install and activate
	Livestatus per default now. If you do not want
	this, please disable it by entering <tt>no</tt>,
	when asked by setup.
      * New Option --paths shows all installation, config
        and data paths of Check_mk and Nagios
      * New configuration variable define_hostgroups and
        define service_groups allow you to automatically
        create host- and service groups - even with aliases.
      * Multiadmin has new filter for 'active checks enabled'.
      * Multiadmin filter for check_command is now a drop down list.
      * Dummy commands output error message when passive services
        are actively checked (by accident)
      * New configuration option service_descriptions allows to
        define customized service descriptions for each check type
      * New configuration options extra_host_conf, extra_summary_host_conf
        and extra_service_conf allow to define arbitrary Nagios options
	in host and service defitions (notes, icon_image, custom variables,
        etc)
      * Fix bug: honor only_hosts also at option -C


1.0.39:
      * New configuration variable only_hosts allows
	you to limit check_mk to a subset of your
	hosts (for testing)
      * New configuration parameter mem_extended_perfdata
	sends more performance data on Linux (see
	check manual for details)
      * many improvements of Multiadmin web pages: optionally
	filter out services which are (not) currently in downtime
	(host or service itself), optionally (not) filter out summary
	hosts, show host status (down hosts), new action
	for removing all scheduled downtimes of a service.
	Search results will be refreshed every 90 seconds.
	Choose between two different sorting orders.
	Multadmin now also supports user authentication
      * New configuration option define_timeperiods, which
	allows to create Nagios timeperiod definitions.
	This also enables the Multiadmin tools to filter
	out services which are currently not in their
	notification interval.
      * NIC check for Linux (netctr.combined) now supports
	checking of error rates
      * fc_brocade_port: New possibility of monitoring
	CRC errors and C3 discards
      * Fixed bug: snmp_info_single was missing
        in precompiled host checks

1.0.38:
      * New: check_mk's multiadmin tool (Python based
	web page). It allows mass administration of
	services (enable/disable checks/notifications,
	acknowledgements, downtimes). It does not need
	Nagios service- or host groups but works with
	a freeform search.
      * Remove duplicate <?php from the four new
	PNP templates of 1.0.37.
      * Linux Agent: Kill hanging NFS with signal 9
	(signal 15 does not always help)
      * Some improvements in autodetection. Also make
	debug mode: ./autodetect.py: This helps to
	find problems in autodetection.
      * New configuration variables generate_hostconf and
	generate_dummy_commands, which allows to suppress
	generation of host definitions for Nagios, or
	dummy commands, resp.
      * Now also SNMP based checks use cache files.
      * New major options --backup and --restore for
	intelligent backup and restore of configuration
	and runtime data
      * New variable simulation_mode allows you to dry
	run your Nagios with data from another installation.
      * Fixed inventory of Linux cpu.loads and cpu.threads
      * Fixed several examples in checks manpages
      * Fixed problems in install_nagios_on_lenny.sh
      * ./setup.sh now understands option --yes: This
        will not output anything except error messages
	and assumes 'yes' to all questions
      * Fix missing 'default.php' in templates for
	local

1.0.37:
      * IMPORTANT: Semantics of check "cpu.loads" has changed.
	Levels are now regarded as *per CPU*. That means, that
	if your warning level is at 4.0 on a 2 CPU machine, then
	a level of 8.0 is applied.
      * On check_mk -v now also ouputs version of check_mk
      * logfile_patterns can now contain host specific entries.
	Please refer to updated online documentation for details.
      * Handling wrapping of performance counters. 32 and 64 bit
	counters should be autodetected and handled correctly.
	Counters wrapping over twice within one check cycle
	cannot be handled, though.
      * Fixed bug in diskstat: Throughput was computed twice
	too high, since /proc/diskstats counts in sectors (512 Bytes)
	not in KB
      * The new configuration variables bulkwalk_hosts and
	non_bulkwalk_hosts, that allow 	to specify, which hosts
	support snmpbulkwalk (which is
	faster than snmpwalk) and which not. In previos versions,
	always bulk walk was used, but some devices do not support
	that.
      * New configuration variable non_aggregated_hosts allows
	to exclude hosts generally from service aggregation.
      * New SNMP based check for Rittal CMC TC
	(ComputerMultiControl-TopConcept) Temperature sensors
      * Fixed several problems in autodetection of setup
      * Fixed inventory check: exit code was always 0
	for newer Python versions.
      * Fixed optical problem in check manual pages with
	newer version of less.
      * New template check_mk-local.php that tries to
	find and include service name specific templates.
	If none is found, default.php will be used.
      * New PNP templates check_mk-kernel.php for major page
	faults, context switches and process creation
      * New PNP template for cpu.threads (Number of threads)
      * Check nfsmounts now detects stale NFS handles and
	triggers a warning state in that case

1.0.36:
      * New feature of Linux/UNIX Agent: "MRPE" allows
	you to call Nagios plugins by the agent. Please
	refer to online documentation for details.
      * Fix bug in logwatch.php: Logfiles names containing spaces
	now work.
      * Setup.sh now automatically creates cfg_dir if
	none found in nagios.cfg (which is the case for the
	default configuration of a self compiled Nagios)
      * Fix computation of CPU usage for VMS.
      * snmp_hosts now allows config-list syntax. If you do
	not define snmp_hosts at all, all hosts with tag
	'snmp' are considered to be SNMP hosts. That is
	the new preferred way to do it. Please refer
	to the new online documentation.
      * snmp_communities now also allows config-list syntax
	and is compatible to datasource_programs. This allows
	to define different SNMP communities by making use
	of host tags.
      * Check ifoperstatus: Monitoring of unused ports is
	now controlled via ifoperstatus_monitor_unused.
      * Fix problem in Windows-Agent with cluster filesystems:
	temporarily non-present cluster-filesystems are ignored by
	the agent now.
      * Linux agent now supports /dev/cciss/d0d0... in section
	<<<diskstat>>>
      * host configuration for Nagios creates now a variable
	'name host_$HOSTNAME' for each host. This allows
	you to add custom Nagios settings to specific hosts
	in a quite general way.
      * hosts' parents can now be specified with the
	variable 'parents'. Please look at online documentation
	for details.
      * Summary hosts now automatically get their real host as a
	parent. This also holds for summary cluster hosts.
      * New option -X, --config-check that checks your configuration
	for invalid variables. You still can use your own temporary
	variables if you prefix them with an underscore.
	IMPORTANT: Please check your configuration files with
	this option. The check may become an implicit standard in
	future versions.
      * Fixed problem with inventory check on older Python
	versions.
      * Updated install_nagios_on_lenny.sh to Nagios version
	3.2.0 and fixed several bugs.

1.0.35:
      * New option -R/--restart that does -S, -H and -C and
	also restarts Nagios, but before that does a Nagios
	config check. If that fails, everything is rolled
	back and Nagios keeps running with the old configuration.
      * PNP template for PING which combines RTA and LOSS into
	one graph.
      * Host check interval set to 1 in default templates.
      * New check for hanging NFS mounts (currently only
	on Linux)
      * Changed check_mk_templates.cfg for PING-only hosts:
	No performance data is processed for the PING-Check
	since the PING data is already processed via the
	host check (avoid duplicate RRDs)
      * Fix broken notes_url for logwatch: Value from setup.sh
	was ignored and always default value taken.
      * Renamed config variable mknagios_port to agent_port
	(please updated main.mk if you use that variable)
      * Renamed config variable mknagios_min_version to
	agent_min_version (update main.mk if used)
      * Renamed config variable mknagios_autochecksdir to
	autochecksdir (update main.mk if used)
      * configuration directory for Linux/UNIX agents is
	now configurable (default is /etc/check_mk)
      * Add missing configuration variable to precompiled
	checks (fix problem when using clusters)
      * Improved multipath-check: Inventory now determines
	current number of paths. And check output is more
	verbose.
      * Mark config files as config files in RPM. RPM used
	to overwrite main.mk on update!

1.0.34:
      * Ship agents for AIX and SunOS/Solaris (beta versions).
      * setup script now autodetects paths and settings of your
	running Nagios
      * Debian package of check_mk itself is now natively build
	with paths matching the prepackaged Nagios on Debian 5.0
      * checks/df: Fix output of check: percentage shown in output
	did include reserved space for root where check logic did
	not. Also fix logic: account reserved space as used - not
	as avail.
      * checks/df: Exclude filesystems with size 0 from inventory.
      * Fix bug with host tags in clusters -> precompile did not
	work.
      * New feature "Inventory Check": Check for new services. Setting
	inventory_check_interval=120 in main.mk will check for new services
	every 2 hours on each host. Refer to online documentation
	for more details.
      * Fixed bug: When agent sends invalid information or check
	has bug, check_mk now handles this gracefully
      * Fixed bug in checks/diskstat and in Linux agent. Also
	IDE disks are found. The inventory does now work correctly
	if now disks are found.
      * Determine common group of Apache and Nagios at setup.
	Auto set new variable www_group which replaces logwatch_groupid.
	Fix bug: logwatch directories are now created with correct
	ownership when check_mk is called manually as root.
      * Default templates: notifications options for hosts and
	services now include also recovery, flapping and warning
	events.
      * Windows agent: changed computation of RAM and SWAP usage
	(now we assume that "totalPageFile" includes RAM *and*
	SWAP).
      * Fix problem with Nagios configuration files: remove
	characters Nagios considers as illegal from service
	descriptions.
      * Processing of performance data (check_icmp) for host
        checks and PING-only-services now set to 1 in default
	templates check_mk_templates.cfg.
      * New SNMP checks for querying FSC ServerView Agent: fsc_fans,
	fsc_temp and fsc_subsystems. Successfully tested with agents
	running	on Windows and Linux.
      * RPM packaged agent tested to be working on VMWare ESX 4.0
	(simply install RPM package with rpm -i ... and open port
	in firewall with "esxcfg-firewall -o 6556,tcp,in,check_mk")
      * Improve handling of cache files: inventory now uses cache
	files only if they are current and if the hosts are not
	explicitely specified.

1.0.33:
      * Made check_mk run on Python 2.3.4 (as used in CentOS 4.7
	und RedHat 4.7).
      * New option -M that prints out manual pages of checks.
	Only a few check types are documented yet, but more will
	be following.
      * Package the empty directory /usr/lib/check_mk_agent/plugins
	and ../local into the RPM and DEB package of the agent
      * New feature: service_dependencies. check_mk lets you comfortably
	create Nagios servicedependency definitions for you and also
	supports them by executing the checks in an optimal order.
      * logwatch.php: New button for hiding the context messages.
	This is a global setting for all logfiles and its state is
	stored in a cookie.

1.0.32:
      * IMPORTANT: Configuration variable datasource_programs is now
        analogous to that of host_groups. That means: the order of
        program and hostlist must be swapped!
      * New option --fake-dns, useful for tests with non-existing
	hosts.
      * Massive speed improvement for -S, -H and -C
      * Fixed bug in inventory of clusters: Clustered services where
	silently dropped (since introduction of host tags). Fixed now.
      * Fixed minor bug in inventory: Suppress DNS lookup when using
	--no-tcp
      * Fixed bug in cluster handling: Missing function strip_tags()
	in check_mk_base.py was eliminated.
      * Changed semantics of host_groups, summary_host_groups,
	host_contactgroups, and summary_host_groups for clusters.
	Now the cluster names will be relevant, not
	the names of the nodes. This allows the cluster hosts to
	have different host/contactgroups than the nodes. And it is more
	consistent with other parts of the configuration.
      * Fixed bug: datasource_programs on cluster nodes did not work
	when precompiling

1.0.31:
      * New option -D, --dump that dumps all configuration information
	about one, several or all hosts
	New config variables 'ignored_checktypes' and 'ignored_services',
        which allow to include certain checktypes in general or
        some services from some hosts from inventory
      * Config variable 'clustered_services' now has the same semantics
	as ignored_checktypes and allows to make it host dependent.
      * Allow magic tags PHYSICAL_HOSTS, CLUSTER_HOSTS and ALL_HOSTS at
	all places, where lists of hosts are expected (except checks).
	This fixes various problems that arise when using all_hosts at
	those places:
	  * all_hosts might by changed by another file in conf.d
	  * all_hosts does not contain the cluster hosts
      * Config file 'final.mk' is read after all other config files -
	if it exists. You can put debug code there that prints the
	contents of your variables.
      * Use colored output only, if stdout is a tty. If you have
	problems with colors, then you can pipe the output
	through cat or less
      * Fixed bug with host tags: didn't strip off tags when
	processing configuration lists (occurs when using
	custom host lists)
      * mk_logwatch is now aware of inodes of logfiles. This
	is important for fast rotating files: If the inode
	of a logfile changes between two checks mk_logwatch
	assumes that the complete content is new, even if
	the new file is longer than the old one.
      * check_mk makes sure that you do not have duplicate
	hosts in all_hosts or clusters.

1.0.30:
      * Windows agent now automatically monitors all existing
	event logs, not only "System" and "Application".

1.0.29:
      * Improved default Nagios configuration file:
	added some missing templates, enter correct URLs
	asked at setup time.
      * IMPORANT: If you do not use the new default
	Nagios configuration file you need to rename
	the template for aggregated services (summary
	services) to check_mk_summarizes (old name
	was 'check_mk_passive-summary'). Aggregated
	services are *always* passive and do *never*
	have performance data.
      * Hopefully fixed CPU usage output on multi-CPU
	machines
      * Fixed Problem in Windows Agent: Eventlog monitoring
	does now also work, if first record has not number 1
	(relevant for larger/older eventlogs)
      * Fixed bug in administration.html: Filename for Nagios
	must be named check_mk.cfg and *not* main.mk. Nagios
	does not read files without the suffix .cfg.
      * magic factor for df, that allows to automatgically
        adapt levels for very big or very small filesystems.
      * new concept of host tags simplyfies configuration.
      * IMPORTANT: at all places in the configuration where
	lists of hosts are used those are not any longer
	interpreted as regular expressions. Hostnames
	must match exactly. Therefore the list [ "" ] does
	not any longer represent the list of all hosts.
	It is a bug now. Please write all_hosts instead
	of [ "" ]. The semantics for service expressions
	has not changed.
      * Fixed problem with logwatch.php: Begin with
	<?php, not with <?. This makes some older webservers
	happy.
      * Fixed problem in check ipmi: Handle corrupt output
	from agent
      * Cleaned up code, improved inline documentation
      * Fixed problem with vms_df: default_filesystem_levels,
	filesystem_levels and df magic number now are used
	for df, vms_df and df_netapp together. Works now also
	when precompiled.

1.0.28:
      * IMPORTANT: the config file has been renamed from
	check_mk.cfg to main.mk. This has been suggested
	by several of my customers in order to avoid
	confusion with Nagios configuration files. In addition,
	all check_mk's configuration file have to end in
	'.mk'. This also holds for the autochecks. The
	setup.sh script will automatically rename all relevant
	files. Users of RPM or DEB installations have to remove
	the files themselves - sorry.
      * Windows agent supports eventlogs. Current all Warning
        and Error messages from 'System' and 'Application' are
        being sent to check_mk. Events can be filtered on the
	Nagios host.
      * Fixed bug: direct RRD update didn't work. Should now.
      * Fixed permission problems when run as root.
      * Agent is expected to send its version in <<<check_mk>>>
	now (not any longer in <<<mknagios>>>
      * Fixed bug in Windows agent. Performance counters now output
	correct values
      * Change checks/winperf: Changed 'ops/sec' into MB/s.
	That measures read and write disk throughput
	(now warn/crit levels possible yet)
      * new SNMP check 'ifoperstatus' for checking link
        of network interfaces via SNMP standard MIB
      * translated setup script into english
      * fixed bug with missing directories in setup script
      * made setup script's output nicer, show version information
      * NEW: mk_logwatch - a new plugin for the linux/UNIX agent
	for watching logfiles
      * Better error handling with Nagios pipe
      * Better handling of global error: make check_mk return
	CRIT, when no data can retrieved at all.
      * Added missing template 'check_mk_pingonly' in sample
	Nagios config file (is needed for hosts without checks)

1.0.27:
      * Ship source code of windows agent
      * fix several typos
      * fix bug: option --list-hosts did not work
      * fix bug: precompile "-C" did not work because
	of missing extension .py
      * new option -U,--update: It combines -S, -H and
	-U and writes the Nagios configuration into a
	file (not to stdout).
      * ship templates for PNP4Nagios matching most check_mk-checks.
	Standard installation path is /usr/share/check_mk/pnp-templates

1.0.26:
      -	Changed License to GNU GPL Version 2
      * modules check_mk_admin and check_mk_base are both shipped
	uncompiled.
      * source code of windows agent togehter with Makefile shipped
	with normal distribution
      * checks/md now handles rare case where output of /proc/mdstat
	shows three lines per array

1.0.25:
      * setup skript remembers paths

1.0.24:
      * fixed bug with precompile: Version of Agent was always 0

1.0.23:
      * fixed bug: check_config_variables was missing in precompiled
	files
      * new logwatch agent in Python plus new logwatch-check that
	handles both the output from the old and the new agent

1.0.22:
      * Default timeout for TCP transfer increased from 3.0 to 60.0
      * Windows agent supports '<<<mem>>>' that is compatible with Linux
      * Windows agents performance counters output fixed
      * Windows agent can now be cross-compiled with mingw on Linux
      * New checktype winperf.cpuusage that retrieves the percentage
	of CPU usage from windows (still has to be tested on Multi-CPU
	machine)
      * Fixed bug: logwatch_dir and logwatch_groupid got lost when
	precompiling.
      * arithmetic for CPU usage on VMS multi-CPU machines changed

1.0.21:
      * fixed bug in checks/df: filesystem levels did not work
	with precompiled checks

1.0.20:
      * new administration guide in doc/
      * fixed bug: option -v now works independent of order
      * fixed bug: in statgrab_net: variable was missing (affected -C)
      * fixed bug: added missing variables, imported re (affected -C)
      * check ipmi: new option ipmi_summarize: create only one check for all sensors
      * new pnp-template for ipmi summarized ambient temperature

1.0.19:
      * Monitoring of Windows Services
      * Fixed bug with check-specific default parameters
      * Monitoring of VMS (agent not included yet)
      * Retrieving of data via an external programm (e.g. SSH/RSH)
      * setup.sh does not overwrite check_mk.cfg but installs
	the new default file as check_mk.cfg-1.0.19
      * Put hosts into default hostgroup if none is configured<|MERGE_RESOLUTION|>--- conflicted
+++ resolved
@@ -1,11 +1,8 @@
 1.2.6p8:
     Checks & Agents:
     * 2398 agent_vsphere: now able to opt-out of servers ssl certifcate check...
-<<<<<<< HEAD
     * 1264 FIX: ad_replication: Fixed handling of agent output without Destination DC entry
-=======
     * 2449 FIX: db2_mem: Fixed scaling of perfdata...
->>>>>>> d863dee8
 
     Multisite:
     * 1263 FIX: Fixed handling of urls in views...
