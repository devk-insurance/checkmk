--- conflicted
+++ resolved
@@ -74,11 +74,8 @@
     * j4p_performance: Added experimental agent plugin fetching data via 
       jmx4perl agent (does not need jmx4perl on Nagios)
     * j4p_performance.mem: added new experimental check for memory usage via JMX.
-<<<<<<< HEAD
+    * if/if64: added Perf-O-Meter for Multisite
     * Cleaned up several checks to meet the variable naming conventions
-=======
-    * if/if64: added Perf-O-Meter for Multisite
->>>>>>> 9ee5969d
 
     Multisite:
     * The custom open/close states of custom links are now stored for each
