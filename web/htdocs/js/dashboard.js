--- conflicted
+++ resolved
@@ -524,12 +524,8 @@
         var controls = document.createElement('div');
         controls.setAttribute('id', 'dashlet_controls_'+nr);
         controls.className = 'controls';
-<<<<<<< HEAD
-        dashlet_obj.appendChild(controls);
-=======
         dashlet.appendChild(controls);
-        set_control_size(controls, dashlet.clientWidth, dashlet.clientHeight);
->>>>>>> 8af7399c
+        set_control_size(controls, dashlet_obj.clientWidth, dashlet_obj.clientHeight);
 
         // IE < 9: Without this fix the controls container is not working
         if (is_ie_below_9()) {
