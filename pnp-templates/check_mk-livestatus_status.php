<?php
# +------------------------------------------------------------------+
# |             ____ _               _        __  __ _  __           |
# |            / ___| |__   ___  ___| | __   |  \/  | |/ /           |
# |           | |   | '_ \ / _ \/ __| |/ /   | |\/| | ' /            |
# |           | |___| | | |  __/ (__|   <    | |  | | . \            |
# |            \____|_| |_|\___|\___|_|\_\___|_|  |_|_|\_\           |
# |                                                                  |
# | Copyright Mathias Kettner 2013             mk@mathias-kettner.de |
# +------------------------------------------------------------------+
#
# This file is part of Check_MK.
# The official homepage is at http://mathias-kettner.de/check_mk.
#
# check_mk is free software;  you can redistribute it and/or modify it
# under the  terms of the  GNU General Public License  as published by
# the Free Software Foundation in version 2.  check_mk is  distributed
# in the hope that it will be useful, but WITHOUT ANY WARRANTY;  with-
# out even the implied warranty of  MERCHANTABILITY  or  FITNESS FOR A
# PARTICULAR PURPOSE. See the  GNU General Public License for more de-
# ails.  You should have  received  a copy of the  GNU  General Public
# License along with GNU Make; see the file  COPYING.  If  not,  write
# to the Free Software Foundation, Inc., 51 Franklin St,  Fifth Floor,
# Boston, MA 02110-1301 USA.

# Check Performance
<<<<<<< HEAD
$site_parts = explode("_", $servicedesc);
$site = $site_parts[1];

=======
$site = explode("_", $servicedesc);
$site = $site[1];
>>>>>>> 9ca19e3e

$opt[1] = "--vertical-label 'Checks per second' -X0 -l0  --title \"OMD site $site / Check performance\" ";
$ds_name[1] = "Check performance";

$def[1] = ""
          . "DEF:host_checks=$RRDFILE[1]:$DS[1]:MAX "
          . "DEF:service_checks=$RRDFILE[2]:$DS[2]:MAX "
          . "AREA:host_checks#842:\"Host checks             \" "
          . "GPRINT:host_checks:AVERAGE:\"% 6.1lf/s avg\" "
          . "GPRINT:host_checks:LAST:\"% 6.1lf/s last\\n\" "
          . "AREA:service_checks#f84:\"Service checks          \":STACK "
          . "GPRINT:service_checks:AVERAGE:\"% 6.1lf/s avg\" "
          . "GPRINT:service_checks:LAST:\"% 6.1lf/s last\\n\" "
          . "";


$opt[2] = "--vertical-label 'Events per second' -X0 -l0  --title \"OMD site $site / Livestatus performance\" ";
$ds_name[2] = "Livestatus performance";

$def[2] = ""
          . "DEF:connects=$RRDFILE[4]:$DS[4]:MAX "
          . "DEF:requests=$RRDFILE[5]:$DS[5]:MAX "
          . "AREA:requests#abc:\"Livestatus Requests     \" "
          . "GPRINT:requests:AVERAGE:\"% 6.1lf/s avg\" "
          . "GPRINT:requests:LAST:\"% 6.1lf/s last\\n\" "
          . "AREA:connects#678:\"Livestatus Connects     \" "
          . "GPRINT:connects:AVERAGE:\"% 6.1lf/s avg\" "
          . "GPRINT:connects:LAST:\"% 6.1lf/s last\\n\" "
          . "";

$opt[3] = "--vertical-label 'Requests per Connect' -X0 -l0  --title \"OMD site $site / Livestatus connection usage\" ";
$ds_name[3] = "Livestatus connection usage";

$def[3] = ""
          . "DEF:connects=$RRDFILE[4]:$DS[4]:MAX "
          . "DEF:requests=$RRDFILE[5]:$DS[5]:MAX "
          . "CDEF:rpcs=requests,connects,/ "
          . "AREA:rpcs#8a3:\"Requests per Connection\" "
          . "GPRINT:rpcs:AVERAGE:\"% 6.1lf/s avg\" "
          . "GPRINT:rpcs:LAST:\"% 6.1lf/s last\\n\" "
          . "";
<|MERGE_RESOLUTION|>--- conflicted
+++ resolved
@@ -24,14 +24,8 @@
 # Boston, MA 02110-1301 USA.
 
 # Check Performance
-<<<<<<< HEAD
 $site_parts = explode("_", $servicedesc);
 $site = $site_parts[1];
-
-=======
-$site = explode("_", $servicedesc);
-$site = $site[1];
->>>>>>> 9ca19e3e
 
 $opt[1] = "--vertical-label 'Checks per second' -X0 -l0  --title \"OMD site $site / Check performance\" ";
 $ds_name[1] = "Check performance";
